"""
Test Watcher Tool - Manages continuous test execution and result collection.
"""

import json
import os
import subprocess
import threading
import time
from datetime import datetime
from pathlib import Path
from typing import Any, Dict, List, Optional, Set

import pathspec
from loguru import logger
from watchdog.events import FileSystemEvent, FileSystemEventHandler
from watchdog.observers import Observer


class GitIgnoreFileHandler(FileSystemEventHandler):
    """File system event handler that respects .gitignore patterns."""

    def __init__(self, project_root: Path, gitignore_spec: pathspec.PathSpec, callback):
        self.project_root = project_root
        self.gitignore_spec = gitignore_spec
        self.callback = callback
        self.last_event_time: Dict[str, float] = {}
        self.debounce_seconds = 0.5

    def should_ignore(self, path: str) -> bool:
        """Check if path should be ignored based on .gitignore."""
        try:
            rel_path = Path(path).relative_to(self.project_root)
            return self.gitignore_spec.match_file(str(rel_path))
        except (ValueError, Exception):
            return True

    def on_modified(self, event: FileSystemEvent):
        """Handle file modification events."""
        if event.is_directory:
            return

        # Debounce events
        now = time.time()
        if event.src_path in self.last_event_time:
            if now - self.last_event_time[event.src_path] < self.debounce_seconds:
                return

        self.last_event_time[event.src_path] = now

        if not self.should_ignore(event.src_path):
            logger.debug(f"File modified: {event.src_path}")
            self.callback(event.src_path)


class TestWatcherTool:
    """Tool for watching and managing test execution."""

    def __init__(self, project_root: Optional[str] = None):
        """
        Initialize the test watcher.

        Args:
            project_root: Root directory of the project to watch. Defaults to current directory.
        """
        self.project_root = Path(project_root) if project_root else Path.cwd()
        self.lock = threading.Lock()

        # Test results storage by test type
        self.test_results: Dict[str, Dict[str, Any]] = {
            "unit": {"status": "idle", "tests": []},
            "integration": {"status": "idle", "tests": []},
            "e2e": {"status": "idle", "tests": []},
        }

        # Playwright process management
        self.playwright_process: Optional[subprocess.Popen] = None
        self.playwright_running = False

        # File watcher
        self.observer: Optional[Observer] = None
        self.gitignore_spec = self._load_gitignore()

        # Failed tests tracking for --last-failed
        self.last_failed_tests: Set[str] = set()

        logger.info(
            f"TestWatcherTool initialized with project root: {self.project_root}"
        )

    def _load_gitignore(self) -> pathspec.PathSpec:
        """Load .gitignore patterns."""
        gitignore_path = self.project_root / ".gitignore"
        patterns = []

        if gitignore_path.exists():
            with open(gitignore_path, "r") as f:
                patterns = f.read().splitlines()

        # Add common patterns to ignore
        patterns.extend(
            [
                ".git/",
                "node_modules/",
                "__pycache__/",
                "*.pyc",
                ".venv/",
                "venv/",
                "dist/",
                "build/",
                ".pytest_cache/",
                "test-results/",
                "playwright-report/",
            ]
        )

        return pathspec.PathSpec.from_lines("gitwildmatch", patterns)

    def start_watching(self) -> Dict[str, Any]:
        """
        Start file watching and automatic test execution.

        Returns:
            Status of the watcher startup
        """
        with self.lock:
            if self.observer is not None:
                return {
                    "status": "already_running",
                    "message": "File watcher is already running",
                }

            try:
                handler = GitIgnoreFileHandler(
                    self.project_root, self.gitignore_spec, self._on_file_changed
                )

                self.observer = Observer()
                self.observer.schedule(handler, str(self.project_root), recursive=True)
                self.observer.start()

                logger.info("Started file watcher")

                return {
                    "status": "started",
                    "message": "File watcher started successfully",
                    "project_root": str(self.project_root),
                }

            except Exception as e:
                logger.error(f"Failed to start file watcher: {e}")
                return {"status": "error", "error": str(e)}

    def stop_watching(self) -> Dict[str, Any]:
        """
        Stop file watching.

        Returns:
            Status of the watcher shutdown
        """
        with self.lock:
            if self.observer is None:
                return {
                    "status": "not_running",
                    "message": "File watcher is not running",
                }

            try:
                self.observer.stop()
                self.observer.join(timeout=5)
                self.observer = None

                logger.info("Stopped file watcher")

                return {
                    "status": "stopped",
                    "message": "File watcher stopped successfully",
                }

            except Exception as e:
                logger.error(f"Failed to stop file watcher: {e}")
                return {"status": "error", "error": str(e)}

    def _on_file_changed(self, file_path: str):
        """
        Callback when a file is changed.

        Args:
            file_path: Path to the changed file
        """
        logger.info(f"File changed: {file_path}")

        # Trigger Playwright test run
        threading.Thread(
<<<<<<< HEAD
            target=self._run_playwright_tests, args=(True,), daemon=True
        ).start()  # last_failed=True
=======
            target=self._run_playwright_tests,
            args=(True,),  # last_failed=True
            daemon=True,
        ).start()
>>>>>>> 8e5f332b

    def _run_playwright_tests(self, last_failed: bool = False):
        """
        Run Playwright tests (one-shot execution).

        Args:
            last_failed: Whether to run only last failed tests
        """
        with self.lock:
            # Kill existing Playwright process if running
            if self.playwright_process and self.playwright_process.poll() is None:
                logger.info("Terminating existing Playwright process")
                self.playwright_process.terminate()
                try:
                    self.playwright_process.wait(timeout=5)
                except subprocess.TimeoutExpired:
                    self.playwright_process.kill()

            self.test_results["e2e"]["status"] = "running"

        try:
            # Build command
            cmd = ["npx", "playwright", "test", "--reporter=json"]

            if last_failed and self.last_failed_tests:
                # Add specific test files that failed
                for test_file in self.last_failed_tests:
                    cmd.append(test_file)

            logger.info(f"Running Playwright tests: {' '.join(cmd)}")

            # Run tests
            process = subprocess.Popen(
                cmd,
                cwd=str(self.project_root),
                stdout=subprocess.PIPE,
                stderr=subprocess.PIPE,
                text=True,
            )

            with self.lock:
                self.playwright_process = process

            stdout, stderr = process.communicate()

            # Parse JSON report
            report = self._parse_playwright_json_report(stdout)

            with self.lock:
                self.test_results["e2e"] = report
                self.playwright_process = None

                # If all tests passed and we ran with --last-failed, run all tests
                if last_failed and report["failed"] == 0 and self.last_failed_tests:
                    logger.info("All failed tests passed, running full test suite")
                    self.last_failed_tests.clear()
                    # Schedule full test run
                    threading.Thread(
                        target=self._run_playwright_tests, args=(False,), daemon=True
                    ).start()
                elif report["failed"] > 0:
                    # Update failed tests list
                    self.last_failed_tests = {
                        test["file"]
                        for test in report["tests"]
                        if test["status"] == "failed"
                    }

            logger.info(
                f"Playwright tests completed: {report['passed']} passed, {report['failed']} failed"
            )

        except Exception as e:
            logger.error(f"Error running Playwright tests: {e}")
            with self.lock:
                self.test_results["e2e"] = {
                    "status": "error",
                    "error": str(e),
                    "passed": 0,
                    "failed": 0,
                    "flaky": 0,
                    "skipped": 0,
                    "tests": [],
                }
                self.playwright_process = None

    def _parse_playwright_json_report(self, json_output: str) -> Dict[str, Any]:
        """
        Parse Playwright JSON report.

        Args:
            json_output: JSON output from Playwright

        Returns:
            Parsed test results
        """
        try:
            data = json.loads(json_output)

            passed = 0
            failed = 0
            flaky = 0
            skipped = 0
            tests = []

            for suite in data.get("suites", []):
                for spec in suite.get("specs", []):
                    for test in spec.get("tests", []):
                        test_info = {
                            "file": spec.get("file", ""),
                            "title": spec.get("title", ""),
                            "status": "",
                            "error": None,
                        }

                        # Determine status
                        results = test.get("results", [])
                        if not results:
                            continue

                        result = results[0]
                        status = result.get("status", "")

                        if status == "passed":
                            passed += 1
                            test_info["status"] = "passed"
                        elif status == "failed":
                            failed += 1
                            test_info["status"] = "failed"
                            # Extract error message
                            error = result.get("error", {})
                            if error:
                                test_info["error"] = error.get("message", str(error))
                        elif status == "skipped":
                            skipped += 1
                            test_info["status"] = "skipped"
                        elif status == "flaky":
                            flaky += 1
                            test_info["status"] = "flaky"
                            # Extract error from first failed attempt
                            for r in results:
                                if r.get("status") == "failed":
                                    error = r.get("error", {})
                                    if error:
                                        test_info["error"] = error.get(
                                            "message", str(error)
                                        )
                                    break

                        tests.append(test_info)

            return {
                "status": "completed",
                "passed": passed,
                "failed": failed,
                "flaky": flaky,
                "skipped": skipped,
                "total": passed + failed + flaky + skipped,
                "tests": tests,
                "last_updated": datetime.now().isoformat(),
            }

        except json.JSONDecodeError as e:
            logger.error(f"Failed to parse Playwright JSON report: {e}")
            return {
                "status": "error",
                "error": f"JSON parse error: {e}",
                "passed": 0,
                "failed": 0,
                "flaky": 0,
                "skipped": 0,
                "tests": [],
            }
        except Exception as e:
            logger.error(f"Error parsing Playwright report: {e}")
            return {
                "status": "error",
                "error": str(e),
                "passed": 0,
                "failed": 0,
                "flaky": 0,
                "skipped": 0,
                "tests": [],
            }

    def query_test_results(self, test_type: str = "all") -> Dict[str, Any]:
        """
        Query test results.

        Args:
            test_type: Type of tests to query (unit/integration/e2e/all)

        Returns:
            Test results with counts and error details
        """
        with self.lock:
            if test_type == "all":
                # Aggregate all test types
                total_passed = sum(
                    self.test_results[t].get("passed", 0)
                    for t in ["unit", "integration", "e2e"]
                )
                total_failed = sum(
                    self.test_results[t].get("failed", 0)
                    for t in ["unit", "integration", "e2e"]
                )
                total_flaky = sum(
                    self.test_results[t].get("flaky", 0)
                    for t in ["unit", "integration", "e2e"]
                )
                total_skipped = sum(
                    self.test_results[t].get("skipped", 0)
                    for t in ["unit", "integration", "e2e"]
                )

                # Check if any tests are running
                running = any(
                    self.test_results[t].get("status") == "running"
                    for t in ["unit", "integration", "e2e"]
                )

                if running:
                    return {
                        "status": "running",
                        "message": "Tests are currently running. Please wait.",
                    }

                # Collect all failed tests
                all_failed_tests = []
                for test_type_key in ["unit", "integration", "e2e"]:
                    tests = self.test_results[test_type_key].get("tests", [])
                    all_failed_tests.extend(
                        [t for t in tests if t.get("status") == "failed"]
                    )

                # Collect all flaky tests
                all_flaky_tests = []
                for test_type_key in ["unit", "integration", "e2e"]:
                    tests = self.test_results[test_type_key].get("tests", [])
                    all_flaky_tests.extend(
                        [t for t in tests if t.get("status") == "flaky"]
                    )

                result = {
                    "status": "completed",
                    "test_type": "all",
                    "summary": {
                        "passed": total_passed,
                        "failed": total_failed,
                        "flaky": total_flaky,
                        "skipped": total_skipped,
                        "total": total_passed
                        + total_failed
                        + total_flaky
                        + total_skipped,
                    },
                    "failed_tests": {
                        "count": len(all_failed_tests),
                        "tests": all_failed_tests,
                    },
                    "flaky_tests": {
                        "count": len(all_flaky_tests),
                        "tests": all_flaky_tests,
                    },
                }

                # Add first failed test
                if all_failed_tests:
                    result["first_failed_test"] = all_failed_tests[0]

                # Add first flaky test
                if all_flaky_tests:
                    result["first_flaky_test"] = all_flaky_tests[0]

                return result

            else:
                # Single test type
                if test_type not in self.test_results:
                    return {
                        "status": "error",
                        "error": f"Invalid test type: {test_type}. Must be one of: unit, integration, e2e, all",
                    }

                test_data = self.test_results[test_type]

                if test_data.get("status") == "running":
                    return {
                        "status": "running",
                        "test_type": test_type,
                        "message": f"{test_type} tests are currently running. Please wait.",
                    }

                failed_tests = [
                    t for t in test_data.get("tests", []) if t.get("status") == "failed"
                ]
                flaky_tests = [
                    t for t in test_data.get("tests", []) if t.get("status") == "flaky"
                ]

                result = {
                    "status": test_data.get("status", "idle"),
                    "test_type": test_type,
                    "summary": {
                        "passed": test_data.get("passed", 0),
                        "failed": test_data.get("failed", 0),
                        "flaky": test_data.get("flaky", 0),
                        "skipped": test_data.get("skipped", 0),
                        "total": test_data.get("total", 0),
                    },
                    "failed_tests": {"count": len(failed_tests), "tests": failed_tests},
                    "flaky_tests": {"count": len(flaky_tests), "tests": flaky_tests},
                }

                # Add first failed test
                if failed_tests:
                    result["first_failed_test"] = failed_tests[0]

                # Add first flaky test
                if flaky_tests:
                    result["first_flaky_test"] = flaky_tests[0]

                return result

    def get_status(self) -> Dict[str, Any]:
        """
        Get overall status of the test watcher.

        Returns:
            Status information
        """
        with self.lock:
            return {
                "file_watcher_running": self.observer is not None,
                "playwright_running": self.playwright_process is not None
                and self.playwright_process.poll() is None,
                "project_root": str(self.project_root),
                "test_results": {
                    "unit": {
                        "status": self.test_results["unit"].get("status", "idle"),
                        "passed": self.test_results["unit"].get("passed", 0),
                        "failed": self.test_results["unit"].get("failed", 0),
                    },
                    "integration": {
                        "status": self.test_results["integration"].get(
                            "status", "idle"
                        ),
                        "passed": self.test_results["integration"].get("passed", 0),
                        "failed": self.test_results["integration"].get("failed", 0),
                    },
                    "e2e": {
                        "status": self.test_results["e2e"].get("status", "idle"),
                        "passed": self.test_results["e2e"].get("passed", 0),
                        "failed": self.test_results["e2e"].get("failed", 0),
                        "flaky": self.test_results["e2e"].get("flaky", 0),
                    },
                },
            }<|MERGE_RESOLUTION|>--- conflicted
+++ resolved
@@ -192,15 +192,10 @@
 
         # Trigger Playwright test run
         threading.Thread(
-<<<<<<< HEAD
-            target=self._run_playwright_tests, args=(True,), daemon=True
-        ).start()  # last_failed=True
-=======
             target=self._run_playwright_tests,
             args=(True,),  # last_failed=True
             daemon=True,
         ).start()
->>>>>>> 8e5f332b
 
     def _run_playwright_tests(self, last_failed: bool = False):
         """
