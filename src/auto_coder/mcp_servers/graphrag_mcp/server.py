--- conflicted
+++ resolved
@@ -43,15 +43,11 @@
 
 
 @mcp.tool()
-<<<<<<< HEAD
-def find_symbol(fqname: str, session_id: str = None) -> dict:
-=======
 def get_api_version() -> dict:
     """Get API version and compatibility information.
 
     Returns:
         Dictionary with version and feature information
->>>>>>> aa78d55d
     """
     return {
         "api_version": "2.0.0",
@@ -76,13 +72,8 @@
 
     Args:
         fqname: Fully qualified name (e.g., 'src/utils.ts::calculateHash' or 'src/models/User.ts::User::getName')
-<<<<<<< HEAD
-        session_id: Optional session identifier for repository isolation.
-                   If not provided, will auto-generate from repository path.
-=======
         session_id: Optional session ID for repository isolation
                   (if not provided, uses default/global behavior for backward compatibility)
->>>>>>> aa78d55d
 
     Returns:
         Symbol details including:
@@ -96,22 +87,6 @@
         - file: Source file path
         - start_line, end_line: Source location
         - tags: Associated tags
-<<<<<<< HEAD
-        - session_id: Session identifier used for the query
-
-    Example:
-        find_symbol("src/utils/hash.ts::calculateHash", session_id="my_repo_123")
-    """
-    return code_tool.find_symbol(fqname, session_id)
-
-
-@mcp.tool()
-def get_call_graph(
-    symbol_id: str, direction: str = "both", depth: int = 1, session_id: str = None
-) -> dict:
-    """
-    Get the call graph for a symbol to understand function/method relationships.
-=======
         - _compatibility_mode: True if using backward compatibility mode
         - _warning: Warning message if in compatibility mode
 
@@ -139,7 +114,6 @@
 @mcp.tool()
 def get_call_graph(symbol_id: str, direction: str = "both", depth: int = 1, session_id: str = None) -> dict:
     """Get call graph with backward compatibility.
->>>>>>> aa78d55d
 
     This tool analyzes the call relationships in the code graph, showing which
     functions/methods call the target symbol (callers) and which functions/methods
@@ -149,25 +123,12 @@
         symbol_id: Symbol ID (obtained from find_symbol)
         direction: 'callers' (who calls this), 'callees' (what this calls), or 'both' (default: 'both')
         depth: Traversal depth 1-3 (default: 1). Higher depth shows indirect relationships.
-<<<<<<< HEAD
-        session_id: Optional session identifier for repository isolation.
-                   If not provided, will auto-generate from repository path.
-=======
         session_id: Optional session ID for repository isolation
->>>>>>> aa78d55d
 
     Returns:
         Call graph with:
         - nodes: List of related symbols with their details
         - edges: List of call relationships with call counts
-<<<<<<< HEAD
-        - session_id: Session identifier used for the query
-
-    Example:
-        get_call_graph("symbol_123", direction="callers", depth=2, session_id="my_repo_123")
-    """
-    return code_tool.get_call_graph(symbol_id, direction, depth, session_id)
-=======
         - _compatibility_mode: True if using backward compatibility mode
 
     Example:
@@ -188,50 +149,23 @@
 
     repo_label = _get_repo_label_for_session(session_id)
     return code_tool.get_call_graph(symbol_id, direction, depth, repo_label=repo_label)
->>>>>>> aa78d55d
 
 
 @mcp.tool()
 def get_dependencies(file_path: str, session_id: str = None) -> dict:
-<<<<<<< HEAD
-    """
-    Get file dependencies (import relationships).
-=======
     """Get file dependencies with backward compatibility.
->>>>>>> aa78d55d
 
     This tool analyzes the import graph to show which files a given file imports
     and which files import the given file.
 
     Args:
         file_path: File path (e.g., 'src/utils.ts')
-<<<<<<< HEAD
-        session_id: Optional session identifier for repository isolation.
-                   If not provided, will auto-generate from repository path.
-=======
         session_id: Optional session ID for repository isolation
->>>>>>> aa78d55d
 
     Returns:
         Dependency information:
         - imports: List of files this file imports (with import counts)
         - imported_by: List of files that import this file (with import counts)
-<<<<<<< HEAD
-        - session_id: Session identifier used for the query
-
-    Example:
-        get_dependencies("src/utils/hash.ts", session_id="my_repo_123")
-    """
-    return code_tool.get_dependencies(file_path, session_id)
-
-
-@mcp.tool()
-def impact_analysis(
-    symbol_ids: list, max_depth: int = 2, session_id: str = None
-) -> dict:
-    """
-    Analyze the impact of changing given symbols across the codebase.
-=======
         - _compatibility_mode: True if using backward compatibility mode
 
     Example:
@@ -257,7 +191,6 @@
 @mcp.tool()
 def impact_analysis(symbol_ids: list, max_depth: int = 2, session_id: str = None) -> dict:
     """Analyze impact with backward compatibility.
->>>>>>> aa78d55d
 
     This tool performs comprehensive impact analysis by traversing the code graph
     to find all symbols and files that would be affected by changes to the specified
@@ -269,34 +202,13 @@
     Args:
         symbol_ids: List of symbol IDs to analyze (obtained from find_symbol)
         max_depth: Maximum traversal depth 1-3 (default: 2)
-<<<<<<< HEAD
-        session_id: Optional session identifier for repository isolation.
-                   If not provided, will auto-generate from repository path.
-=======
         session_id: Optional session ID for repository isolation
->>>>>>> aa78d55d
 
     Returns:
         Impact analysis:
         - affected_symbols: List of symbols that would be affected
         - affected_files: List of files that would be affected
         - impact_summary: Summary statistics (total counts, breakdown by kind)
-<<<<<<< HEAD
-        - session_id: Session identifier used for the query
-
-    Example:
-        impact_analysis(["symbol_123", "symbol_456"], max_depth=2, session_id="my_repo_123")
-    """
-    return code_tool.impact_analysis(symbol_ids, max_depth, session_id)
-
-
-@mcp.tool()
-def semantic_code_search(
-    query: str, limit: int = 10, kind_filter: list = None, session_id: str = None
-) -> dict:
-    """
-    Search for code using natural language semantic similarity.
-=======
         - _compatibility_mode: True if using backward compatibility mode
 
     Example:
@@ -322,7 +234,6 @@
 @mcp.tool()
 def semantic_code_search(query: str, limit: int = 10, kind_filter: list = None, session_id: str = None) -> dict:
     """Semantic search with backward compatibility.
->>>>>>> aa78d55d
 
     This tool uses vector embeddings to find code symbols that are semantically
     similar to your natural language query. Useful for finding relevant code
@@ -334,24 +245,11 @@
         limit: Maximum number of results to return (default: 10)
         kind_filter: Optional list of symbol kinds to filter results
                     (e.g., ['Function', 'Class', 'Method'])
-<<<<<<< HEAD
-        session_id: Optional session identifier for repository isolation.
-                   If not provided, will auto-generate from repository path.
-=======
         session_id: Optional session ID for repository isolation
->>>>>>> aa78d55d
 
     Returns:
         Semantically similar symbols:
         - symbols: List of matching symbols with similarity scores
-<<<<<<< HEAD
-        - session_id: Session identifier used for the query
-
-    Example:
-        semantic_code_search("hash calculation functions", limit=5, kind_filter=["Function"], session_id="my_repo_123")
-    """
-    return code_tool.semantic_code_search(query, limit, kind_filter, session_id)
-=======
         - _compatibility_mode: True if using backward compatibility mode
 
     Example:
@@ -372,7 +270,6 @@
 
     repo_label = _get_repo_label_for_session(session_id)
     return code_tool.semantic_code_search_in_collection(query, repo_label, limit)
->>>>>>> aa78d55d
 
 
 @mcp.resource("https://graphrag.db/schema/neo4j")
@@ -512,7 +409,7 @@
                         collection_info.config.params, "distance", "unknown"
                     )
                     info.append(f"Distance Function: {distance}")
-        except BaseException:
+        except:
             info.append("Could not retrieve detailed vector configuration")
 
         return "\n".join(info)
