--- conflicted
+++ resolved
@@ -1,15 +1,12 @@
+from mcp.server.fastmcp import FastMCP, Context
 from graphrag_mcp.code_analysis_tool import CodeAnalysisTool
-from mcp.server.fastmcp import Context, FastMCP
 
 # Create an MCP server
-mcp = FastMCP(
-    "GraphRAG Code Analysis",
-    dependencies=["neo4j", "qdrant-client", "sentence-transformers"],
-)
+mcp = FastMCP("GraphRAG Code Analysis",
+               dependencies=["neo4j", "qdrant-client", "sentence-transformers"])
 
 # Initialize the code analysis tool
 code_tool = CodeAnalysisTool()
-
 
 @mcp.tool()
 def find_symbol(fqname: str, session_id: str = None) -> dict:
@@ -43,13 +40,8 @@
     """
     return code_tool.find_symbol(fqname, session_id)
 
-
-@mcp.tool()
-<<<<<<< HEAD
-def get_call_graph(symbol_id: str, direction: str = "both", depth: int = 1) -> dict:
-=======
+@mcp.tool()
 def get_call_graph(symbol_id: str, direction: str = 'both', depth: int = 1, session_id: str = None) -> dict:
->>>>>>> c45aa9c1
     """
     Get the call graph for a symbol to understand function/method relationships.
 
@@ -75,7 +67,6 @@
     """
     return code_tool.get_call_graph(symbol_id, direction, depth, session_id)
 
-
 @mcp.tool()
 def get_dependencies(file_path: str, session_id: str = None) -> dict:
     """
@@ -99,7 +90,6 @@
         get_dependencies("src/utils/hash.ts", session_id="my_repo_123")
     """
     return code_tool.get_dependencies(file_path, session_id)
-
 
 @mcp.tool()
 def impact_analysis(symbol_ids: list, max_depth: int = 2, session_id: str = None) -> dict:
@@ -131,7 +121,6 @@
     """
     return code_tool.impact_analysis(symbol_ids, max_depth, session_id)
 
-
 @mcp.tool()
 def semantic_code_search(query: str, limit: int = 10, kind_filter: list = None, session_id: str = None) -> dict:
     """
@@ -159,7 +148,6 @@
         semantic_code_search("hash calculation functions", limit=5, kind_filter=["Function"], session_id="my_repo_123")
     """
     return code_tool.semantic_code_search(query, limit, kind_filter, session_id)
-
 
 @mcp.resource("https://graphrag.db/schema/neo4j")
 def get_graph_schema() -> str:
@@ -205,32 +193,26 @@
         schema = []
         with code_tool.neo4j_driver.session() as session:
             # Get node labels
-            result = session.run(
-                """
+            result = session.run("""
             CALL db.labels() YIELD label
             RETURN collect(label) as labels
-            """
-            )
+            """)
             labels = result.single()["labels"]
             schema.append("Node Labels: " + ", ".join(labels))
 
             # Get relationship types
-            result = session.run(
-                """
+            result = session.run("""
             CALL db.relationshipTypes() YIELD relationshipType
             RETURN collect(relationshipType) as types
-            """
-            )
+            """)
             rel_types = result.single()["types"]
             schema.append("Relationship Types: " + ", ".join(rel_types))
 
             # Get property keys
-            result = session.run(
-                """
+            result = session.run("""
             CALL db.propertyKeys() YIELD propertyKey
             RETURN collect(propertyKey) as keys
-            """
-            )
+            """)
             prop_keys = result.single()["keys"]
             schema.append("Property Keys: " + ", ".join(prop_keys))
 
@@ -244,7 +226,6 @@
         return "\n".join(schema)
     except Exception as e:
         return f"Error retrieving graph schema: {str(e)}"
-
 
 @mcp.resource("https://graphrag.db/collection/qdrant")
 def get_vector_collection_info() -> str:
@@ -270,15 +251,13 @@
     """
     try:
         info = []
-        collection_info = code_tool.qdrant_client.get_collection(
-            code_tool.qdrant_collection
-        )
+        collection_info = code_tool.qdrant_client.get_collection(code_tool.qdrant_collection)
 
         # Try to extract vectors count based on client version
         vectors_count = 0
-        if hasattr(collection_info, "vectors_count"):
+        if hasattr(collection_info, 'vectors_count'):
             vectors_count = collection_info.vectors_count
-        elif hasattr(collection_info, "points_count"):
+        elif hasattr(collection_info, 'points_count'):
             vectors_count = collection_info.points_count
 
         info.append(f"Collection: {code_tool.qdrant_collection}")
@@ -287,16 +266,12 @@
 
         # Add vector configuration
         try:
-            if hasattr(collection_info, "config"):
-                if hasattr(collection_info.config, "params"):
-                    vector_size = getattr(
-                        collection_info.config.params, "vector_size", "unknown"
-                    )
+            if hasattr(collection_info, 'config'):
+                if hasattr(collection_info.config, 'params'):
+                    vector_size = getattr(collection_info.config.params, 'vector_size', 'unknown')
                     info.append(f"Vector Size: {vector_size}")
 
-                    distance = getattr(
-                        collection_info.config.params, "distance", "unknown"
-                    )
+                    distance = getattr(collection_info.config.params, 'distance', 'unknown')
                     info.append(f"Distance Function: {distance}")
         except:
             info.append("Could not retrieve detailed vector configuration")
@@ -305,6 +280,5 @@
     except Exception as e:
         return f"Error retrieving vector collection info: {str(e)}"
 
-
 if __name__ == "__main__":
-    mcp.run()+    mcp.run() 