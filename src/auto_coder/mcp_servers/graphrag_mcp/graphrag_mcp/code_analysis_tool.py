import logging
import os
from typing import Any, Dict, List, Optional, Union

from neo4j import GraphDatabase
from qdrant_client import QdrantClient
from sentence_transformers import SentenceTransformer

# Configure logging to write to a file instead of stdout
logging.basicConfig(
    level=logging.INFO,
    format="%(asctime)s - %(name)s - %(levelname)s - %(message)s",
    filename="graphrag.log",
    filemode="a",
)
logger = logging.getLogger("graphrag")


class CodeAnalysisTool:
    """MCP Tool for querying TypeScript/JavaScript code structure using GraphRAG."""

    def __init__(self):
        # Neo4j connection
        self.neo4j_uri = os.getenv("NEO4J_URI", "bolt://localhost:7687")
        self.neo4j_user = os.getenv("NEO4J_USER", "neo4j")
        self.neo4j_password = os.getenv("NEO4J_PASSWORD", "password")
        self.neo4j_driver = None

        # Qdrant connection
        self.qdrant_host = os.getenv("QDRANT_HOST", "localhost")
        self.qdrant_port = int(os.getenv("QDRANT_PORT", "6333"))
        self.qdrant_collection = os.getenv("QDRANT_COLLECTION", "code_chunks")
        self.qdrant_client = None

        # Embedding model
        self.model_name = "all-MiniLM-L6-v2"
        self.model = None

        # Connection state
        self._connected = False

        # Don't connect immediately - wait until first use
        # This allows the MCP server to start even if Neo4j/Qdrant are not running

    def _ensure_connected(self):
        """Ensure connections are established (lazy initialization)."""
        if self._connected:
            return

        self._connect()
        self._connected = True

    def _connect(self):
        """Establish connections to Neo4j and Qdrant."""
        # Connect to Neo4j
        try:
            self.neo4j_driver = GraphDatabase.driver(
                self.neo4j_uri, auth=(self.neo4j_user, self.neo4j_password)
            )
            # Test connection - support both repository-labeled and unlabeled nodes
            with self.neo4j_driver.session() as session:
                result = session.run(
                    """
                    MATCH (f:CodeNode)
                    WHERE (ANY(label IN labels(f) WHERE label STARTS WITH 'Repo_') OR NOT ANY(label IN labels(f) WHERE label STARTS WITH 'Repo_'))
                    RETURN count(f) AS count
                    """
                )
                record = result.single()
                logger.info(f"Connected to Neo4j with {record['count']} nodes")
        except Exception as e:
            logger.error(f"Neo4j connection error: {e}")
            raise RuntimeError(
                f"Failed to connect to Neo4j at {self.neo4j_uri}. Please ensure Neo4j is running. Error: {e}"
            )

        # Connect to Qdrant
        try:
            self.qdrant_client = QdrantClient(
                host=self.qdrant_host, port=self.qdrant_port
            )
            collection_info = self.qdrant_client.get_collection(self.qdrant_collection)

            # Check for vectors count based on client version
            vectors_count = 0
            if hasattr(collection_info, "vectors_count"):
                vectors_count = collection_info.vectors_count
            elif hasattr(collection_info, "points_count"):
                vectors_count = collection_info.points_count

            logger.info(
                f"Connected to Qdrant collection '{self.qdrant_collection}' with {vectors_count} vectors"
            )
        except Exception as e:
            logger.error(f"Qdrant connection error: {e}")
            raise RuntimeError(
                f"Failed to connect to Qdrant at {self.qdrant_host}:{self.qdrant_port}. Please ensure Qdrant is running. Error: {e}"
            )

        # Load the embedding model
        try:
            self.model = SentenceTransformer(self.model_name)
            logger.info(f"Loaded embedding model: {self.model_name}")
        except Exception as e:
            logger.error(f"Error loading embedding model: {e}")
            raise RuntimeError(
                f"Failed to load embedding model '{self.model_name}'. Error: {e}"
            )

    def find_symbol(self, fqname: str) -> Dict[str, Any]:
        """
        Find a code symbol by fully qualified name.

        Args:
            fqname: Fully qualified name (e.g., 'src/utils.ts::calculateHash')

        Returns:
            Symbol details including id, kind, signature, complexity, location
        """
        result = {"fqname": fqname, "symbol": None, "error": None}

        try:
            self._ensure_connected()
        except Exception as e:
            result["error"] = str(e)
            return result

        if not self.neo4j_driver:
            result["error"] = "Neo4j connection not available"
            return result

        try:
            with self.neo4j_driver.session() as session:
                # Support both repository-labeled and unlabeled nodes for backward compatibility
                cypher_query = """
                MATCH (s:CodeNode)
                WHERE s.fqname = $fqname AND s.kind IN ['Function', 'Method', 'Class', 'Interface', 'Type']
                  AND (ANY(label IN labels(s) WHERE label STARTS WITH 'Repo_') OR NOT ANY(label IN labels(s) WHERE label STARTS WITH 'Repo_'))
                RETURN s.id as id, s.kind as kind, s.fqname as fqname,
                       s.sig as signature, s.short as short_summary,
                       s.complexity as complexity, s.tokens_est as tokens_est,
                       s.file as file, s.start_line as start_line, s.end_line as end_line,
                       s.tags as tags
                """

                query_result = session.run(cypher_query, fqname=fqname)
                record = query_result.single()

                if record:
                    result["symbol"] = {
                        "id": record["id"],
                        "kind": record["kind"],
                        "fqname": record["fqname"],
                        "signature": record["signature"],
                        "short_summary": record["short_summary"],
                        "complexity": record["complexity"],
                        "tokens_est": record["tokens_est"],
                        "file": record["file"],
                        "start_line": record["start_line"],
                        "end_line": record["end_line"],
                        "tags": record["tags"] or [],
                    }
                else:
                    result["error"] = f"Symbol '{fqname}' not found"

        except Exception as e:
            result["error"] = f"Neo4j query error: {e}"

        return result

    def get_call_graph(
        self, symbol_id: str, direction: str = "both", depth: int = 1
    ) -> Dict[str, Any]:
        """
        Get call graph for a symbol.

        Args:
            symbol_id: Symbol ID
            direction: 'callers' (who calls this), 'callees' (what this calls), or 'both'
            depth: Traversal depth (1-3)

        Returns:
            Call graph with nodes and edges
        """
        result = {
            "symbol_id": symbol_id,
            "direction": direction,
            "depth": depth,
            "nodes": [],
            "edges": [],
            "error": None,
        }

        try:
            self._ensure_connected()
        except Exception as e:
            result["error"] = str(e)
            return result

        if not self.neo4j_driver:
            result["error"] = "Neo4j connection not available"
            return result

        if depth < 1 or depth > 3:
            result["error"] = "Depth must be between 1 and 3"
            return result

        try:
            with self.neo4j_driver.session() as session:
                # Build Cypher query based on direction
<<<<<<< HEAD
                # Support both repository-labeled and unlabeled nodes for backward compatibility
=======
>>>>>>> 8e5f332b
                if direction == "callers":
                    cypher_query = f"""
                    MATCH (s:CodeNode {{id: $symbol_id}})
                    MATCH path = (caller:CodeNode)-[:CALLS*1..{depth}]->(s)
                    WHERE (ANY(label IN labels(caller) WHERE label STARTS WITH 'Repo_') OR NOT ANY(label IN labels(caller) WHERE label STARTS WITH 'Repo_'))
                      AND (ANY(label IN labels(s) WHERE label STARTS WITH 'Repo_') OR NOT ANY(label IN labels(s) WHERE label STARTS WITH 'Repo_'))
                    WITH caller, s, relationships(path) as rels
                    RETURN DISTINCT caller.id as id, caller.kind as kind, caller.fqname as fqname,
                           caller.file as file, caller.start_line as start_line,
                           [r IN rels | {{from: startNode(r).id, to: endNode(r).id, count: r.count}}] as edges
                    """
                elif direction == "callees":
                    cypher_query = f"""
                    MATCH (s:CodeNode {{id: $symbol_id}})
                    MATCH path = (s:CodeNode)-[:CALLS*1..{depth}]->(callee:CodeNode)
                    WHERE (ANY(label IN labels(s) WHERE label STARTS WITH 'Repo_') OR NOT ANY(label IN labels(s) WHERE label STARTS WITH 'Repo_'))
                      AND (ANY(label IN labels(callee) WHERE label STARTS WITH 'Repo_') OR NOT ANY(label IN labels(callee) WHERE label STARTS WITH 'Repo_'))
                    WITH callee, s, relationships(path) as rels
                    RETURN DISTINCT callee.id as id, callee.kind as kind, callee.fqname as fqname,
                           callee.file as file, callee.start_line as start_line,
                           [r IN rels | {{from: startNode(r).id, to: endNode(r).id, count: r.count}}] as edges
                    """
                else:  # both
                    cypher_query = f"""
                    MATCH (s:CodeNode {{id: $symbol_id}})
                    OPTIONAL MATCH path1 = (caller:CodeNode)-[:CALLS*1..{depth}]->(s)
                    OPTIONAL MATCH path2 = (s:CodeNode)-[:CALLS*1..{depth}]->(callee:CodeNode)
                    WHERE (ANY(label IN labels(caller) WHERE label STARTS WITH 'Repo_') OR NOT ANY(label IN labels(caller) WHERE label STARTS WITH 'Repo_'))
                      AND (ANY(label IN labels(callee) WHERE label STARTS WITH 'Repo_') OR NOT ANY(label IN labels(callee) WHERE label STARTS WITH 'Repo_'))
                      AND (ANY(label IN labels(s) WHERE label STARTS WITH 'Repo_') OR NOT ANY(label IN labels(s) WHERE label STARTS WITH 'Repo_'))
                    WITH s, caller, callee, relationships(path1) + relationships(path2) as rels
                    WHERE caller IS NOT NULL OR callee IS NOT NULL
                    WITH COALESCE(caller, callee) as related, rels
                    RETURN DISTINCT related.id as id, related.kind as kind, related.fqname as fqname,
                           related.file as file, related.start_line as start_line,
                           [r IN rels WHERE r IS NOT NULL | {{from: startNode(r).id, to: endNode(r).id, count: r.count}}] as edges
                    """

                query_result = session.run(cypher_query, symbol_id=symbol_id)

                for record in query_result:
                    result["nodes"].append(
                        {
                            "id": record["id"],
                            "kind": record["kind"],
                            "fqname": record["fqname"],
                            "file": record["file"],
                            "start_line": record["start_line"],
                        }
                    )

                    # Add edges
                    for edge in record["edges"]:
                        if edge and edge not in result["edges"]:
                            result["edges"].append(edge)

                if not result["nodes"]:
                    result["error"] = f"No {direction} found for symbol '{symbol_id}'"

        except Exception as e:
            result["error"] = f"Neo4j query error: {e}"

        return result

    def get_dependencies(self, file_path: str) -> Dict[str, Any]:
        """
        Get file dependencies (imports).

        Args:
            file_path: File path (e.g., 'src/utils.ts')

        Returns:
            List of imported files and symbols
        """
        result = {"file": file_path, "imports": [], "imported_by": [], "error": None}

        try:
            self._ensure_connected()
        except Exception as e:
            result["error"] = str(e)
            return result

        if not self.neo4j_driver:
            result["error"] = "Neo4j connection not available"
            return result

        try:
            with self.neo4j_driver.session() as session:
                # Get imports (what this file imports)
                # Support both repository-labeled and unlabeled nodes for backward compatibility
                cypher_query = """
                MATCH (f:CodeNode {file: $file_path})
                WHERE (ANY(label IN labels(f) WHERE label STARTS WITH 'Repo_') OR NOT ANY(label IN labels(f) WHERE label STARTS WITH 'Repo_'))
                MATCH (f)-[r:IMPORTS]->(imported:CodeNode)
                WHERE (ANY(label IN labels(imported) WHERE label STARTS WITH 'Repo_') OR NOT ANY(label IN labels(imported) WHERE label STARTS WITH 'Repo_'))
                RETURN imported.file as file, r.count as count
                ORDER BY count DESC
                """

                query_result = session.run(cypher_query, file_path=file_path)
                for record in query_result:
                    result["imports"].append(
                        {"file": record["file"], "count": record["count"]}
                    )

                # Get imported_by (what files import this)
                cypher_query = """
                MATCH (importer:CodeNode)-[r:IMPORTS]->(f:CodeNode {file: $file_path})
                WHERE (ANY(label IN labels(importer) WHERE label STARTS WITH 'Repo_') OR NOT ANY(label IN labels(importer) WHERE label STARTS WITH 'Repo_'))
                  AND (ANY(label IN labels(f) WHERE label STARTS WITH 'Repo_') OR NOT ANY(label IN labels(f) WHERE label STARTS WITH 'Repo_'))
                RETURN importer.file as file, r.count as count
                ORDER BY count DESC
                """

                query_result = session.run(cypher_query, file_path=file_path)
                for record in query_result:
                    result["imported_by"].append(
                        {"file": record["file"], "count": record["count"]}
                    )

        except Exception as e:
            result["error"] = f"Neo4j query error: {e}"

        return result

    def impact_analysis(
        self, symbol_ids: List[str], max_depth: int = 2
    ) -> Dict[str, Any]:
        """
        Analyze the impact of changing given symbols.

        Args:
            symbol_ids: List of symbol IDs to analyze
            max_depth: Maximum traversal depth for impact analysis (1-3)

        Returns:
            Impact analysis including affected symbols, files, and relationships
        """
        result = {
            "analyzed_symbols": symbol_ids,
            "max_depth": max_depth,
            "affected_symbols": [],
            "affected_files": set(),
            "impact_summary": {},
            "error": None,
        }

        try:
            self._ensure_connected()
        except Exception as e:
            result["error"] = str(e)
            return result

        if not self.neo4j_driver:
            result["error"] = "Neo4j connection not available"
            return result

        if max_depth < 1 or max_depth > 3:
            result["error"] = "max_depth must be between 1 and 3"
            return result

        try:
            with self.neo4j_driver.session() as session:
                # Find all symbols that depend on the changed symbols
                # Support both repository-labeled and unlabeled nodes for backward compatibility
                cypher_query = f"""
                MATCH (changed:CodeNode)
                WHERE changed.id IN $symbol_ids
                  AND (ANY(label IN labels(changed) WHERE label STARTS WITH 'Repo_') OR NOT ANY(label IN labels(changed) WHERE label STARTS WITH 'Repo_'))

                // Find callers (symbols that call the changed symbols)
                OPTIONAL MATCH (caller:CodeNode)-[:CALLS*1..{max_depth}]->(changed)
                WHERE (ANY(label IN labels(caller) WHERE label STARTS WITH 'Repo_') OR NOT ANY(label IN labels(caller) WHERE label STARTS WITH 'Repo_'))
                  AND caller.id NOT IN $symbol_ids

                // Find symbols in files that import changed symbols' files
                OPTIONAL MATCH (changed_file:CodeNode)-[:CONTAINS]->(changed)
                OPTIONAL MATCH (importing_file:CodeNode)-[:IMPORTS*1..{max_depth}]->(changed_file)
                OPTIONAL MATCH (importing_file)-[:CONTAINS]->(importing_symbol:CodeNode)
                WHERE (ANY(label IN labels(importing_file) WHERE label STARTS WITH 'Repo_') OR NOT ANY(label IN labels(importing_file) WHERE label STARTS WITH 'Repo_'))
                  AND (ANY(label IN labels(importing_symbol) WHERE label STARTS WITH 'Repo_') OR NOT ANY(label IN labels(importing_symbol) WHERE label STARTS WITH 'Repo_'))
                  AND importing_symbol.id NOT IN $symbol_ids

                // Find symbols that extend/implement changed symbols
                OPTIONAL MATCH (implementer:CodeNode)-[:EXTENDS|IMPLEMENTS*1..{max_depth}]->(changed)
                WHERE (ANY(label IN labels(implementer) WHERE label STARTS WITH 'Repo_') OR NOT ANY(label IN labels(implementer) WHERE label STARTS WITH 'Repo_'))
                  AND implementer.id NOT IN $symbol_ids

                WITH changed, caller, importing_symbol, implementer
                WHERE caller IS NOT NULL OR importing_symbol IS NOT NULL OR implementer IS NOT NULL

                WITH COALESCE(caller, importing_symbol, implementer) as affected
                WHERE affected IS NOT NULL

                RETURN DISTINCT affected.id as id, affected.kind as kind,
                       affected.fqname as fqname, affected.file as file,
                       affected.start_line as start_line, affected.end_line as end_line
                """

                query_result = session.run(cypher_query, symbol_ids=symbol_ids)

                for record in query_result:
                    affected_symbol = {
                        "id": record["id"],
                        "kind": record["kind"],
                        "fqname": record["fqname"],
                        "file": record["file"],
                        "start_line": record["start_line"],
                        "end_line": record["end_line"],
                    }
                    result["affected_symbols"].append(affected_symbol)
                    result["affected_files"].add(record["file"])

                # Convert set to list for JSON serialization
                result["affected_files"] = sorted(list(result["affected_files"]))

                # Generate summary
                result["impact_summary"] = {
                    "total_affected_symbols": len(result["affected_symbols"]),
                    "total_affected_files": len(result["affected_files"]),
                    "by_kind": {},
                }

                # Count by kind
                for symbol in result["affected_symbols"]:
                    kind = symbol["kind"]
                    result["impact_summary"]["by_kind"][kind] = (
                        result["impact_summary"]["by_kind"].get(kind, 0) + 1
                    )

        except Exception as e:
            result["error"] = f"Neo4j query error: {e}"

        return result

    def semantic_code_search(
<<<<<<< HEAD
        self, query: str, limit: int = 10, kind_filter: Optional[List[str]] = None
=======
        self,
        query: str,
        limit: int = 10,
        kind_filter: Optional[List[str]] = None,
        collection_name: Optional[str] = None,
>>>>>>> 8e5f332b
    ) -> Dict[str, Any]:
        """
        Search for code using semantic similarity.

        Args:
            query: Natural language query describing what you're looking for
            limit: Maximum number of results to return
            kind_filter: Optional list of symbol kinds to filter (e.g., ['Function', 'Class'])
            collection_name: Optional Qdrant collection name. Defaults to self.qdrant_collection

        Returns:
            Semantically similar code symbols with scores
        """
        result = {"query": query, "symbols": [], "error": None}

        try:
            self._ensure_connected()
        except Exception as e:
            result["error"] = str(e)
            return result

        if self.model is None:
            try:
                self.model = SentenceTransformer(self.model_name)
            except Exception as e:
                result["error"] = f"Failed to load embedding model: {e}"
                return result

        # Generate embedding for query
        query_embedding = self.model.encode(query)

        # Use provided collection_name or default to self.qdrant_collection
        qdrant_collection = collection_name or self.qdrant_collection

        # Search Qdrant
        try:
            search_result = self.qdrant_client.search(
                collection_name=qdrant_collection,
                query_vector=query_embedding.tolist(),
                limit=limit * 2,  # Get more results for filtering
            )

            # Process results
            for result_item in search_result:
                symbol_id = result_item.id
                score = result_item.score

                # Get symbol details from payload or Neo4j
                if hasattr(result_item, "payload"):
                    payload = result_item.payload

                    # Apply kind filter if specified
                    if kind_filter and payload.get("kind") not in kind_filter:
                        continue

                    result["symbols"].append(
                        {
                            "id": symbol_id,
                            "kind": payload.get("kind"),
                            "fqname": payload.get("fqname"),
                            "short_summary": payload.get("short"),
                            "file": payload.get("file"),
                            "start_line": payload.get("start_line"),
                            "score": score,
                        }
                    )

                    if len(result["symbols"]) >= limit:
                        break

        except Exception as e:
            result["error"] = f"Qdrant search error: {e}"

        return result<|MERGE_RESOLUTION|>--- conflicted
+++ resolved
@@ -208,10 +208,7 @@
         try:
             with self.neo4j_driver.session() as session:
                 # Build Cypher query based on direction
-<<<<<<< HEAD
                 # Support both repository-labeled and unlabeled nodes for backward compatibility
-=======
->>>>>>> 8e5f332b
                 if direction == "callers":
                     cypher_query = f"""
                     MATCH (s:CodeNode {{id: $symbol_id}})
@@ -448,15 +445,11 @@
         return result
 
     def semantic_code_search(
-<<<<<<< HEAD
-        self, query: str, limit: int = 10, kind_filter: Optional[List[str]] = None
-=======
         self,
         query: str,
         limit: int = 10,
         kind_filter: Optional[List[str]] = None,
         collection_name: Optional[str] = None,
->>>>>>> 8e5f332b
     ) -> Dict[str, Any]:
         """
         Search for code using semantic similarity.
