<<<<<<< HEAD
import logging
import os
from typing import Any, Dict, List, Optional, Union

=======
import os
import hashlib
import logging
from pathlib import Path
from typing import Dict, List, Optional, Any, Union
>>>>>>> c45aa9c1
from neo4j import GraphDatabase
from qdrant_client import QdrantClient
from sentence_transformers import SentenceTransformer

from ...backward_compatibility_layer import BackwardCompatibilityLayer, get_compatibility_layer

# Configure logging to write to a file instead of stdout
logging.basicConfig(
    level=logging.INFO,
    format="%(asctime)s - %(name)s - %(levelname)s - %(message)s",
    filename="graphrag.log",
    filemode="a",
)
logger = logging.getLogger("graphrag")


class CodeAnalysisTool:
    """MCP Tool for querying TypeScript/JavaScript code structure using GraphRAG."""

    def __init__(self, repo_path: Optional[str] = None, compatibility_layer: Optional[BackwardCompatibilityLayer] = None):
        # Neo4j connection
        self.neo4j_uri = os.getenv("NEO4J_URI", "bolt://localhost:7687")
        self.neo4j_user = os.getenv("NEO4J_USER", "neo4j")
        self.neo4j_password = os.getenv("NEO4J_PASSWORD", "password")
        self.neo4j_driver = None

        # Qdrant connection
        self.qdrant_host = os.getenv("QDRANT_HOST", "localhost")
        self.qdrant_port = int(os.getenv("QDRANT_PORT", "6333"))
        self.qdrant_collection = os.getenv("QDRANT_COLLECTION", "code_chunks")
        self.qdrant_client = None

        # Embedding model
        self.model_name = "all-MiniLM-L6-v2"
        self.model = None

        # Connection state
        self._connected = False

        # Repository path for label filtering
        self.repo_path = Path(repo_path) if repo_path else Path.cwd()
        self._repo_label = None
        self._repo_hash = None

        # Backward compatibility layer
        self.compat_layer = compatibility_layer or get_compatibility_layer()

        # Don't connect immediately - wait until first use
        # This allows the MCP server to start even if Neo4j/Qdrant are not running

    def _get_session_label(self, session_id: str) -> str:
        """Get session-specific label for Neo4j queries.

        Args:
            session_id: Session identifier

        Returns:
            Session label in format Session_{HASH}
        """
        return self.compat_layer.get_repo_label(session_id)

    def _get_repo_hash(self, session_id: Optional[str] = None) -> str:
        """Get repository hash for a session.

        Args:
            session_id: Optional session ID. If None, uses default from repo_path.

        Returns:
            8-character MD5 hash of session_id or repo_path
        """
        if session_id:
            # Use session_id directly
            return hashlib.md5(session_id.encode()).hexdigest()[:8]
        else:
            # Use repo_path for backward compatibility
            repo_path_str = str(self.repo_path.resolve())
            return hashlib.md5(repo_path_str.encode()).hexdigest()[:8]

    def _ensure_connected(self):
        """Ensure connections are established (lazy initialization)."""
        if self._connected:
            return

        self._connect()
        self._connected = True

    def _connect(self):
        """Establish connections to Neo4j and Qdrant."""
        # Connect to Neo4j
        try:
            self.neo4j_driver = GraphDatabase.driver(
                self.neo4j_uri, auth=(self.neo4j_user, self.neo4j_password)
            )
            # Test connection
            with self.neo4j_driver.session() as session:
                result = session.run("MATCH (f:File) RETURN count(f) AS count")
                record = result.single()
                logger.info(f"Connected to Neo4j with {record['count']} files")
        except Exception as e:
            logger.error(f"Neo4j connection error: {e}")
            raise RuntimeError(
                f"Failed to connect to Neo4j at {self.neo4j_uri}. Please ensure Neo4j is running. Error: {e}"
            )

        # Connect to Qdrant
        try:
            self.qdrant_client = QdrantClient(
                host=self.qdrant_host, port=self.qdrant_port
            )
            collection_info = self.qdrant_client.get_collection(self.qdrant_collection)

            # Check for vectors count based on client version
            vectors_count = 0
            if hasattr(collection_info, "vectors_count"):
                vectors_count = collection_info.vectors_count
            elif hasattr(collection_info, "points_count"):
                vectors_count = collection_info.points_count

            logger.info(
                f"Connected to Qdrant collection '{self.qdrant_collection}' with {vectors_count} vectors"
            )
        except Exception as e:
            logger.error(f"Qdrant connection error: {e}")
            raise RuntimeError(
                f"Failed to connect to Qdrant at {self.qdrant_host}:{self.qdrant_port}. Please ensure Qdrant is running. Error: {e}"
            )

        # Load the embedding model
        try:
            self.model = SentenceTransformer(self.model_name)
            logger.info(f"Loaded embedding model: {self.model_name}")
        except Exception as e:
            logger.error(f"Error loading embedding model: {e}")
<<<<<<< HEAD
            raise RuntimeError(
                f"Failed to load embedding model '{self.model_name}'. Error: {e}"
            )

    def find_symbol(self, fqname: str) -> Dict[str, Any]:
=======
            raise RuntimeError(f"Failed to load embedding model '{self.model_name}'. Error: {e}")

    def find_symbol(self, fqname: str, session_id: Optional[str] = None) -> Dict[str, Any]:
>>>>>>> c45aa9c1
        """
        Find a code symbol by fully qualified name.

        Args:
            fqname: Fully qualified name (e.g., 'src/utils.ts::calculateHash')
            session_id: Optional session identifier for repository isolation.
                       If not provided, will auto-generate from repo_path.

        Returns:
            Symbol details including id, kind, signature, complexity, location
        """
<<<<<<< HEAD
        result = {"fqname": fqname, "symbol": None, "error": None}
=======
        result = {
            "fqname": fqname,
            "symbol": None,
            "error": None,
            "session_id": session_id
        }
>>>>>>> c45aa9c1

        try:
            self._ensure_connected()
        except Exception as e:
            result["error"] = str(e)
            return result

        if not self.neo4j_driver:
            result["error"] = "Neo4j connection not available"
            return result

<<<<<<< HEAD
=======
        # Extract and validate session_id with backward compatibility
        session_id, is_legacy = self.compat_layer.extract_session_id(
            session_id=session_id,
            repo_path=str(self.repo_path)
        )
        result["session_id"] = session_id

        # Emit deprecation warning if using legacy mode
        if is_legacy and self.compat_layer.should_emit_deprecation_warning("find_symbol_no_session_id"):
            import warnings
            warnings.warn(
                "Calling find_symbol without session_id is deprecated. "
                "Please provide session_id for better repository isolation. "
                f"Auto-generated session_id: {session_id}",
                DeprecationWarning,
                stacklevel=2
            )
            self.compat_layer.mark_warning_shown("find_symbol_no_session_id")

        session_label = self._get_session_label(session_id)
        repo_hash = self._get_repo_hash(session_id)
        repo_path_str = str(self.repo_path.resolve())

>>>>>>> c45aa9c1
        try:
            with self.neo4j_driver.session() as session:
                # Query with session label filtering (for labeled nodes)
                # Also query unlabeled nodes for backward compatibility
                cypher_query = f"""
                MATCH (s)
                WHERE (
                    (s:{session_label}:CodeNode AND s.repo_hash = $repo_hash)
                    OR
                    (s:CodeNode AND NOT s:{session_label} AND s.repo_path = $repo_path)
                )
                AND s.fqname = $fqname
                AND s.kind IN ['Function', 'Method', 'Class', 'Interface', 'Type']
                RETURN s.id as id, s.kind as kind, s.fqname as fqname,
                       s.sig as signature, s.short as short_summary,
                       s.complexity as complexity, s.tokens_est as tokens_est,
                       s.file as file, s.start_line as start_line, s.end_line as end_line,
                       s.tags as tags
                """

<<<<<<< HEAD
                query_result = session.run(cypher_query, fqname=fqname)
=======
                query_result = session.run(
                    cypher_query,
                    fqname=fqname,
                    repo_hash=repo_hash,
                    repo_path=repo_path_str
                )
>>>>>>> c45aa9c1
                record = query_result.single()

                if record:
                    result["symbol"] = {
                        "id": record["id"],
                        "kind": record["kind"],
                        "fqname": record["fqname"],
                        "signature": record["signature"],
                        "short_summary": record["short_summary"],
                        "complexity": record["complexity"],
                        "tokens_est": record["tokens_est"],
                        "file": record["file"],
                        "start_line": record["start_line"],
                        "end_line": record["end_line"],
                        "tags": record["tags"] or [],
                    }
                else:
                    result["error"] = f"Symbol '{fqname}' not found"

        except Exception as e:
            result["error"] = f"Neo4j query error: {e}"

        return result
<<<<<<< HEAD

    def get_call_graph(
        self, symbol_id: str, direction: str = "both", depth: int = 1
    ) -> Dict[str, Any]:
=======
    
    def get_call_graph(self, symbol_id: str, direction: str = 'both', depth: int = 1, session_id: Optional[str] = None) -> Dict[str, Any]:
>>>>>>> c45aa9c1
        """
        Get call graph for a symbol.

        Args:
            symbol_id: Symbol ID
            direction: 'callers' (who calls this), 'callees' (what this calls), or 'both'
            depth: Traversal depth (1-3)
            session_id: Optional session identifier for repository isolation.
                       If not provided, will auto-generate from repo_path.

        Returns:
            Call graph with nodes and edges
        """
        result = {
            "symbol_id": symbol_id,
            "direction": direction,
            "depth": depth,
            "nodes": [],
            "edges": [],
            "error": None,
<<<<<<< HEAD
=======
            "session_id": session_id
>>>>>>> c45aa9c1
        }

        try:
            self._ensure_connected()
        except Exception as e:
            result["error"] = str(e)
            return result

        if not self.neo4j_driver:
            result["error"] = "Neo4j connection not available"
            return result

        if depth < 1 or depth > 3:
            result["error"] = "Depth must be between 1 and 3"
            return result

<<<<<<< HEAD
        try:
            with self.neo4j_driver.session() as session:
                # Build Cypher query based on direction
                if direction == "callers":
=======
        # Extract and validate session_id with backward compatibility
        session_id, is_legacy = self.compat_layer.extract_session_id(
            session_id=session_id,
            repo_path=str(self.repo_path)
        )
        result["session_id"] = session_id

        # Emit deprecation warning if using legacy mode
        if is_legacy and self.compat_layer.should_emit_deprecation_warning("get_call_graph_no_session_id"):
            import warnings
            warnings.warn(
                "Calling get_call_graph without session_id is deprecated. "
                "Please provide session_id for better repository isolation. "
                f"Auto-generated session_id: {session_id}",
                DeprecationWarning,
                stacklevel=2
            )
            self.compat_layer.mark_warning_shown("get_call_graph_no_session_id")

        session_label = self._get_session_label(session_id)
        repo_hash = self._get_repo_hash(session_id)
        repo_path_str = str(self.repo_path.resolve())

        try:
            with self.neo4j_driver.session() as session:
                # Build Cypher query based on direction with session label filtering
                if direction == 'callers':
>>>>>>> c45aa9c1
                    cypher_query = f"""
                    MATCH (s)
                    WHERE (
                        (s:{session_label}:CodeNode AND s.id = $symbol_id AND s.repo_hash = $repo_hash)
                        OR
                        (s:CodeNode AND NOT s:{session_label} AND s.id = $symbol_id AND s.repo_path = $repo_path)
                    )
                    MATCH path = (caller)-[:CALLS*1..{depth}]->(s)
                    WHERE (
                        (caller:{session_label}:CodeNode AND caller.repo_hash = $repo_hash)
                        OR
                        (caller:CodeNode AND NOT caller:{session_label} AND caller.repo_path = $repo_path)
                    )
                    WITH caller, s, relationships(path) as rels
                    RETURN DISTINCT caller.id as id, caller.kind as kind, caller.fqname as fqname,
                           caller.file as file, caller.start_line as start_line,
                           [r IN rels | {{from: startNode(r).id, to: endNode(r).id, count: r.count}}] as edges
                    """
                elif direction == "callees":
                    cypher_query = f"""
                    MATCH (s)
                    WHERE (
                        (s:{session_label}:CodeNode AND s.id = $symbol_id AND s.repo_hash = $repo_hash)
                        OR
                        (s:CodeNode AND NOT s:{session_label} AND s.id = $symbol_id AND s.repo_path = $repo_path)
                    )
                    MATCH path = (s)-[:CALLS*1..{depth}]->(callee)
                    WHERE (
                        (callee:{session_label}:CodeNode AND callee.repo_hash = $repo_hash)
                        OR
                        (callee:CodeNode AND NOT callee:{session_label} AND callee.repo_path = $repo_path)
                    )
                    WITH callee, s, relationships(path) as rels
                    RETURN DISTINCT callee.id as id, callee.kind as kind, callee.fqname as fqname,
                           callee.file as file, callee.start_line as start_line,
                           [r IN rels | {{from: startNode(r).id, to: endNode(r).id, count: r.count}}] as edges
                    """
                else:  # both
                    cypher_query = f"""
                    MATCH (s)
                    WHERE (
                        (s:{session_label}:CodeNode AND s.id = $symbol_id AND s.repo_hash = $repo_hash)
                        OR
                        (s:CodeNode AND NOT s:{session_label} AND s.id = $symbol_id AND s.repo_path = $repo_path)
                    )
                    OPTIONAL MATCH path1 = (caller)-[:CALLS*1..{depth}]->(s)
                    WHERE (
                        (caller:{session_label}:CodeNode AND caller.repo_hash = $repo_hash)
                        OR
                        (caller:CodeNode AND NOT caller:{session_label} AND caller.repo_path = $repo_path)
                    )
                    OPTIONAL MATCH path2 = (s)-[:CALLS*1..{depth}]->(callee)
                    WHERE (
                        (callee:{session_label}:CodeNode AND callee.repo_hash = $repo_hash)
                        OR
                        (callee:CodeNode AND NOT callee:{session_label} AND callee.repo_path = $repo_path)
                    )
                    WITH s, caller, callee, relationships(path1) + relationships(path2) as rels
                    WHERE caller IS NOT NULL OR callee IS NOT NULL
                    WITH COALESCE(caller, callee) as related, rels
                    RETURN DISTINCT related.id as id, related.kind as kind, related.fqname as fqname,
                           related.file as file, related.start_line as start_line,
                           [r IN rels WHERE r IS NOT NULL | {{from: startNode(r).id, to: endNode(r).id, count: r.count}}] as edges
                    """

<<<<<<< HEAD
                query_result = session.run(cypher_query, symbol_id=symbol_id)

                for record in query_result:
                    result["nodes"].append(
                        {
                            "id": record["id"],
                            "kind": record["kind"],
                            "fqname": record["fqname"],
                            "file": record["file"],
                            "start_line": record["start_line"],
                        }
                    )
=======
                query_result = session.run(
                    cypher_query,
                    symbol_id=symbol_id,
                    repo_hash=repo_hash,
                    repo_path=repo_path_str
                )

                for record in query_result:
                    result["nodes"].append({
                        "id": record["id"],
                        "kind": record["kind"],
                        "fqname": record["fqname"],
                        "file": record["file"],
                        "start_line": record["start_line"]
                    })
>>>>>>> c45aa9c1

                    # Add edges
                    for edge in record["edges"]:
                        if edge and edge not in result["edges"]:
                            result["edges"].append(edge)

                if not result["nodes"]:
                    result["error"] = f"No {direction} found for symbol '{symbol_id}'"

        except Exception as e:
            result["error"] = f"Neo4j query error: {e}"

        return result
<<<<<<< HEAD

    def get_dependencies(self, file_path: str) -> Dict[str, Any]:
=======
    
    def get_dependencies(self, file_path: str, session_id: Optional[str] = None) -> Dict[str, Any]:
>>>>>>> c45aa9c1
        """
        Get file dependencies (imports).

        Args:
            file_path: File path (e.g., 'src/utils.ts')
            session_id: Optional session identifier for repository isolation.
                       If not provided, will auto-generate from repo_path.

        Returns:
            List of imported files and symbols
        """
        result = {"file": file_path, "imports": [], "imported_by": [], "error": None}

        try:
            self._ensure_connected()
        except Exception as e:
            result["error"] = str(e)
            return result

        if not self.neo4j_driver:
            result["error"] = "Neo4j connection not available"
            return result

<<<<<<< HEAD
=======
        repo_label = self._get_repo_label()
        repo_hash = self._get_repo_hash()

>>>>>>> c45aa9c1
        try:
            with self.neo4j_driver.session() as session:
                # Get imports (what this file imports)
                cypher_query = f"""
                MATCH (f)
                WHERE (
                    (f:{repo_label}:File AND f.file = $file_path AND f.repo_hash = $repo_hash)
                    OR
                    (f:File AND NOT f:{repo_label} AND f.file = $file_path AND f.repo_path = $repo_path)
                )
                MATCH (f)-[r:IMPORTS]->(imported:File)
                WHERE (
                    (imported:{repo_label}:File AND imported.repo_hash = $repo_hash)
                    OR
                    (imported:File AND NOT imported:{repo_label} AND imported.repo_path = $repo_path)
                )
                RETURN imported.file as file, r.count as count
                ORDER BY count DESC
                """

<<<<<<< HEAD
                query_result = session.run(cypher_query, file_path=file_path)
                for record in query_result:
                    result["imports"].append(
                        {"file": record["file"], "count": record["count"]}
                    )
=======
                query_result = session.run(
                    cypher_query,
                    file_path=file_path,
                    repo_hash=repo_hash,
                    repo_path=str(self.repo_path.resolve())
                )
                for record in query_result:
                    result["imports"].append({
                        "file": record["file"],
                        "count": record["count"]
                    })
>>>>>>> c45aa9c1

                # Get imported_by (what files import this)
                cypher_query = f"""
                MATCH (importer:File)
                WHERE (
                    (importer:{repo_label}:File AND importer.repo_hash = $repo_hash)
                    OR
                    (importer:File AND NOT importer:{repo_label} AND importer.repo_path = $repo_path)
                )
                MATCH (importer)-[r:IMPORTS]->(f)
                WHERE (
                    (f:{repo_label}:File AND f.file = $file_path AND f.repo_hash = $repo_hash)
                    OR
                    (f:File AND NOT f:{repo_label} AND f.file = $file_path AND f.repo_path = $repo_path)
                )
                RETURN importer.file as file, r.count as count
                ORDER BY count DESC
                """

<<<<<<< HEAD
                query_result = session.run(cypher_query, file_path=file_path)
=======
                query_result = session.run(
                    cypher_query,
                    file_path=file_path,
                    repo_hash=repo_hash,
                    repo_path=str(self.repo_path.resolve())
                )
>>>>>>> c45aa9c1
                for record in query_result:
                    result["imported_by"].append(
                        {"file": record["file"], "count": record["count"]}
                    )

        except Exception as e:
            result["error"] = f"Neo4j query error: {e}"

        return result

<<<<<<< HEAD
    def impact_analysis(
        self, symbol_ids: List[str], max_depth: int = 2
    ) -> Dict[str, Any]:
=======
    def impact_analysis(self, symbol_ids: List[str], max_depth: int = 2, session_id: Optional[str] = None) -> Dict[str, Any]:
>>>>>>> c45aa9c1
        """
        Analyze the impact of changing given symbols.

        Args:
            symbol_ids: List of symbol IDs to analyze
            max_depth: Maximum traversal depth for impact analysis (1-3)
            session_id: Optional session identifier for repository isolation.
                       If not provided, will auto-generate from repo_path.

        Returns:
            Impact analysis including affected symbols, files, and relationships
        """
        result = {
            "analyzed_symbols": symbol_ids,
            "max_depth": max_depth,
            "affected_symbols": [],
            "affected_files": set(),
            "impact_summary": {},
            "error": None,
        }

        try:
            self._ensure_connected()
        except Exception as e:
            result["error"] = str(e)
            return result

        if not self.neo4j_driver:
            result["error"] = "Neo4j connection not available"
            return result

        if max_depth < 1 or max_depth > 3:
            result["error"] = "max_depth must be between 1 and 3"
            return result

        repo_label = self._get_repo_label()
        repo_hash = self._get_repo_hash()

        try:
            with self.neo4j_driver.session() as session:
                # Find all symbols that depend on the changed symbols with repo label filtering
                cypher_query = f"""
                MATCH (changed)
                WHERE (
                    (changed:{repo_label}:CodeNode AND changed.id IN $symbol_ids AND changed.repo_hash = $repo_hash)
                    OR
                    (changed:CodeNode AND NOT changed:{repo_label} AND changed.id IN $symbol_ids AND changed.repo_path = $repo_path)
                )

                // Find callers (symbols that call the changed symbols)
                OPTIONAL MATCH (caller)-[:CALLS*1..{max_depth}]->(changed)
                WHERE (
                    (caller:{repo_label}:CodeNode AND caller.repo_hash = $repo_hash)
                    OR
                    (caller:CodeNode AND NOT caller:{repo_label} AND caller.repo_path = $repo_path)
                )
                AND caller.id NOT IN $symbol_ids

                // Find symbols in files that import changed symbols' files
                OPTIONAL MATCH (changed_file:File)
                WHERE (
                    (changed_file:{repo_label}:File AND changed_file.repo_hash = $repo_hash)
                    OR
                    (changed_file:File AND NOT changed_file:{repo_label} AND changed_file.repo_path = $repo_path)
                )
                OPTIONAL MATCH (changed_file)-[:CONTAINS]->(changed)
                OPTIONAL MATCH (importing_file:File)
                WHERE (
                    (importing_file:{repo_label}:File AND importing_file.repo_hash = $repo_hash)
                    OR
                    (importing_file:File AND NOT importing_file:{repo_label} AND importing_file.repo_path = $repo_path)
                )
                OPTIONAL MATCH (importing_file)-[:IMPORTS*1..{max_depth}]->(changed_file)
                OPTIONAL MATCH (importing_file)-[:CONTAINS]->(importing_symbol)
                WHERE (
                    (importing_symbol:{repo_label}:CodeNode AND importing_symbol.repo_hash = $repo_hash)
                    OR
                    (importing_symbol:CodeNode AND NOT importing_symbol:{repo_label} AND importing_symbol.repo_path = $repo_path)
                )
                AND importing_symbol.id NOT IN $symbol_ids

                // Find symbols that extend/implement changed symbols
                OPTIONAL MATCH (implementer)-[:EXTENDS|IMPLEMENTS*1..{max_depth}]->(changed)
                WHERE (
                    (implementer:{repo_label}:CodeNode AND implementer.repo_hash = $repo_hash)
                    OR
                    (implementer:CodeNode AND NOT implementer:{repo_label} AND implementer.repo_path = $repo_path)
                )
                AND implementer.id NOT IN $symbol_ids

                WITH changed, caller, importing_symbol, implementer
                WHERE caller IS NOT NULL OR importing_symbol IS NOT NULL OR implementer IS NOT NULL

                WITH COALESCE(caller, importing_symbol, implementer) as affected
                WHERE affected IS NOT NULL

                RETURN DISTINCT affected.id as id, affected.kind as kind,
                       affected.fqname as fqname, affected.file as file,
                       affected.start_line as start_line, affected.end_line as end_line
                """

                query_result = session.run(
                    cypher_query,
                    symbol_ids=symbol_ids,
                    repo_hash=repo_hash,
                    repo_path=str(self.repo_path.resolve())
                )

                for record in query_result:
                    affected_symbol = {
                        "id": record["id"],
                        "kind": record["kind"],
                        "fqname": record["fqname"],
                        "file": record["file"],
                        "start_line": record["start_line"],
                        "end_line": record["end_line"],
                    }
                    result["affected_symbols"].append(affected_symbol)
                    result["affected_files"].add(record["file"])

                # Convert set to list for JSON serialization
                result["affected_files"] = sorted(list(result["affected_files"]))

                # Generate summary
                result["impact_summary"] = {
                    "total_affected_symbols": len(result["affected_symbols"]),
                    "total_affected_files": len(result["affected_files"]),
                    "by_kind": {},
                }

                # Count by kind
                for symbol in result["affected_symbols"]:
                    kind = symbol["kind"]
                    result["impact_summary"]["by_kind"][kind] = (
                        result["impact_summary"]["by_kind"].get(kind, 0) + 1
                    )

        except Exception as e:
            result["error"] = f"Neo4j query error: {e}"

        return result

<<<<<<< HEAD
    def semantic_code_search(
        self, query: str, limit: int = 10, kind_filter: Optional[List[str]] = None
    ) -> Dict[str, Any]:
=======
    def semantic_code_search(self, query: str, limit: int = 10,
                            kind_filter: Optional[List[str]] = None, session_id: Optional[str] = None) -> Dict[str, Any]:
>>>>>>> c45aa9c1
        """
        Search for code using semantic similarity.

        Args:
            query: Natural language query describing what you're looking for
            limit: Maximum number of results to return
            kind_filter: Optional list of symbol kinds to filter (e.g., ['Function', 'Class'])
            session_id: Optional session identifier for repository isolation.
                       If not provided, will auto-generate from repo_path.

        Returns:
            Semantically similar code symbols with scores
        """
        result = {"query": query, "symbols": [], "error": None}

        try:
            self._ensure_connected()
        except Exception as e:
            result["error"] = str(e)
            return result

        if self.model is None:
            try:
                self.model = SentenceTransformer(self.model_name)
            except Exception as e:
                result["error"] = f"Failed to load embedding model: {e}"
                return result

        repo_hash = self._get_repo_hash()

        # Generate embedding for query
        query_embedding = self.model.encode(query)

        # Search Qdrant with repository filtering
        try:
            # Get more results for filtering and repository-specific filtering
            search_result = self.qdrant_client.search(
                collection_name=self.qdrant_collection,
                query_vector=query_embedding.tolist(),
<<<<<<< HEAD
                limit=limit * 2,  # Get more results for filtering
=======
                limit=limit * 3,  # Get more results for filtering
                query_filter={
                    "must": [
                        {
                            "key": "repo_hash",
                            "match": {
                                "value": repo_hash
                            }
                        }
                    ]
                }
>>>>>>> c45aa9c1
            )

            # Process results
            for result_item in search_result:
                symbol_id = result_item.id
                score = result_item.score

                # Get symbol details from payload or Neo4j
                if hasattr(result_item, "payload"):
                    payload = result_item.payload

                    # Apply kind filter if specified
                    if kind_filter and payload.get("kind") not in kind_filter:
                        continue

                    result["symbols"].append(
                        {
                            "id": symbol_id,
                            "kind": payload.get("kind"),
                            "fqname": payload.get("fqname"),
                            "short_summary": payload.get("short"),
                            "file": payload.get("file"),
                            "start_line": payload.get("start_line"),
                            "score": score,
                        }
                    )

                    if len(result["symbols"]) >= limit:
                        break

        except Exception as e:
            result["error"] = f"Qdrant search error: {e}"

        return result<|MERGE_RESOLUTION|>--- conflicted
+++ resolved
@@ -1,15 +1,8 @@
-<<<<<<< HEAD
-import logging
-import os
-from typing import Any, Dict, List, Optional, Union
-
-=======
 import os
 import hashlib
 import logging
 from pathlib import Path
 from typing import Dict, List, Optional, Any, Union
->>>>>>> c45aa9c1
 from neo4j import GraphDatabase
 from qdrant_client import QdrantClient
 from sentence_transformers import SentenceTransformer
@@ -19,12 +12,11 @@
 # Configure logging to write to a file instead of stdout
 logging.basicConfig(
     level=logging.INFO,
-    format="%(asctime)s - %(name)s - %(levelname)s - %(message)s",
-    filename="graphrag.log",
-    filemode="a",
+    format='%(asctime)s - %(name)s - %(levelname)s - %(message)s',
+    filename='graphrag.log',
+    filemode='a'
 )
-logger = logging.getLogger("graphrag")
-
+logger = logging.getLogger('graphrag')
 
 class CodeAnalysisTool:
     """MCP Tool for querying TypeScript/JavaScript code structure using GraphRAG."""
@@ -101,7 +93,8 @@
         # Connect to Neo4j
         try:
             self.neo4j_driver = GraphDatabase.driver(
-                self.neo4j_uri, auth=(self.neo4j_user, self.neo4j_password)
+                self.neo4j_uri,
+                auth=(self.neo4j_user, self.neo4j_password)
             )
             # Test connection
             with self.neo4j_driver.session() as session:
@@ -110,32 +103,24 @@
                 logger.info(f"Connected to Neo4j with {record['count']} files")
         except Exception as e:
             logger.error(f"Neo4j connection error: {e}")
-            raise RuntimeError(
-                f"Failed to connect to Neo4j at {self.neo4j_uri}. Please ensure Neo4j is running. Error: {e}"
-            )
+            raise RuntimeError(f"Failed to connect to Neo4j at {self.neo4j_uri}. Please ensure Neo4j is running. Error: {e}")
 
         # Connect to Qdrant
         try:
-            self.qdrant_client = QdrantClient(
-                host=self.qdrant_host, port=self.qdrant_port
-            )
+            self.qdrant_client = QdrantClient(host=self.qdrant_host, port=self.qdrant_port)
             collection_info = self.qdrant_client.get_collection(self.qdrant_collection)
 
             # Check for vectors count based on client version
             vectors_count = 0
-            if hasattr(collection_info, "vectors_count"):
+            if hasattr(collection_info, 'vectors_count'):
                 vectors_count = collection_info.vectors_count
-            elif hasattr(collection_info, "points_count"):
+            elif hasattr(collection_info, 'points_count'):
                 vectors_count = collection_info.points_count
 
-            logger.info(
-                f"Connected to Qdrant collection '{self.qdrant_collection}' with {vectors_count} vectors"
-            )
+            logger.info(f"Connected to Qdrant collection '{self.qdrant_collection}' with {vectors_count} vectors")
         except Exception as e:
             logger.error(f"Qdrant connection error: {e}")
-            raise RuntimeError(
-                f"Failed to connect to Qdrant at {self.qdrant_host}:{self.qdrant_port}. Please ensure Qdrant is running. Error: {e}"
-            )
+            raise RuntimeError(f"Failed to connect to Qdrant at {self.qdrant_host}:{self.qdrant_port}. Please ensure Qdrant is running. Error: {e}")
 
         # Load the embedding model
         try:
@@ -143,17 +128,9 @@
             logger.info(f"Loaded embedding model: {self.model_name}")
         except Exception as e:
             logger.error(f"Error loading embedding model: {e}")
-<<<<<<< HEAD
-            raise RuntimeError(
-                f"Failed to load embedding model '{self.model_name}'. Error: {e}"
-            )
-
-    def find_symbol(self, fqname: str) -> Dict[str, Any]:
-=======
             raise RuntimeError(f"Failed to load embedding model '{self.model_name}'. Error: {e}")
 
     def find_symbol(self, fqname: str, session_id: Optional[str] = None) -> Dict[str, Any]:
->>>>>>> c45aa9c1
         """
         Find a code symbol by fully qualified name.
 
@@ -165,16 +142,12 @@
         Returns:
             Symbol details including id, kind, signature, complexity, location
         """
-<<<<<<< HEAD
-        result = {"fqname": fqname, "symbol": None, "error": None}
-=======
         result = {
             "fqname": fqname,
             "symbol": None,
             "error": None,
             "session_id": session_id
         }
->>>>>>> c45aa9c1
 
         try:
             self._ensure_connected()
@@ -186,8 +159,6 @@
             result["error"] = "Neo4j connection not available"
             return result
 
-<<<<<<< HEAD
-=======
         # Extract and validate session_id with backward compatibility
         session_id, is_legacy = self.compat_layer.extract_session_id(
             session_id=session_id,
@@ -211,7 +182,6 @@
         repo_hash = self._get_repo_hash(session_id)
         repo_path_str = str(self.repo_path.resolve())
 
->>>>>>> c45aa9c1
         try:
             with self.neo4j_driver.session() as session:
                 # Query with session label filtering (for labeled nodes)
@@ -232,16 +202,12 @@
                        s.tags as tags
                 """
 
-<<<<<<< HEAD
-                query_result = session.run(cypher_query, fqname=fqname)
-=======
                 query_result = session.run(
                     cypher_query,
                     fqname=fqname,
                     repo_hash=repo_hash,
                     repo_path=repo_path_str
                 )
->>>>>>> c45aa9c1
                 record = query_result.single()
 
                 if record:
@@ -256,7 +222,7 @@
                         "file": record["file"],
                         "start_line": record["start_line"],
                         "end_line": record["end_line"],
-                        "tags": record["tags"] or [],
+                        "tags": record["tags"] or []
                     }
                 else:
                     result["error"] = f"Symbol '{fqname}' not found"
@@ -265,15 +231,8 @@
             result["error"] = f"Neo4j query error: {e}"
 
         return result
-<<<<<<< HEAD
-
-    def get_call_graph(
-        self, symbol_id: str, direction: str = "both", depth: int = 1
-    ) -> Dict[str, Any]:
-=======
     
     def get_call_graph(self, symbol_id: str, direction: str = 'both', depth: int = 1, session_id: Optional[str] = None) -> Dict[str, Any]:
->>>>>>> c45aa9c1
         """
         Get call graph for a symbol.
 
@@ -294,10 +253,7 @@
             "nodes": [],
             "edges": [],
             "error": None,
-<<<<<<< HEAD
-=======
             "session_id": session_id
->>>>>>> c45aa9c1
         }
 
         try:
@@ -314,12 +270,6 @@
             result["error"] = "Depth must be between 1 and 3"
             return result
 
-<<<<<<< HEAD
-        try:
-            with self.neo4j_driver.session() as session:
-                # Build Cypher query based on direction
-                if direction == "callers":
-=======
         # Extract and validate session_id with backward compatibility
         session_id, is_legacy = self.compat_layer.extract_session_id(
             session_id=session_id,
@@ -347,7 +297,6 @@
             with self.neo4j_driver.session() as session:
                 # Build Cypher query based on direction with session label filtering
                 if direction == 'callers':
->>>>>>> c45aa9c1
                     cypher_query = f"""
                     MATCH (s)
                     WHERE (
@@ -366,7 +315,7 @@
                            caller.file as file, caller.start_line as start_line,
                            [r IN rels | {{from: startNode(r).id, to: endNode(r).id, count: r.count}}] as edges
                     """
-                elif direction == "callees":
+                elif direction == 'callees':
                     cypher_query = f"""
                     MATCH (s)
                     WHERE (
@@ -413,20 +362,6 @@
                            [r IN rels WHERE r IS NOT NULL | {{from: startNode(r).id, to: endNode(r).id, count: r.count}}] as edges
                     """
 
-<<<<<<< HEAD
-                query_result = session.run(cypher_query, symbol_id=symbol_id)
-
-                for record in query_result:
-                    result["nodes"].append(
-                        {
-                            "id": record["id"],
-                            "kind": record["kind"],
-                            "fqname": record["fqname"],
-                            "file": record["file"],
-                            "start_line": record["start_line"],
-                        }
-                    )
-=======
                 query_result = session.run(
                     cypher_query,
                     symbol_id=symbol_id,
@@ -442,7 +377,6 @@
                         "file": record["file"],
                         "start_line": record["start_line"]
                     })
->>>>>>> c45aa9c1
 
                     # Add edges
                     for edge in record["edges"]:
@@ -456,13 +390,8 @@
             result["error"] = f"Neo4j query error: {e}"
 
         return result
-<<<<<<< HEAD
-
-    def get_dependencies(self, file_path: str) -> Dict[str, Any]:
-=======
     
     def get_dependencies(self, file_path: str, session_id: Optional[str] = None) -> Dict[str, Any]:
->>>>>>> c45aa9c1
         """
         Get file dependencies (imports).
 
@@ -474,7 +403,12 @@
         Returns:
             List of imported files and symbols
         """
-        result = {"file": file_path, "imports": [], "imported_by": [], "error": None}
+        result = {
+            "file": file_path,
+            "imports": [],
+            "imported_by": [],
+            "error": None
+        }
 
         try:
             self._ensure_connected()
@@ -486,12 +420,9 @@
             result["error"] = "Neo4j connection not available"
             return result
 
-<<<<<<< HEAD
-=======
         repo_label = self._get_repo_label()
         repo_hash = self._get_repo_hash()
 
->>>>>>> c45aa9c1
         try:
             with self.neo4j_driver.session() as session:
                 # Get imports (what this file imports)
@@ -512,13 +443,6 @@
                 ORDER BY count DESC
                 """
 
-<<<<<<< HEAD
-                query_result = session.run(cypher_query, file_path=file_path)
-                for record in query_result:
-                    result["imports"].append(
-                        {"file": record["file"], "count": record["count"]}
-                    )
-=======
                 query_result = session.run(
                     cypher_query,
                     file_path=file_path,
@@ -530,7 +454,6 @@
                         "file": record["file"],
                         "count": record["count"]
                     })
->>>>>>> c45aa9c1
 
                 # Get imported_by (what files import this)
                 cypher_query = f"""
@@ -550,33 +473,24 @@
                 ORDER BY count DESC
                 """
 
-<<<<<<< HEAD
-                query_result = session.run(cypher_query, file_path=file_path)
-=======
                 query_result = session.run(
                     cypher_query,
                     file_path=file_path,
                     repo_hash=repo_hash,
                     repo_path=str(self.repo_path.resolve())
                 )
->>>>>>> c45aa9c1
                 for record in query_result:
-                    result["imported_by"].append(
-                        {"file": record["file"], "count": record["count"]}
-                    )
+                    result["imported_by"].append({
+                        "file": record["file"],
+                        "count": record["count"]
+                    })
 
         except Exception as e:
             result["error"] = f"Neo4j query error: {e}"
 
         return result
 
-<<<<<<< HEAD
-    def impact_analysis(
-        self, symbol_ids: List[str], max_depth: int = 2
-    ) -> Dict[str, Any]:
-=======
     def impact_analysis(self, symbol_ids: List[str], max_depth: int = 2, session_id: Optional[str] = None) -> Dict[str, Any]:
->>>>>>> c45aa9c1
         """
         Analyze the impact of changing given symbols.
 
@@ -595,7 +509,7 @@
             "affected_symbols": [],
             "affected_files": set(),
             "impact_summary": {},
-            "error": None,
+            "error": None
         }
 
         try:
@@ -692,7 +606,7 @@
                         "fqname": record["fqname"],
                         "file": record["file"],
                         "start_line": record["start_line"],
-                        "end_line": record["end_line"],
+                        "end_line": record["end_line"]
                     }
                     result["affected_symbols"].append(affected_symbol)
                     result["affected_files"].add(record["file"])
@@ -704,29 +618,22 @@
                 result["impact_summary"] = {
                     "total_affected_symbols": len(result["affected_symbols"]),
                     "total_affected_files": len(result["affected_files"]),
-                    "by_kind": {},
+                    "by_kind": {}
                 }
 
                 # Count by kind
                 for symbol in result["affected_symbols"]:
                     kind = symbol["kind"]
-                    result["impact_summary"]["by_kind"][kind] = (
+                    result["impact_summary"]["by_kind"][kind] = \
                         result["impact_summary"]["by_kind"].get(kind, 0) + 1
-                    )
 
         except Exception as e:
             result["error"] = f"Neo4j query error: {e}"
 
         return result
 
-<<<<<<< HEAD
-    def semantic_code_search(
-        self, query: str, limit: int = 10, kind_filter: Optional[List[str]] = None
-    ) -> Dict[str, Any]:
-=======
     def semantic_code_search(self, query: str, limit: int = 10,
                             kind_filter: Optional[List[str]] = None, session_id: Optional[str] = None) -> Dict[str, Any]:
->>>>>>> c45aa9c1
         """
         Search for code using semantic similarity.
 
@@ -740,7 +647,11 @@
         Returns:
             Semantically similar code symbols with scores
         """
-        result = {"query": query, "symbols": [], "error": None}
+        result = {
+            "query": query,
+            "symbols": [],
+            "error": None
+        }
 
         try:
             self._ensure_connected()
@@ -766,9 +677,6 @@
             search_result = self.qdrant_client.search(
                 collection_name=self.qdrant_collection,
                 query_vector=query_embedding.tolist(),
-<<<<<<< HEAD
-                limit=limit * 2,  # Get more results for filtering
-=======
                 limit=limit * 3,  # Get more results for filtering
                 query_filter={
                     "must": [
@@ -780,7 +688,6 @@
                         }
                     ]
                 }
->>>>>>> c45aa9c1
             )
 
             # Process results
@@ -789,24 +696,22 @@
                 score = result_item.score
 
                 # Get symbol details from payload or Neo4j
-                if hasattr(result_item, "payload"):
+                if hasattr(result_item, 'payload'):
                     payload = result_item.payload
 
                     # Apply kind filter if specified
-                    if kind_filter and payload.get("kind") not in kind_filter:
+                    if kind_filter and payload.get('kind') not in kind_filter:
                         continue
 
-                    result["symbols"].append(
-                        {
-                            "id": symbol_id,
-                            "kind": payload.get("kind"),
-                            "fqname": payload.get("fqname"),
-                            "short_summary": payload.get("short"),
-                            "file": payload.get("file"),
-                            "start_line": payload.get("start_line"),
-                            "score": score,
-                        }
-                    )
+                    result["symbols"].append({
+                        "id": symbol_id,
+                        "kind": payload.get('kind'),
+                        "fqname": payload.get('fqname'),
+                        "short_summary": payload.get('short'),
+                        "file": payload.get('file'),
+                        "start_line": payload.get('start_line'),
+                        "score": score
+                    })
 
                     if len(result["symbols"]) >= limit:
                         break
@@ -814,4 +719,4 @@
         except Exception as e:
             result["error"] = f"Qdrant search error: {e}"
 
-        return result+        return result
