import logging
import os
from typing import Any, Dict, List, Optional, Union

from neo4j import GraphDatabase
from qdrant_client import QdrantClient
<<<<<<< HEAD
=======

try:
    from sentence_transformers import SentenceTransformer
except Exception as exc:  # pragma: no cover - optional dependency fallback
    import sys
    import types

    stub_module = sys.modules.get("sentence_transformers")
    if stub_module is None:
        stub_module = types.ModuleType("sentence_transformers")
        sys.modules["sentence_transformers"] = stub_module

    class SentenceTransformer:  # type: ignore[misc]
        def __init__(self, *args, **kwargs) -> None:
            raise ImportError("sentence_transformers dependency is not available") from exc

    stub_module.SentenceTransformer = SentenceTransformer
>>>>>>> 3945bce1

# Configure logging to write to a file instead of stdout
logging.basicConfig(
    level=logging.INFO,
    format="%(asctime)s - %(name)s - %(levelname)s - %(message)s",
    filename="graphrag.log",
    filemode="a",
)
logger = logging.getLogger("graphrag")


class CodeAnalysisTool:
    """MCP Tool for querying TypeScript/JavaScript code structure using GraphRAG."""

    def __init__(self):
        # Neo4j connection
        self.neo4j_uri = os.getenv("NEO4J_URI", "bolt://localhost:7687")
        self.neo4j_user = os.getenv("NEO4J_USER", "neo4j")
        self.neo4j_password = os.getenv("NEO4J_PASSWORD", "password")
        self.neo4j_driver = None

        # Qdrant connection
        self.qdrant_host = os.getenv("QDRANT_HOST", "localhost")
        self.qdrant_port = int(os.getenv("QDRANT_PORT", "6333"))
        self.qdrant_collection = os.getenv("QDRANT_COLLECTION", "code_chunks")
        self.qdrant_client = None

        # Embedding model
        self.model_name = "all-MiniLM-L6-v2"
        self.model = None

        # Connection state
        self._connected = False

        # Don't connect immediately - wait until first use
        # This allows the MCP server to start even if Neo4j/Qdrant are not running

    def _ensure_connected(self):
        """Ensure connections are established (lazy initialization)."""
        if self._connected:
            return

        self._connect()
        self._connected = True

    def _connect(self):
        """Establish connections to Neo4j and Qdrant."""
        # Connect to Neo4j
        try:
            self.neo4j_driver = GraphDatabase.driver(self.neo4j_uri, auth=(self.neo4j_user, self.neo4j_password))
            # Test connection
            with self.neo4j_driver.session() as session:
                result = session.run("MATCH (f:File) RETURN count(f) AS count")
                record = result.single()
                logger.info(f"Connected to Neo4j with {record['count']} files")
        except Exception as e:
            logger.error(f"Neo4j connection error: {e}")
            raise RuntimeError(f"Failed to connect to Neo4j at {self.neo4j_uri}. Please ensure Neo4j is running. Error: {e}")

        # Connect to Qdrant
        try:
            self.qdrant_client = QdrantClient(host=self.qdrant_host, port=self.qdrant_port)
            collection_info = self.qdrant_client.get_collection(self.qdrant_collection)

            # Check for vectors count based on client version
            vectors_count = 0
            if hasattr(collection_info, "vectors_count"):
                vectors_count = collection_info.vectors_count
            elif hasattr(collection_info, "points_count"):
                vectors_count = collection_info.points_count

            logger.info(f"Connected to Qdrant collection '{self.qdrant_collection}' with {vectors_count} vectors")
        except Exception as e:
            logger.error(f"Qdrant connection error: {e}")
            raise RuntimeError(f"Failed to connect to Qdrant at {self.qdrant_host}:{self.qdrant_port}. Please ensure Qdrant is running. Error: {e}")

        # Load the embedding model
        try:
            from sentence_transformers import SentenceTransformer

            self.model = SentenceTransformer(self.model_name)
            logger.info(f"Loaded embedding model: {self.model_name}")
        except Exception as e:
            logger.error(f"Error loading embedding model: {e}")
            raise RuntimeError(f"Failed to load embedding model '{self.model_name}'. Error: {e}")

    def find_symbol(self, fqname: str, repo_label: Optional[str] = None) -> Dict[str, Any]:
        """
        Find a code symbol by fully qualified name.

        Args:
            fqname: Fully qualified name (e.g., 'src/utils.ts::calculateHash')
            repo_label: Optional repository-specific label for filtering

        Returns:
            Symbol details including id, kind, signature, complexity, location
        """
        result: Dict[str, Any] = {"fqname": fqname, "symbol": None, "error": None}

        try:
            self._ensure_connected()
        except Exception as e:
            result["error"] = str(e)
            return result

        if not self.neo4j_driver:
            result["error"] = "Neo4j connection not available"
            return result

        try:
            with self.neo4j_driver.session() as session:
                # Build query with repository label filter if provided
                node_match = f"(s:{repo_label}:CodeNode)" if repo_label else "(s:CodeNode)"

                cypher_query = f"""
                MATCH {node_match}
                WHERE s.fqname = $fqname AND s.kind IN ['Function', 'Method', 'Class', 'Interface', 'Type']
                RETURN s.id as id, s.kind as kind, s.fqname as fqname,
                       s.sig as signature, s.short as short_summary,
                       s.complexity as complexity, s.tokens_est as tokens_est,
                       s.file as file, s.start_line as start_line, s.end_line as end_line,
                       s.tags as tags
                """

                query_result = session.run(cypher_query, fqname=fqname)
                record = query_result.single()

                if record:
                    result["symbol"] = {
                        "id": record["id"],
                        "kind": record["kind"],
                        "fqname": record["fqname"],
                        "signature": record["signature"],
                        "short_summary": record["short_summary"],
                        "complexity": record["complexity"],
                        "tokens_est": record["tokens_est"],
                        "file": record["file"],
                        "start_line": record["start_line"],
                        "end_line": record["end_line"],
                        "tags": record["tags"] or [],
                    }
                else:
                    result["error"] = f"Symbol '{fqname}' not found"

        except Exception as e:
            result["error"] = f"Neo4j query error: {e}"

        return result

    def get_call_graph(
        self,
        symbol_id: str,
        direction: str = "both",
        depth: int = 1,
        repo_label: Optional[str] = None,
    ) -> Dict[str, Any]:
        """
        Get call graph for a symbol.

        Args:
            symbol_id: Symbol ID
            direction: 'callers' (who calls this), 'callees' (what this calls), or 'both'
            depth: Traversal depth (1-3)
            repo_label: Optional repository-specific label for filtering

        Returns:
            Call graph with nodes and edges
        """
        result: Dict[str, Any] = {
            "symbol_id": symbol_id,
            "direction": direction,
            "depth": depth,
            "nodes": [],
            "edges": [],
            "error": None,
        }

        try:
            self._ensure_connected()
        except Exception as e:
            result["error"] = str(e)
            return result

        if not self.neo4j_driver:
            result["error"] = "Neo4j connection not available"
            return result

        if depth < 1 or depth > 3:
            result["error"] = "Depth must be between 1 and 3"
            return result

        try:
            with self.neo4j_driver.session() as session:
                # Build base node match with repository label if provided
                node_match = f"(s:{repo_label}:CodeNode {{id: $symbol_id}})" if repo_label else "(s:CodeNode {{id: $symbol_id}})"
                caller_match = f"(caller:{repo_label}:CodeNode)" if repo_label else "(caller:CodeNode)"
                callee_match = f"(callee:{repo_label}:CodeNode)" if repo_label else "(callee:CodeNode)"
                related_match = f"(related:{repo_label}:CodeNode)" if repo_label else "(related:CodeNode)"

                # Build Cypher query based on direction
                if direction == "callers":
                    cypher_query = f"""
                    MATCH {node_match}
                    MATCH path = {caller_match}-[:CALLS*1..{depth}]->(s)
                    WITH caller, s, relationships(path) as rels
                    RETURN DISTINCT caller.id as id, caller.kind as kind, caller.fqname as fqname,
                           caller.file as file, caller.start_line as start_line,
                           [r IN rels | {{from: startNode(r).id, to: endNode(r).id, count: r.count}}] as edges
                    """
                elif direction == "callees":
                    cypher_query = f"""
                    MATCH {node_match}
                    MATCH path = (s)-[:CALLS*1..{depth}]->{callee_match}
                    WITH callee, s, relationships(path) as rels
                    RETURN DISTINCT callee.id as id, callee.kind as kind, callee.fqname as fqname,
                           callee.file as file, callee.start_line as start_line,
                           [r IN rels | {{from: startNode(r).id, to: endNode(r).id, count: r.count}}] as edges
                    """
                else:  # both
                    cypher_query = f"""
                    MATCH {node_match}
                    OPTIONAL MATCH path1 = {caller_match}-[:CALLS*1..{depth}]->(s)
                    OPTIONAL MATCH path2 = (s)-[:CALLS*1..{depth}]->{callee_match}
                    WITH s, caller, callee, relationships(path1) + relationships(path2) as rels
                    WHERE caller IS NOT NULL OR callee IS NOT NULL
                    WITH COALESCE(caller, callee) as related, rels
                    RETURN DISTINCT related.id as id, related.kind as kind, related.fqname as fqname,
                           related.file as file, related.start_line as start_line,
                           [r IN rels WHERE r IS NOT NULL | {{from: startNode(r).id, to: endNode(r).id, count: r.count}}] as edges
                    """

                query_result = session.run(cypher_query, symbol_id=symbol_id)

                for record in query_result:
                    result["nodes"].append(
                        {
                            "id": record["id"],
                            "kind": record["kind"],
                            "fqname": record["fqname"],
                            "file": record["file"],
                            "start_line": record["start_line"],
                        }
                    )

                    # Add edges
                    for edge in record["edges"]:
                        if edge and edge not in result["edges"]:
                            result["edges"].append(edge)

                if not result["nodes"]:
                    result["error"] = f"No {direction} found for symbol '{symbol_id}'"

        except Exception as e:
            result["error"] = f"Neo4j query error: {e}"

        return result

    def get_dependencies(self, file_path: str, repo_label: Optional[str] = None) -> Dict[str, Any]:
        """
        Get file dependencies (imports).

        Args:
            file_path: File path (e.g., 'src/utils.ts')
            repo_label: Optional repository-specific label for filtering

        Returns:
            List of imported files and symbols
        """
        result: Dict[str, Any] = {"file": file_path, "imports": [], "imported_by": [], "error": None}

        try:
            self._ensure_connected()
        except Exception as e:
            result["error"] = str(e)
            return result

        if not self.neo4j_driver:
            result["error"] = "Neo4j connection not available"
            return result

        try:
            with self.neo4j_driver.session() as session:
                # Build node matches with repository label if provided
                file_match = f"(f:{repo_label}:File)" if repo_label else "(f:File)"
                importer_match = f"(importer:{repo_label}:File)" if repo_label else "(importer:File)"
                imported_match = f"(imported:{repo_label}:File)" if repo_label else "(imported:File)"

                # Get imports (what this file imports)
                cypher_query = f"""
                MATCH {file_match} {{file: $file_path}}-[r:IMPORTS]->{imported_match}
                RETURN imported.file as file, r.count as count
                ORDER BY count DESC
                """

                query_result = session.run(cypher_query, file_path=file_path)
                for record in query_result:
                    result["imports"].append({"file": record["file"], "count": record["count"]})

                # Get imported_by (what files import this)
                cypher_query = f"""
                MATCH {importer_match}-[r:IMPORTS]->{file_match} {{file: $file_path}}
                RETURN importer.file as file, r.count as count
                ORDER BY count DESC
                """

                query_result = session.run(cypher_query, file_path=file_path)
                for record in query_result:
                    result["imported_by"].append({"file": record["file"], "count": record["count"]})

        except Exception as e:
            result["error"] = f"Neo4j query error: {e}"

        return result

    def impact_analysis(
        self,
        symbol_ids: List[str],
        max_depth: int = 2,
        repo_label: Optional[str] = None,
    ) -> Dict[str, Any]:
        """
        Analyze the impact of changing given symbols.

        Args:
            symbol_ids: List of symbol IDs to analyze
            max_depth: Maximum traversal depth for impact analysis (1-3)
            repo_label: Optional repository-specific label for filtering

        Returns:
            Impact analysis including affected symbols, files, and relationships
        """
        result: Dict[str, Any] = {
            "analyzed_symbols": symbol_ids,
            "max_depth": max_depth,
            "affected_symbols": [],
            "affected_files": set(),
            "impact_summary": {},
            "error": None,
        }

        try:
            self._ensure_connected()
        except Exception as e:
            result["error"] = str(e)
            return result

        if not self.neo4j_driver:
            result["error"] = "Neo4j connection not available"
            return result

        if max_depth < 1 or max_depth > 3:
            result["error"] = "max_depth must be between 1 and 3"
            return result

        try:
            with self.neo4j_driver.session() as session:
                # Build base node match with repository label if provided
                base_node_match = f"(changed:{repo_label}:CodeNode)" if repo_label else "(changed:CodeNode)"
                caller_match = f"(caller:{repo_label}:CodeNode)" if repo_label else "(caller:CodeNode)"
                changed_file_match = f"(changed_file:{repo_label}:File)" if repo_label else "(changed_file:File)"
                importing_file_match = f"(importing_file:{repo_label}:File)" if repo_label else "(importing_file:File)"
                importing_symbol_match = f"(importing_symbol:{repo_label}:CodeNode)" if repo_label else "(importing_symbol:CodeNode)"
                implementer_match = f"(implementer:{repo_label}:CodeNode)" if repo_label else "(implementer:CodeNode)"

                # Find all symbols that depend on the changed symbols
                cypher_query = f"""
                MATCH {base_node_match}
                WHERE changed.id IN $symbol_ids

                // Find callers (symbols that call the changed symbols)
                OPTIONAL MATCH {caller_match}-[:CALLS*1..{max_depth}]->(changed)
                WHERE caller.id NOT IN $symbol_ids

                // Find symbols in files that import changed symbols' files
                OPTIONAL MATCH {changed_file_match}-[:CONTAINS]->(changed)
                OPTIONAL MATCH {importing_file_match}-[:IMPORTS*1..{max_depth}]->(changed_file)
                OPTIONAL MATCH {importing_file_match}-[:CONTAINS]->{importing_symbol_match}
                WHERE importing_symbol.id NOT IN $symbol_ids

                // Find symbols that extend/implement changed symbols
                OPTIONAL MATCH {implementer_match}-[:EXTENDS|IMPLEMENTS*1..{max_depth}]->(changed)
                WHERE implementer.id NOT IN $symbol_ids

                WITH changed, caller, importing_symbol, implementer
                WHERE caller IS NOT NULL OR importing_symbol IS NOT NULL OR implementer IS NOT NULL

                WITH COALESCE(caller, importing_symbol, implementer) as affected
                WHERE affected IS NOT NULL

                RETURN DISTINCT affected.id as id, affected.kind as kind,
                       affected.fqname as fqname, affected.file as file,
                       affected.start_line as start_line, affected.end_line as end_line
                """

                query_result = session.run(cypher_query, symbol_ids=symbol_ids)

                for record in query_result:
                    affected_symbol = {
                        "id": record["id"],
                        "kind": record["kind"],
                        "fqname": record["fqname"],
                        "file": record["file"],
                        "start_line": record["start_line"],
                        "end_line": record["end_line"],
                    }
                    result["affected_symbols"].append(affected_symbol)
                    result["affected_files"].add(record["file"])

                # Convert set to list for JSON serialization
                result["affected_files"] = sorted(list(result["affected_files"]))

                # Generate summary
                result["impact_summary"] = {
                    "total_affected_symbols": len(result["affected_symbols"]),
                    "total_affected_files": len(result["affected_files"]),
                    "by_kind": {},
                }

                # Count by kind
                for symbol in result["affected_symbols"]:
                    kind = symbol["kind"]
                    result["impact_summary"]["by_kind"][kind] = result["impact_summary"]["by_kind"].get(kind, 0) + 1

        except Exception as e:
            result["error"] = f"Neo4j query error: {e}"

        return result

    def semantic_code_search(self, query: str, limit: int = 10, kind_filter: Optional[List[str]] = None) -> Dict[str, Any]:
        """
        Search for code using semantic similarity.

        Args:
            query: Natural language query describing what you're looking for
            limit: Maximum number of results to return
            kind_filter: Optional list of symbol kinds to filter (e.g., ['Function', 'Class'])

        Returns:
            Semantically similar code symbols with scores
        """
        result: Dict[str, Any] = {"query": query, "symbols": [], "error": None}

        try:
            self._ensure_connected()
        except Exception as e:
            result["error"] = str(e)
            return result

        if self.model is None:
            try:
                from sentence_transformers import SentenceTransformer

                self.model = SentenceTransformer(self.model_name)
            except Exception as e:
                result["error"] = f"Failed to load embedding model: {e}"
                return result

        # Generate embedding for query
        query_embedding = self.model.encode(query)

        # Search Qdrant
        try:
            search_result = self.qdrant_client.search(
                collection_name=self.qdrant_collection,
                query_vector=query_embedding.tolist(),
                limit=limit * 2,  # Get more results for filtering
            )

            # Process results
            for result_item in search_result:
                symbol_id = result_item.id
                score = result_item.score

                # Get symbol details from payload or Neo4j
                if hasattr(result_item, "payload"):
                    payload = result_item.payload

                    # Apply kind filter if specified
                    if kind_filter and payload.get("kind") not in kind_filter:
                        continue

                    result["symbols"].append(
                        {
                            "id": symbol_id,
                            "kind": payload.get("kind"),
                            "fqname": payload.get("fqname"),
                            "short_summary": payload.get("short"),
                            "file": payload.get("file"),
                            "start_line": payload.get("start_line"),
                            "score": score,
                        }
                    )

                    if len(result["symbols"]) >= limit:
                        break

        except Exception as e:
            result["error"] = f"Qdrant search error: {e}"

        return result

    def semantic_code_search_in_collection(
        self,
        query: str,
        collection_name: str,
        limit: int = 10,
        kind_filter: Optional[List[str]] = None,
    ) -> Dict[str, Any]:
        """
        Search for code using semantic similarity in a specific collection.

        Args:
            query: Natural language query describing what you're looking for
            collection_name: Name of the collection to search in (used as repo_label)
            limit: Maximum number of results to return
            kind_filter: Optional list of symbol kinds to filter (e.g., ['Function', 'Class'])

        Returns:
            Semantically similar code symbols with scores
        """
        result: Dict[str, Any] = {"query": query, "symbols": [], "error": None}

        try:
            self._ensure_connected()
        except Exception as e:
            result["error"] = str(e)
            return result

        if self.model is None:
            try:
                from sentence_transformers import SentenceTransformer

                self.model = SentenceTransformer(self.model_name)
            except Exception as e:
                result["error"] = f"Failed to load embedding model: {e}"
                return result

        # Generate embedding for query
        query_embedding = self.model.encode(query)

        # Search Qdrant with repo_label filter
        try:
            search_result = self.qdrant_client.search(
                collection_name=collection_name,
                query_vector=query_embedding.tolist(),
                limit=limit * 2,  # Get more results for filtering
            )

            # Process results
            for result_item in search_result:
                symbol_id = result_item.id
                score = result_item.score

                # Get symbol details from payload or Neo4j
                if hasattr(result_item, "payload"):
                    payload = result_item.payload

                    # Apply kind filter if specified
                    if kind_filter and payload.get("kind") not in kind_filter:
                        continue

                    result["symbols"].append(
                        {
                            "id": symbol_id,
                            "kind": payload.get("kind"),
                            "fqname": payload.get("fqname"),
                            "short_summary": payload.get("short"),
                            "file": payload.get("file"),
                            "start_line": payload.get("start_line"),
                            "score": score,
                        }
                    )

                    if len(result["symbols"]) >= limit:
                        break

        except Exception as e:
            result["error"] = f"Qdrant search error: {e}"

        return result<|MERGE_RESOLUTION|>--- conflicted
+++ resolved
@@ -4,8 +4,6 @@
 
 from neo4j import GraphDatabase
 from qdrant_client import QdrantClient
-<<<<<<< HEAD
-=======
 
 try:
     from sentence_transformers import SentenceTransformer
@@ -23,7 +21,6 @@
             raise ImportError("sentence_transformers dependency is not available") from exc
 
     stub_module.SentenceTransformer = SentenceTransformer
->>>>>>> 3945bce1
 
 # Configure logging to write to a file instead of stdout
 logging.basicConfig(
