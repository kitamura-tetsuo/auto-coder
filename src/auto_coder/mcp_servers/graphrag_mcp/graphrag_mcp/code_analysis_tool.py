import hashlib
import logging
import os
from pathlib import Path
from typing import Any, Dict, List, Optional, Union

from neo4j import GraphDatabase
from qdrant_client import QdrantClient
from sentence_transformers import SentenceTransformer

from auto_coder.backward_compatibility_layer import (
    BackwardCompatibilityLayer,
    get_compatibility_layer,
)

# Configure logging to write to a file instead of stdout
logging.basicConfig(
    level=logging.INFO,
    format="%(asctime)s - %(name)s - %(levelname)s - %(message)s",
    filename="graphrag.log",
    filemode="a",
)
logger = logging.getLogger("graphrag")


class CodeAnalysisTool:
    """MCP Tool for querying TypeScript/JavaScript code structure using GraphRAG."""

    def __init__(
        self,
        repo_path: Optional[str] = None,
        compatibility_layer: Optional[BackwardCompatibilityLayer] = None,
    ):
        # Neo4j connection
        self.neo4j_uri = os.getenv("NEO4J_URI", "bolt://localhost:7687")
        self.neo4j_user = os.getenv("NEO4J_USER", "neo4j")
        self.neo4j_password = os.getenv("NEO4J_PASSWORD", "password")
        self.neo4j_driver = None

        # Qdrant connection
        self.qdrant_host = os.getenv("QDRANT_HOST", "localhost")
        self.qdrant_port = int(os.getenv("QDRANT_PORT", "6333"))
        self.qdrant_collection = os.getenv("QDRANT_COLLECTION", "code_chunks")
        self.qdrant_client = None

        # Embedding model
        self.model_name = "all-MiniLM-L6-v2"
        self.model = None

        # Connection state
        self._connected = False

        # Repository path for label filtering
        self.repo_path = Path(repo_path) if repo_path else Path.cwd()
        self._repo_label = None
        self._repo_hash = None

        # Backward compatibility layer
        self.compat_layer = compatibility_layer or get_compatibility_layer()

        # Don't connect immediately - wait until first use
        # This allows the MCP server to start even if Neo4j/Qdrant are not running

    def _get_session_label(self, session_id: str) -> str:
        """Get session-specific label for Neo4j queries.

        Args:
            session_id: Session identifier

        Returns:
            Session label in format Session_{HASH}
        """
        return self.compat_layer.get_repo_label(session_id)

    def _get_repo_hash(self, session_id: Optional[str] = None) -> str:
        """Get repository hash for a session.

        Args:
            session_id: Optional session ID. If None, uses default from repo_path.

        Returns:
            8-character MD5 hash of session_id or repo_path
        """
        if session_id:
            # Use session_id directly
            return hashlib.md5(session_id.encode()).hexdigest()[:8]
        else:
            # Use repo_path for backward compatibility
            repo_path_str = str(self.repo_path.resolve())
            return hashlib.md5(repo_path_str.encode()).hexdigest()[:8]

    def _ensure_connected(self):
        """Ensure connections are established (lazy initialization)."""
        if self._connected:
            return

        self._connect()
        self._connected = True

    def _connect(self):
        """Establish connections to Neo4j and Qdrant."""
        # Connect to Neo4j
        try:
            self.neo4j_driver = GraphDatabase.driver(
                self.neo4j_uri, auth=(self.neo4j_user, self.neo4j_password)
            )
            # Test connection
            with self.neo4j_driver.session() as session:
                result = session.run("MATCH (f:File) RETURN count(f) AS count")
                record = result.single()
                logger.info(f"Connected to Neo4j with {record['count']} files")
        except Exception as e:
            logger.error(f"Neo4j connection error: {e}")
            raise RuntimeError(
                f"Failed to connect to Neo4j at {self.neo4j_uri}. Please ensure Neo4j is running. Error: {e}"
            )

        # Connect to Qdrant
        try:
            self.qdrant_client = QdrantClient(
                host=self.qdrant_host, port=self.qdrant_port
            )
            collection_info = self.qdrant_client.get_collection(self.qdrant_collection)

            # Check for vectors count based on client version
            vectors_count = 0
            if hasattr(collection_info, "vectors_count"):
                vectors_count = collection_info.vectors_count
            elif hasattr(collection_info, "points_count"):
                vectors_count = collection_info.points_count

            logger.info(
                f"Connected to Qdrant collection '{self.qdrant_collection}' with {vectors_count} vectors"
            )
        except Exception as e:
            logger.error(f"Qdrant connection error: {e}")
            raise RuntimeError(
                f"Failed to connect to Qdrant at {self.qdrant_host}:{self.qdrant_port}. Please ensure Qdrant is running. Error: {e}"
            )

        # Load the embedding model
        try:
            self.model = SentenceTransformer(self.model_name)
            logger.info(f"Loaded embedding model: {self.model_name}")
        except Exception as e:
            logger.error(f"Error loading embedding model: {e}")
            raise RuntimeError(
                f"Failed to load embedding model '{self.model_name}'. Error: {e}"
            )

    def find_symbol(
<<<<<<< HEAD
        self, fqname: str, session_id: Optional[str] = None
=======
        self, fqname: str, repo_label: Optional[str] = None
>>>>>>> aa78d55d
    ) -> Dict[str, Any]:
        """
        Find a code symbol by fully qualified name.

        Args:
            fqname: Fully qualified name (e.g., 'src/utils.ts::calculateHash')
<<<<<<< HEAD
            session_id: Optional session identifier for repository isolation.
                       If not provided, will auto-generate from repo_path.
=======
            repo_label: Optional repository-specific label for filtering
>>>>>>> aa78d55d

        Returns:
            Symbol details including id, kind, signature, complexity, location
        """
        result = {
            "fqname": fqname,
            "symbol": None,
            "error": None,
            "session_id": session_id,
        }

        try:
            self._ensure_connected()
        except Exception as e:
            result["error"] = str(e)
            return result

        if not self.neo4j_driver:
            result["error"] = "Neo4j connection not available"
            return result

        # Extract and validate session_id with backward compatibility
        session_id, is_legacy = self.compat_layer.extract_session_id(
            session_id=session_id, repo_path=str(self.repo_path)
        )
        result["session_id"] = session_id

        # Emit deprecation warning if using legacy mode
        if is_legacy and self.compat_layer.should_emit_deprecation_warning(
            "find_symbol_no_session_id"
        ):
            import warnings

            warnings.warn(
                "Calling find_symbol without session_id is deprecated. "
                "Please provide session_id for better repository isolation. "
                f"Auto-generated session_id: {session_id}",
                DeprecationWarning,
                stacklevel=2,
            )
            self.compat_layer.mark_warning_shown("find_symbol_no_session_id")

        session_label = self._get_session_label(session_id)
        repo_hash = self._get_repo_hash(session_id)
        repo_path_str = str(self.repo_path.resolve())

        try:
            with self.neo4j_driver.session() as session:
<<<<<<< HEAD
                # Query with session label filtering (for labeled nodes)
                # Also query unlabeled nodes for backward compatibility
                cypher_query = f"""
                MATCH (s)
                WHERE (
                    (s:{session_label}:CodeNode AND s.repo_hash = $repo_hash)
                    OR
                    (s:CodeNode AND NOT s:{session_label} AND s.repo_path = $repo_path)
                )
                AND s.fqname = $fqname
                AND s.kind IN ['Function', 'Method', 'Class', 'Interface', 'Type']
=======
                # Build query with repository label filter if provided
                node_match = (
                    f"(s:{repo_label}:CodeNode)" if repo_label else "(s:CodeNode)"
                )

                cypher_query = f"""
                MATCH {node_match}
                WHERE s.fqname = $fqname AND s.kind IN ['Function', 'Method', 'Class', 'Interface', 'Type']
>>>>>>> aa78d55d
                RETURN s.id as id, s.kind as kind, s.fqname as fqname,
                       s.sig as signature, s.short as short_summary,
                       s.complexity as complexity, s.tokens_est as tokens_est,
                       s.file as file, s.start_line as start_line, s.end_line as end_line,
                       s.tags as tags
                """

                query_result = session.run(
                    cypher_query,
                    fqname=fqname,
                    repo_hash=repo_hash,
                    repo_path=repo_path_str,
                )
                record = query_result.single()

                if record:
                    result["symbol"] = {
                        "id": record["id"],
                        "kind": record["kind"],
                        "fqname": record["fqname"],
                        "signature": record["signature"],
                        "short_summary": record["short_summary"],
                        "complexity": record["complexity"],
                        "tokens_est": record["tokens_est"],
                        "file": record["file"],
                        "start_line": record["start_line"],
                        "end_line": record["end_line"],
                        "tags": record["tags"] or [],
                    }
                else:
                    result["error"] = f"Symbol '{fqname}' not found"

        except Exception as e:
            result["error"] = f"Neo4j query error: {e}"

        return result

    def get_call_graph(
        self,
        symbol_id: str,
        direction: str = "both",
        depth: int = 1,
<<<<<<< HEAD
        session_id: Optional[str] = None,
=======
        repo_label: Optional[str] = None,
>>>>>>> aa78d55d
    ) -> Dict[str, Any]:
        """
        Get call graph for a symbol.

        Args:
            symbol_id: Symbol ID
            direction: 'callers' (who calls this), 'callees' (what this calls), or 'both'
            depth: Traversal depth (1-3)
<<<<<<< HEAD
            session_id: Optional session identifier for repository isolation.
                       If not provided, will auto-generate from repo_path.
=======
            repo_label: Optional repository-specific label for filtering
>>>>>>> aa78d55d

        Returns:
            Call graph with nodes and edges
        """
        result = {
            "symbol_id": symbol_id,
            "direction": direction,
            "depth": depth,
            "nodes": [],
            "edges": [],
            "error": None,
            "session_id": session_id,
        }

        try:
            self._ensure_connected()
        except Exception as e:
            result["error"] = str(e)
            return result

        if not self.neo4j_driver:
            result["error"] = "Neo4j connection not available"
            return result

        if depth < 1 or depth > 3:
            result["error"] = "Depth must be between 1 and 3"
            return result

        # Extract and validate session_id with backward compatibility
        session_id, is_legacy = self.compat_layer.extract_session_id(
            session_id=session_id, repo_path=str(self.repo_path)
        )
        result["session_id"] = session_id

        # Emit deprecation warning if using legacy mode
        if is_legacy and self.compat_layer.should_emit_deprecation_warning(
            "get_call_graph_no_session_id"
        ):
            import warnings

            warnings.warn(
                "Calling get_call_graph without session_id is deprecated. "
                "Please provide session_id for better repository isolation. "
                f"Auto-generated session_id: {session_id}",
                DeprecationWarning,
                stacklevel=2,
            )
            self.compat_layer.mark_warning_shown("get_call_graph_no_session_id")

        session_label = self._get_session_label(session_id)
        repo_hash = self._get_repo_hash(session_id)
        repo_path_str = str(self.repo_path.resolve())

        try:
            with self.neo4j_driver.session() as session:
<<<<<<< HEAD
                # Build Cypher query based on direction with session label filtering
                if direction == "callers":
                    cypher_query = f"""
                    MATCH (s)
                    WHERE (
                        (s:{session_label}:CodeNode AND s.id = $symbol_id AND s.repo_hash = $repo_hash)
                        OR
                        (s:CodeNode AND NOT s:{session_label} AND s.id = $symbol_id AND s.repo_path = $repo_path)
                    )
                    MATCH path = (caller)-[:CALLS*1..{depth}]->(s)
                    WHERE (
                        (caller:{session_label}:CodeNode AND caller.repo_hash = $repo_hash)
                        OR
                        (caller:CodeNode AND NOT caller:{session_label} AND caller.repo_path = $repo_path)
                    )
=======
                # Build base node match with repository label if provided
                node_match = (
                    f"(s:{repo_label}:CodeNode {{id: $symbol_id}})"
                    if repo_label
                    else "(s:CodeNode {{id: $symbol_id}})"
                )
                caller_match = (
                    f"(caller:{repo_label}:CodeNode)"
                    if repo_label
                    else "(caller:CodeNode)"
                )
                callee_match = (
                    f"(callee:{repo_label}:CodeNode)"
                    if repo_label
                    else "(callee:CodeNode)"
                )
                related_match = (
                    f"(related:{repo_label}:CodeNode)"
                    if repo_label
                    else "(related:CodeNode)"
                )

                # Build Cypher query based on direction
                if direction == "callers":
                    cypher_query = f"""
                    MATCH {node_match}
                    MATCH path = {caller_match}-[:CALLS*1..{depth}]->(s)
>>>>>>> aa78d55d
                    WITH caller, s, relationships(path) as rels
                    RETURN DISTINCT caller.id as id, caller.kind as kind, caller.fqname as fqname,
                           caller.file as file, caller.start_line as start_line,
                           [r IN rels | {{from: startNode(r).id, to: endNode(r).id, count: r.count}}] as edges
                    """
                elif direction == "callees":
                    cypher_query = f"""
<<<<<<< HEAD
                    MATCH (s)
                    WHERE (
                        (s:{session_label}:CodeNode AND s.id = $symbol_id AND s.repo_hash = $repo_hash)
                        OR
                        (s:CodeNode AND NOT s:{session_label} AND s.id = $symbol_id AND s.repo_path = $repo_path)
                    )
                    MATCH path = (s)-[:CALLS*1..{depth}]->(callee)
                    WHERE (
                        (callee:{session_label}:CodeNode AND callee.repo_hash = $repo_hash)
                        OR
                        (callee:CodeNode AND NOT callee:{session_label} AND callee.repo_path = $repo_path)
                    )
=======
                    MATCH {node_match}
                    MATCH path = (s)-[:CALLS*1..{depth}]->{callee_match}
>>>>>>> aa78d55d
                    WITH callee, s, relationships(path) as rels
                    RETURN DISTINCT callee.id as id, callee.kind as kind, callee.fqname as fqname,
                           callee.file as file, callee.start_line as start_line,
                           [r IN rels | {{from: startNode(r).id, to: endNode(r).id, count: r.count}}] as edges
                    """
                else:  # both
                    cypher_query = f"""
<<<<<<< HEAD
                    MATCH (s)
                    WHERE (
                        (s:{session_label}:CodeNode AND s.id = $symbol_id AND s.repo_hash = $repo_hash)
                        OR
                        (s:CodeNode AND NOT s:{session_label} AND s.id = $symbol_id AND s.repo_path = $repo_path)
                    )
                    OPTIONAL MATCH path1 = (caller)-[:CALLS*1..{depth}]->(s)
                    WHERE (
                        (caller:{session_label}:CodeNode AND caller.repo_hash = $repo_hash)
                        OR
                        (caller:CodeNode AND NOT caller:{session_label} AND caller.repo_path = $repo_path)
                    )
                    OPTIONAL MATCH path2 = (s)-[:CALLS*1..{depth}]->(callee)
                    WHERE (
                        (callee:{session_label}:CodeNode AND callee.repo_hash = $repo_hash)
                        OR
                        (callee:CodeNode AND NOT callee:{session_label} AND callee.repo_path = $repo_path)
                    )
=======
                    MATCH {node_match}
                    OPTIONAL MATCH path1 = {caller_match}-[:CALLS*1..{depth}]->(s)
                    OPTIONAL MATCH path2 = (s)-[:CALLS*1..{depth}]->{callee_match}
>>>>>>> aa78d55d
                    WITH s, caller, callee, relationships(path1) + relationships(path2) as rels
                    WHERE caller IS NOT NULL OR callee IS NOT NULL
                    WITH COALESCE(caller, callee) as related, rels
                    RETURN DISTINCT related.id as id, related.kind as kind, related.fqname as fqname,
                           related.file as file, related.start_line as start_line,
                           [r IN rels WHERE r IS NOT NULL | {{from: startNode(r).id, to: endNode(r).id, count: r.count}}] as edges
                    """

                query_result = session.run(
                    cypher_query,
                    symbol_id=symbol_id,
                    repo_hash=repo_hash,
                    repo_path=repo_path_str,
                )

                for record in query_result:
                    result["nodes"].append(
                        {
                            "id": record["id"],
                            "kind": record["kind"],
                            "fqname": record["fqname"],
                            "file": record["file"],
                            "start_line": record["start_line"],
                        }
                    )

                    # Add edges
                    for edge in record["edges"]:
                        if edge and edge not in result["edges"]:
                            result["edges"].append(edge)

                if not result["nodes"]:
                    result["error"] = f"No {direction} found for symbol '{symbol_id}'"

        except Exception as e:
            result["error"] = f"Neo4j query error: {e}"

        return result

    def get_dependencies(
<<<<<<< HEAD
        self, file_path: str, session_id: Optional[str] = None
=======
        self, file_path: str, repo_label: Optional[str] = None
>>>>>>> aa78d55d
    ) -> Dict[str, Any]:
        """
        Get file dependencies (imports).

        Args:
            file_path: File path (e.g., 'src/utils.ts')
<<<<<<< HEAD
            session_id: Optional session identifier for repository isolation.
                       If not provided, will auto-generate from repo_path.
=======
            repo_label: Optional repository-specific label for filtering
>>>>>>> aa78d55d

        Returns:
            List of imported files and symbols
        """
        result = {"file": file_path, "imports": [], "imported_by": [], "error": None}

        try:
            self._ensure_connected()
        except Exception as e:
            result["error"] = str(e)
            return result

        if not self.neo4j_driver:
            result["error"] = "Neo4j connection not available"
            return result

        repo_label = self._get_repo_label()
        repo_hash = self._get_repo_hash()

        try:
            with self.neo4j_driver.session() as session:
                # Build node matches with repository label if provided
                file_match = f"(f:{repo_label}:File)" if repo_label else "(f:File)"
                importer_match = (
                    f"(importer:{repo_label}:File)" if repo_label else "(importer:File)"
                )
                imported_match = (
                    f"(imported:{repo_label}:File)" if repo_label else "(imported:File)"
                )

                # Get imports (what this file imports)
                cypher_query = f"""
<<<<<<< HEAD
                MATCH (f)
                WHERE (
                    (f:{repo_label}:File AND f.file = $file_path AND f.repo_hash = $repo_hash)
                    OR
                    (f:File AND NOT f:{repo_label} AND f.file = $file_path AND f.repo_path = $repo_path)
                )
                MATCH (f)-[r:IMPORTS]->(imported:File)
                WHERE (
                    (imported:{repo_label}:File AND imported.repo_hash = $repo_hash)
                    OR
                    (imported:File AND NOT imported:{repo_label} AND imported.repo_path = $repo_path)
                )
=======
                MATCH {file_match} {{file: $file_path}}-[r:IMPORTS]->{imported_match}
>>>>>>> aa78d55d
                RETURN imported.file as file, r.count as count
                ORDER BY count DESC
                """

                query_result = session.run(
                    cypher_query,
                    file_path=file_path,
                    repo_hash=repo_hash,
                    repo_path=str(self.repo_path.resolve()),
                )
                for record in query_result:
                    result["imports"].append(
                        {"file": record["file"], "count": record["count"]}
                    )

                # Get imported_by (what files import this)
                cypher_query = f"""
<<<<<<< HEAD
                MATCH (importer:File)
                WHERE (
                    (importer:{repo_label}:File AND importer.repo_hash = $repo_hash)
                    OR
                    (importer:File AND NOT importer:{repo_label} AND importer.repo_path = $repo_path)
                )
                MATCH (importer)-[r:IMPORTS]->(f)
                WHERE (
                    (f:{repo_label}:File AND f.file = $file_path AND f.repo_hash = $repo_hash)
                    OR
                    (f:File AND NOT f:{repo_label} AND f.file = $file_path AND f.repo_path = $repo_path)
                )
=======
                MATCH {importer_match}-[r:IMPORTS]->{file_match} {{file: $file_path}}
>>>>>>> aa78d55d
                RETURN importer.file as file, r.count as count
                ORDER BY count DESC
                """

                query_result = session.run(
                    cypher_query,
                    file_path=file_path,
                    repo_hash=repo_hash,
                    repo_path=str(self.repo_path.resolve()),
                )
                for record in query_result:
                    result["imported_by"].append(
                        {"file": record["file"], "count": record["count"]}
                    )

        except Exception as e:
            result["error"] = f"Neo4j query error: {e}"

        return result

    def impact_analysis(
        self,
        symbol_ids: List[str],
        max_depth: int = 2,
<<<<<<< HEAD
        session_id: Optional[str] = None,
=======
        repo_label: Optional[str] = None,
>>>>>>> aa78d55d
    ) -> Dict[str, Any]:
        """
        Analyze the impact of changing given symbols.

        Args:
            symbol_ids: List of symbol IDs to analyze
            max_depth: Maximum traversal depth for impact analysis (1-3)
<<<<<<< HEAD
            session_id: Optional session identifier for repository isolation.
                       If not provided, will auto-generate from repo_path.
=======
            repo_label: Optional repository-specific label for filtering
>>>>>>> aa78d55d

        Returns:
            Impact analysis including affected symbols, files, and relationships
        """
        result = {
            "analyzed_symbols": symbol_ids,
            "max_depth": max_depth,
            "affected_symbols": [],
            "affected_files": set(),
            "impact_summary": {},
            "error": None,
        }

        try:
            self._ensure_connected()
        except Exception as e:
            result["error"] = str(e)
            return result

        if not self.neo4j_driver:
            result["error"] = "Neo4j connection not available"
            return result

        if max_depth < 1 or max_depth > 3:
            result["error"] = "max_depth must be between 1 and 3"
            return result

        repo_label = self._get_repo_label()
        repo_hash = self._get_repo_hash()

        try:
            with self.neo4j_driver.session() as session:
<<<<<<< HEAD
                # Find all symbols that depend on the changed symbols with repo label filtering
                cypher_query = f"""
                MATCH (changed)
                WHERE (
                    (changed:{repo_label}:CodeNode AND changed.id IN $symbol_ids AND changed.repo_hash = $repo_hash)
                    OR
                    (changed:CodeNode AND NOT changed:{repo_label} AND changed.id IN $symbol_ids AND changed.repo_path = $repo_path)
                )

                // Find callers (symbols that call the changed symbols)
                OPTIONAL MATCH (caller)-[:CALLS*1..{max_depth}]->(changed)
                WHERE (
                    (caller:{repo_label}:CodeNode AND caller.repo_hash = $repo_hash)
                    OR
                    (caller:CodeNode AND NOT caller:{repo_label} AND caller.repo_path = $repo_path)
                )
                AND caller.id NOT IN $symbol_ids

                // Find symbols in files that import changed symbols' files
                OPTIONAL MATCH (changed_file:File)
                WHERE (
                    (changed_file:{repo_label}:File AND changed_file.repo_hash = $repo_hash)
                    OR
                    (changed_file:File AND NOT changed_file:{repo_label} AND changed_file.repo_path = $repo_path)
                )
                OPTIONAL MATCH (changed_file)-[:CONTAINS]->(changed)
                OPTIONAL MATCH (importing_file:File)
                WHERE (
                    (importing_file:{repo_label}:File AND importing_file.repo_hash = $repo_hash)
                    OR
                    (importing_file:File AND NOT importing_file:{repo_label} AND importing_file.repo_path = $repo_path)
                )
                OPTIONAL MATCH (importing_file)-[:IMPORTS*1..{max_depth}]->(changed_file)
                OPTIONAL MATCH (importing_file)-[:CONTAINS]->(importing_symbol)
                WHERE (
                    (importing_symbol:{repo_label}:CodeNode AND importing_symbol.repo_hash = $repo_hash)
                    OR
                    (importing_symbol:CodeNode AND NOT importing_symbol:{repo_label} AND importing_symbol.repo_path = $repo_path)
                )
                AND importing_symbol.id NOT IN $symbol_ids

                // Find symbols that extend/implement changed symbols
                OPTIONAL MATCH (implementer)-[:EXTENDS|IMPLEMENTS*1..{max_depth}]->(changed)
                WHERE (
                    (implementer:{repo_label}:CodeNode AND implementer.repo_hash = $repo_hash)
                    OR
                    (implementer:CodeNode AND NOT implementer:{repo_label} AND implementer.repo_path = $repo_path)
                )
                AND implementer.id NOT IN $symbol_ids
=======
                # Build base node match with repository label if provided
                base_node_match = (
                    f"(changed:{repo_label}:CodeNode)"
                    if repo_label
                    else "(changed:CodeNode)"
                )
                caller_match = (
                    f"(caller:{repo_label}:CodeNode)"
                    if repo_label
                    else "(caller:CodeNode)"
                )
                changed_file_match = (
                    f"(changed_file:{repo_label}:File)"
                    if repo_label
                    else "(changed_file:File)"
                )
                importing_file_match = (
                    f"(importing_file:{repo_label}:File)"
                    if repo_label
                    else "(importing_file:File)"
                )
                importing_symbol_match = (
                    f"(importing_symbol:{repo_label}:CodeNode)"
                    if repo_label
                    else "(importing_symbol:CodeNode)"
                )
                implementer_match = (
                    f"(implementer:{repo_label}:CodeNode)"
                    if repo_label
                    else "(implementer:CodeNode)"
                )

                # Find all symbols that depend on the changed symbols
                cypher_query = f"""
                MATCH {base_node_match}
                WHERE changed.id IN $symbol_ids

                // Find callers (symbols that call the changed symbols)
                OPTIONAL MATCH {caller_match}-[:CALLS*1..{max_depth}]->(changed)
                WHERE caller.id NOT IN $symbol_ids

                // Find symbols in files that import changed symbols' files
                OPTIONAL MATCH {changed_file_match}-[:CONTAINS]->(changed)
                OPTIONAL MATCH {importing_file_match}-[:IMPORTS*1..{max_depth}]->(changed_file)
                OPTIONAL MATCH {importing_file_match}-[:CONTAINS]->{importing_symbol_match}
                WHERE importing_symbol.id NOT IN $symbol_ids

                // Find symbols that extend/implement changed symbols
                OPTIONAL MATCH {implementer_match}-[:EXTENDS|IMPLEMENTS*1..{max_depth}]->(changed)
                WHERE implementer.id NOT IN $symbol_ids
>>>>>>> aa78d55d

                WITH changed, caller, importing_symbol, implementer
                WHERE caller IS NOT NULL OR importing_symbol IS NOT NULL OR implementer IS NOT NULL

                WITH COALESCE(caller, importing_symbol, implementer) as affected
                WHERE affected IS NOT NULL

                RETURN DISTINCT affected.id as id, affected.kind as kind,
                       affected.fqname as fqname, affected.file as file,
                       affected.start_line as start_line, affected.end_line as end_line
                """

                query_result = session.run(
                    cypher_query,
                    symbol_ids=symbol_ids,
                    repo_hash=repo_hash,
                    repo_path=str(self.repo_path.resolve()),
                )

                for record in query_result:
                    affected_symbol = {
                        "id": record["id"],
                        "kind": record["kind"],
                        "fqname": record["fqname"],
                        "file": record["file"],
                        "start_line": record["start_line"],
                        "end_line": record["end_line"],
                    }
                    result["affected_symbols"].append(affected_symbol)
                    result["affected_files"].add(record["file"])

                # Convert set to list for JSON serialization
                result["affected_files"] = sorted(list(result["affected_files"]))

                # Generate summary
                result["impact_summary"] = {
                    "total_affected_symbols": len(result["affected_symbols"]),
                    "total_affected_files": len(result["affected_files"]),
                    "by_kind": {},
                }

                # Count by kind
                for symbol in result["affected_symbols"]:
                    kind = symbol["kind"]
                    result["impact_summary"]["by_kind"][kind] = (
                        result["impact_summary"]["by_kind"].get(kind, 0) + 1
                    )

        except Exception as e:
            result["error"] = f"Neo4j query error: {e}"

        return result

    def semantic_code_search(
        self,
        query: str,
        limit: int = 10,
        kind_filter: Optional[List[str]] = None,
        session_id: Optional[str] = None,
    ) -> Dict[str, Any]:
        """
        Search for code using semantic similarity.

        Args:
            query: Natural language query describing what you're looking for
            limit: Maximum number of results to return
            kind_filter: Optional list of symbol kinds to filter (e.g., ['Function', 'Class'])
            session_id: Optional session identifier for repository isolation.
                       If not provided, will auto-generate from repo_path.

        Returns:
            Semantically similar code symbols with scores
        """
        result = {"query": query, "symbols": [], "error": None}

        try:
            self._ensure_connected()
        except Exception as e:
            result["error"] = str(e)
            return result

        if self.model is None:
            try:
                self.model = SentenceTransformer(self.model_name)
            except Exception as e:
                result["error"] = f"Failed to load embedding model: {e}"
                return result

        repo_hash = self._get_repo_hash()

        # Generate embedding for query
        query_embedding = self.model.encode(query)

        # Search Qdrant with repository filtering
        try:
            # Get more results for filtering and repository-specific filtering
            search_result = self.qdrant_client.search(
                collection_name=self.qdrant_collection,
                query_vector=query_embedding.tolist(),
                limit=limit * 3,  # Get more results for filtering
                query_filter={
                    "must": [{"key": "repo_hash", "match": {"value": repo_hash}}]
                },
            )

            # Process results
            for result_item in search_result:
                symbol_id = result_item.id
                score = result_item.score

                # Get symbol details from payload or Neo4j
                if hasattr(result_item, "payload"):
                    payload = result_item.payload

                    # Apply kind filter if specified
                    if kind_filter and payload.get("kind") not in kind_filter:
                        continue

                    result["symbols"].append(
                        {
                            "id": symbol_id,
                            "kind": payload.get("kind"),
                            "fqname": payload.get("fqname"),
                            "short_summary": payload.get("short"),
                            "file": payload.get("file"),
                            "start_line": payload.get("start_line"),
                            "score": score,
                        }
                    )

                    if len(result["symbols"]) >= limit:
                        break

        except Exception as e:
            result["error"] = f"Qdrant search error: {e}"

        return result

    def semantic_code_search_in_collection(
        self,
        query: str,
        collection_name: str,
        limit: int = 10,
        kind_filter: Optional[List[str]] = None,
    ) -> Dict[str, Any]:
        """
        Search for code using semantic similarity in a specific collection.

        Args:
            query: Natural language query describing what you're looking for
            collection_name: Name of the collection to search in (used as repo_label)
            limit: Maximum number of results to return
            kind_filter: Optional list of symbol kinds to filter (e.g., ['Function', 'Class'])

        Returns:
            Semantically similar code symbols with scores
        """
        result = {"query": query, "symbols": [], "error": None}

        try:
            self._ensure_connected()
        except Exception as e:
            result["error"] = str(e)
            return result

        if self.model is None:
            try:
                self.model = SentenceTransformer(self.model_name)
            except Exception as e:
                result["error"] = f"Failed to load embedding model: {e}"
                return result

        # Generate embedding for query
        query_embedding = self.model.encode(query)

        # Search Qdrant with repo_label filter
        try:
            search_result = self.qdrant_client.search(
                collection_name=collection_name,
                query_vector=query_embedding.tolist(),
                limit=limit * 2,  # Get more results for filtering
            )

            # Process results
            for result_item in search_result:
                symbol_id = result_item.id
                score = result_item.score

                # Get symbol details from payload or Neo4j
                if hasattr(result_item, "payload"):
                    payload = result_item.payload

                    # Apply kind filter if specified
                    if kind_filter and payload.get("kind") not in kind_filter:
                        continue

                    result["symbols"].append(
                        {
                            "id": symbol_id,
                            "kind": payload.get("kind"),
                            "fqname": payload.get("fqname"),
                            "short_summary": payload.get("short"),
                            "file": payload.get("file"),
                            "start_line": payload.get("start_line"),
                            "score": score,
                        }
                    )

                    if len(result["symbols"]) >= limit:
                        break

        except Exception as e:
            result["error"] = f"Qdrant search error: {e}"

        return result<|MERGE_RESOLUTION|>--- conflicted
+++ resolved
@@ -1,17 +1,10 @@
-import hashlib
 import logging
 import os
-from pathlib import Path
 from typing import Any, Dict, List, Optional, Union
 
 from neo4j import GraphDatabase
 from qdrant_client import QdrantClient
 from sentence_transformers import SentenceTransformer
-
-from auto_coder.backward_compatibility_layer import (
-    BackwardCompatibilityLayer,
-    get_compatibility_layer,
-)
 
 # Configure logging to write to a file instead of stdout
 logging.basicConfig(
@@ -26,11 +19,7 @@
 class CodeAnalysisTool:
     """MCP Tool for querying TypeScript/JavaScript code structure using GraphRAG."""
 
-    def __init__(
-        self,
-        repo_path: Optional[str] = None,
-        compatibility_layer: Optional[BackwardCompatibilityLayer] = None,
-    ):
+    def __init__(self):
         # Neo4j connection
         self.neo4j_uri = os.getenv("NEO4J_URI", "bolt://localhost:7687")
         self.neo4j_user = os.getenv("NEO4J_USER", "neo4j")
@@ -50,44 +39,8 @@
         # Connection state
         self._connected = False
 
-        # Repository path for label filtering
-        self.repo_path = Path(repo_path) if repo_path else Path.cwd()
-        self._repo_label = None
-        self._repo_hash = None
-
-        # Backward compatibility layer
-        self.compat_layer = compatibility_layer or get_compatibility_layer()
-
         # Don't connect immediately - wait until first use
         # This allows the MCP server to start even if Neo4j/Qdrant are not running
-
-    def _get_session_label(self, session_id: str) -> str:
-        """Get session-specific label for Neo4j queries.
-
-        Args:
-            session_id: Session identifier
-
-        Returns:
-            Session label in format Session_{HASH}
-        """
-        return self.compat_layer.get_repo_label(session_id)
-
-    def _get_repo_hash(self, session_id: Optional[str] = None) -> str:
-        """Get repository hash for a session.
-
-        Args:
-            session_id: Optional session ID. If None, uses default from repo_path.
-
-        Returns:
-            8-character MD5 hash of session_id or repo_path
-        """
-        if session_id:
-            # Use session_id directly
-            return hashlib.md5(session_id.encode()).hexdigest()[:8]
-        else:
-            # Use repo_path for backward compatibility
-            repo_path_str = str(self.repo_path.resolve())
-            return hashlib.md5(repo_path_str.encode()).hexdigest()[:8]
 
     def _ensure_connected(self):
         """Ensure connections are established (lazy initialization)."""
@@ -149,33 +102,19 @@
             )
 
     def find_symbol(
-<<<<<<< HEAD
-        self, fqname: str, session_id: Optional[str] = None
-=======
         self, fqname: str, repo_label: Optional[str] = None
->>>>>>> aa78d55d
     ) -> Dict[str, Any]:
         """
         Find a code symbol by fully qualified name.
 
         Args:
             fqname: Fully qualified name (e.g., 'src/utils.ts::calculateHash')
-<<<<<<< HEAD
-            session_id: Optional session identifier for repository isolation.
-                       If not provided, will auto-generate from repo_path.
-=======
             repo_label: Optional repository-specific label for filtering
->>>>>>> aa78d55d
 
         Returns:
             Symbol details including id, kind, signature, complexity, location
         """
-        result = {
-            "fqname": fqname,
-            "symbol": None,
-            "error": None,
-            "session_id": session_id,
-        }
+        result = {"fqname": fqname, "symbol": None, "error": None}
 
         try:
             self._ensure_connected()
@@ -187,46 +126,8 @@
             result["error"] = "Neo4j connection not available"
             return result
 
-        # Extract and validate session_id with backward compatibility
-        session_id, is_legacy = self.compat_layer.extract_session_id(
-            session_id=session_id, repo_path=str(self.repo_path)
-        )
-        result["session_id"] = session_id
-
-        # Emit deprecation warning if using legacy mode
-        if is_legacy and self.compat_layer.should_emit_deprecation_warning(
-            "find_symbol_no_session_id"
-        ):
-            import warnings
-
-            warnings.warn(
-                "Calling find_symbol without session_id is deprecated. "
-                "Please provide session_id for better repository isolation. "
-                f"Auto-generated session_id: {session_id}",
-                DeprecationWarning,
-                stacklevel=2,
-            )
-            self.compat_layer.mark_warning_shown("find_symbol_no_session_id")
-
-        session_label = self._get_session_label(session_id)
-        repo_hash = self._get_repo_hash(session_id)
-        repo_path_str = str(self.repo_path.resolve())
-
         try:
             with self.neo4j_driver.session() as session:
-<<<<<<< HEAD
-                # Query with session label filtering (for labeled nodes)
-                # Also query unlabeled nodes for backward compatibility
-                cypher_query = f"""
-                MATCH (s)
-                WHERE (
-                    (s:{session_label}:CodeNode AND s.repo_hash = $repo_hash)
-                    OR
-                    (s:CodeNode AND NOT s:{session_label} AND s.repo_path = $repo_path)
-                )
-                AND s.fqname = $fqname
-                AND s.kind IN ['Function', 'Method', 'Class', 'Interface', 'Type']
-=======
                 # Build query with repository label filter if provided
                 node_match = (
                     f"(s:{repo_label}:CodeNode)" if repo_label else "(s:CodeNode)"
@@ -235,7 +136,6 @@
                 cypher_query = f"""
                 MATCH {node_match}
                 WHERE s.fqname = $fqname AND s.kind IN ['Function', 'Method', 'Class', 'Interface', 'Type']
->>>>>>> aa78d55d
                 RETURN s.id as id, s.kind as kind, s.fqname as fqname,
                        s.sig as signature, s.short as short_summary,
                        s.complexity as complexity, s.tokens_est as tokens_est,
@@ -243,12 +143,7 @@
                        s.tags as tags
                 """
 
-                query_result = session.run(
-                    cypher_query,
-                    fqname=fqname,
-                    repo_hash=repo_hash,
-                    repo_path=repo_path_str,
-                )
+                query_result = session.run(cypher_query, fqname=fqname)
                 record = query_result.single()
 
                 if record:
@@ -278,11 +173,7 @@
         symbol_id: str,
         direction: str = "both",
         depth: int = 1,
-<<<<<<< HEAD
-        session_id: Optional[str] = None,
-=======
         repo_label: Optional[str] = None,
->>>>>>> aa78d55d
     ) -> Dict[str, Any]:
         """
         Get call graph for a symbol.
@@ -291,12 +182,7 @@
             symbol_id: Symbol ID
             direction: 'callers' (who calls this), 'callees' (what this calls), or 'both'
             depth: Traversal depth (1-3)
-<<<<<<< HEAD
-            session_id: Optional session identifier for repository isolation.
-                       If not provided, will auto-generate from repo_path.
-=======
             repo_label: Optional repository-specific label for filtering
->>>>>>> aa78d55d
 
         Returns:
             Call graph with nodes and edges
@@ -308,7 +194,6 @@
             "nodes": [],
             "edges": [],
             "error": None,
-            "session_id": session_id,
         }
 
         try:
@@ -325,50 +210,8 @@
             result["error"] = "Depth must be between 1 and 3"
             return result
 
-        # Extract and validate session_id with backward compatibility
-        session_id, is_legacy = self.compat_layer.extract_session_id(
-            session_id=session_id, repo_path=str(self.repo_path)
-        )
-        result["session_id"] = session_id
-
-        # Emit deprecation warning if using legacy mode
-        if is_legacy and self.compat_layer.should_emit_deprecation_warning(
-            "get_call_graph_no_session_id"
-        ):
-            import warnings
-
-            warnings.warn(
-                "Calling get_call_graph without session_id is deprecated. "
-                "Please provide session_id for better repository isolation. "
-                f"Auto-generated session_id: {session_id}",
-                DeprecationWarning,
-                stacklevel=2,
-            )
-            self.compat_layer.mark_warning_shown("get_call_graph_no_session_id")
-
-        session_label = self._get_session_label(session_id)
-        repo_hash = self._get_repo_hash(session_id)
-        repo_path_str = str(self.repo_path.resolve())
-
         try:
             with self.neo4j_driver.session() as session:
-<<<<<<< HEAD
-                # Build Cypher query based on direction with session label filtering
-                if direction == "callers":
-                    cypher_query = f"""
-                    MATCH (s)
-                    WHERE (
-                        (s:{session_label}:CodeNode AND s.id = $symbol_id AND s.repo_hash = $repo_hash)
-                        OR
-                        (s:CodeNode AND NOT s:{session_label} AND s.id = $symbol_id AND s.repo_path = $repo_path)
-                    )
-                    MATCH path = (caller)-[:CALLS*1..{depth}]->(s)
-                    WHERE (
-                        (caller:{session_label}:CodeNode AND caller.repo_hash = $repo_hash)
-                        OR
-                        (caller:CodeNode AND NOT caller:{session_label} AND caller.repo_path = $repo_path)
-                    )
-=======
                 # Build base node match with repository label if provided
                 node_match = (
                     f"(s:{repo_label}:CodeNode {{id: $symbol_id}})"
@@ -396,7 +239,6 @@
                     cypher_query = f"""
                     MATCH {node_match}
                     MATCH path = {caller_match}-[:CALLS*1..{depth}]->(s)
->>>>>>> aa78d55d
                     WITH caller, s, relationships(path) as rels
                     RETURN DISTINCT caller.id as id, caller.kind as kind, caller.fqname as fqname,
                            caller.file as file, caller.start_line as start_line,
@@ -404,23 +246,8 @@
                     """
                 elif direction == "callees":
                     cypher_query = f"""
-<<<<<<< HEAD
-                    MATCH (s)
-                    WHERE (
-                        (s:{session_label}:CodeNode AND s.id = $symbol_id AND s.repo_hash = $repo_hash)
-                        OR
-                        (s:CodeNode AND NOT s:{session_label} AND s.id = $symbol_id AND s.repo_path = $repo_path)
-                    )
-                    MATCH path = (s)-[:CALLS*1..{depth}]->(callee)
-                    WHERE (
-                        (callee:{session_label}:CodeNode AND callee.repo_hash = $repo_hash)
-                        OR
-                        (callee:CodeNode AND NOT callee:{session_label} AND callee.repo_path = $repo_path)
-                    )
-=======
                     MATCH {node_match}
                     MATCH path = (s)-[:CALLS*1..{depth}]->{callee_match}
->>>>>>> aa78d55d
                     WITH callee, s, relationships(path) as rels
                     RETURN DISTINCT callee.id as id, callee.kind as kind, callee.fqname as fqname,
                            callee.file as file, callee.start_line as start_line,
@@ -428,30 +255,9 @@
                     """
                 else:  # both
                     cypher_query = f"""
-<<<<<<< HEAD
-                    MATCH (s)
-                    WHERE (
-                        (s:{session_label}:CodeNode AND s.id = $symbol_id AND s.repo_hash = $repo_hash)
-                        OR
-                        (s:CodeNode AND NOT s:{session_label} AND s.id = $symbol_id AND s.repo_path = $repo_path)
-                    )
-                    OPTIONAL MATCH path1 = (caller)-[:CALLS*1..{depth}]->(s)
-                    WHERE (
-                        (caller:{session_label}:CodeNode AND caller.repo_hash = $repo_hash)
-                        OR
-                        (caller:CodeNode AND NOT caller:{session_label} AND caller.repo_path = $repo_path)
-                    )
-                    OPTIONAL MATCH path2 = (s)-[:CALLS*1..{depth}]->(callee)
-                    WHERE (
-                        (callee:{session_label}:CodeNode AND callee.repo_hash = $repo_hash)
-                        OR
-                        (callee:CodeNode AND NOT callee:{session_label} AND callee.repo_path = $repo_path)
-                    )
-=======
                     MATCH {node_match}
                     OPTIONAL MATCH path1 = {caller_match}-[:CALLS*1..{depth}]->(s)
                     OPTIONAL MATCH path2 = (s)-[:CALLS*1..{depth}]->{callee_match}
->>>>>>> aa78d55d
                     WITH s, caller, callee, relationships(path1) + relationships(path2) as rels
                     WHERE caller IS NOT NULL OR callee IS NOT NULL
                     WITH COALESCE(caller, callee) as related, rels
@@ -460,12 +266,7 @@
                            [r IN rels WHERE r IS NOT NULL | {{from: startNode(r).id, to: endNode(r).id, count: r.count}}] as edges
                     """
 
-                query_result = session.run(
-                    cypher_query,
-                    symbol_id=symbol_id,
-                    repo_hash=repo_hash,
-                    repo_path=repo_path_str,
-                )
+                query_result = session.run(cypher_query, symbol_id=symbol_id)
 
                 for record in query_result:
                     result["nodes"].append(
@@ -492,23 +293,14 @@
         return result
 
     def get_dependencies(
-<<<<<<< HEAD
-        self, file_path: str, session_id: Optional[str] = None
-=======
         self, file_path: str, repo_label: Optional[str] = None
->>>>>>> aa78d55d
     ) -> Dict[str, Any]:
         """
         Get file dependencies (imports).
 
         Args:
             file_path: File path (e.g., 'src/utils.ts')
-<<<<<<< HEAD
-            session_id: Optional session identifier for repository isolation.
-                       If not provided, will auto-generate from repo_path.
-=======
             repo_label: Optional repository-specific label for filtering
->>>>>>> aa78d55d
 
         Returns:
             List of imported files and symbols
@@ -524,9 +316,6 @@
         if not self.neo4j_driver:
             result["error"] = "Neo4j connection not available"
             return result
-
-        repo_label = self._get_repo_label()
-        repo_hash = self._get_repo_hash()
 
         try:
             with self.neo4j_driver.session() as session:
@@ -541,32 +330,12 @@
 
                 # Get imports (what this file imports)
                 cypher_query = f"""
-<<<<<<< HEAD
-                MATCH (f)
-                WHERE (
-                    (f:{repo_label}:File AND f.file = $file_path AND f.repo_hash = $repo_hash)
-                    OR
-                    (f:File AND NOT f:{repo_label} AND f.file = $file_path AND f.repo_path = $repo_path)
-                )
-                MATCH (f)-[r:IMPORTS]->(imported:File)
-                WHERE (
-                    (imported:{repo_label}:File AND imported.repo_hash = $repo_hash)
-                    OR
-                    (imported:File AND NOT imported:{repo_label} AND imported.repo_path = $repo_path)
-                )
-=======
                 MATCH {file_match} {{file: $file_path}}-[r:IMPORTS]->{imported_match}
->>>>>>> aa78d55d
                 RETURN imported.file as file, r.count as count
                 ORDER BY count DESC
                 """
 
-                query_result = session.run(
-                    cypher_query,
-                    file_path=file_path,
-                    repo_hash=repo_hash,
-                    repo_path=str(self.repo_path.resolve()),
-                )
+                query_result = session.run(cypher_query, file_path=file_path)
                 for record in query_result:
                     result["imports"].append(
                         {"file": record["file"], "count": record["count"]}
@@ -574,32 +343,12 @@
 
                 # Get imported_by (what files import this)
                 cypher_query = f"""
-<<<<<<< HEAD
-                MATCH (importer:File)
-                WHERE (
-                    (importer:{repo_label}:File AND importer.repo_hash = $repo_hash)
-                    OR
-                    (importer:File AND NOT importer:{repo_label} AND importer.repo_path = $repo_path)
-                )
-                MATCH (importer)-[r:IMPORTS]->(f)
-                WHERE (
-                    (f:{repo_label}:File AND f.file = $file_path AND f.repo_hash = $repo_hash)
-                    OR
-                    (f:File AND NOT f:{repo_label} AND f.file = $file_path AND f.repo_path = $repo_path)
-                )
-=======
                 MATCH {importer_match}-[r:IMPORTS]->{file_match} {{file: $file_path}}
->>>>>>> aa78d55d
                 RETURN importer.file as file, r.count as count
                 ORDER BY count DESC
                 """
 
-                query_result = session.run(
-                    cypher_query,
-                    file_path=file_path,
-                    repo_hash=repo_hash,
-                    repo_path=str(self.repo_path.resolve()),
-                )
+                query_result = session.run(cypher_query, file_path=file_path)
                 for record in query_result:
                     result["imported_by"].append(
                         {"file": record["file"], "count": record["count"]}
@@ -614,11 +363,7 @@
         self,
         symbol_ids: List[str],
         max_depth: int = 2,
-<<<<<<< HEAD
-        session_id: Optional[str] = None,
-=======
         repo_label: Optional[str] = None,
->>>>>>> aa78d55d
     ) -> Dict[str, Any]:
         """
         Analyze the impact of changing given symbols.
@@ -626,12 +371,7 @@
         Args:
             symbol_ids: List of symbol IDs to analyze
             max_depth: Maximum traversal depth for impact analysis (1-3)
-<<<<<<< HEAD
-            session_id: Optional session identifier for repository isolation.
-                       If not provided, will auto-generate from repo_path.
-=======
             repo_label: Optional repository-specific label for filtering
->>>>>>> aa78d55d
 
         Returns:
             Impact analysis including affected symbols, files, and relationships
@@ -659,62 +399,8 @@
             result["error"] = "max_depth must be between 1 and 3"
             return result
 
-        repo_label = self._get_repo_label()
-        repo_hash = self._get_repo_hash()
-
         try:
             with self.neo4j_driver.session() as session:
-<<<<<<< HEAD
-                # Find all symbols that depend on the changed symbols with repo label filtering
-                cypher_query = f"""
-                MATCH (changed)
-                WHERE (
-                    (changed:{repo_label}:CodeNode AND changed.id IN $symbol_ids AND changed.repo_hash = $repo_hash)
-                    OR
-                    (changed:CodeNode AND NOT changed:{repo_label} AND changed.id IN $symbol_ids AND changed.repo_path = $repo_path)
-                )
-
-                // Find callers (symbols that call the changed symbols)
-                OPTIONAL MATCH (caller)-[:CALLS*1..{max_depth}]->(changed)
-                WHERE (
-                    (caller:{repo_label}:CodeNode AND caller.repo_hash = $repo_hash)
-                    OR
-                    (caller:CodeNode AND NOT caller:{repo_label} AND caller.repo_path = $repo_path)
-                )
-                AND caller.id NOT IN $symbol_ids
-
-                // Find symbols in files that import changed symbols' files
-                OPTIONAL MATCH (changed_file:File)
-                WHERE (
-                    (changed_file:{repo_label}:File AND changed_file.repo_hash = $repo_hash)
-                    OR
-                    (changed_file:File AND NOT changed_file:{repo_label} AND changed_file.repo_path = $repo_path)
-                )
-                OPTIONAL MATCH (changed_file)-[:CONTAINS]->(changed)
-                OPTIONAL MATCH (importing_file:File)
-                WHERE (
-                    (importing_file:{repo_label}:File AND importing_file.repo_hash = $repo_hash)
-                    OR
-                    (importing_file:File AND NOT importing_file:{repo_label} AND importing_file.repo_path = $repo_path)
-                )
-                OPTIONAL MATCH (importing_file)-[:IMPORTS*1..{max_depth}]->(changed_file)
-                OPTIONAL MATCH (importing_file)-[:CONTAINS]->(importing_symbol)
-                WHERE (
-                    (importing_symbol:{repo_label}:CodeNode AND importing_symbol.repo_hash = $repo_hash)
-                    OR
-                    (importing_symbol:CodeNode AND NOT importing_symbol:{repo_label} AND importing_symbol.repo_path = $repo_path)
-                )
-                AND importing_symbol.id NOT IN $symbol_ids
-
-                // Find symbols that extend/implement changed symbols
-                OPTIONAL MATCH (implementer)-[:EXTENDS|IMPLEMENTS*1..{max_depth}]->(changed)
-                WHERE (
-                    (implementer:{repo_label}:CodeNode AND implementer.repo_hash = $repo_hash)
-                    OR
-                    (implementer:CodeNode AND NOT implementer:{repo_label} AND implementer.repo_path = $repo_path)
-                )
-                AND implementer.id NOT IN $symbol_ids
-=======
                 # Build base node match with repository label if provided
                 base_node_match = (
                     f"(changed:{repo_label}:CodeNode)"
@@ -765,7 +451,6 @@
                 // Find symbols that extend/implement changed symbols
                 OPTIONAL MATCH {implementer_match}-[:EXTENDS|IMPLEMENTS*1..{max_depth}]->(changed)
                 WHERE implementer.id NOT IN $symbol_ids
->>>>>>> aa78d55d
 
                 WITH changed, caller, importing_symbol, implementer
                 WHERE caller IS NOT NULL OR importing_symbol IS NOT NULL OR implementer IS NOT NULL
@@ -778,12 +463,7 @@
                        affected.start_line as start_line, affected.end_line as end_line
                 """
 
-                query_result = session.run(
-                    cypher_query,
-                    symbol_ids=symbol_ids,
-                    repo_hash=repo_hash,
-                    repo_path=str(self.repo_path.resolve()),
-                )
+                query_result = session.run(cypher_query, symbol_ids=symbol_ids)
 
                 for record in query_result:
                     affected_symbol = {
@@ -820,11 +500,7 @@
         return result
 
     def semantic_code_search(
-        self,
-        query: str,
-        limit: int = 10,
-        kind_filter: Optional[List[str]] = None,
-        session_id: Optional[str] = None,
+        self, query: str, limit: int = 10, kind_filter: Optional[List[str]] = None
     ) -> Dict[str, Any]:
         """
         Search for code using semantic similarity.
@@ -833,8 +509,6 @@
             query: Natural language query describing what you're looking for
             limit: Maximum number of results to return
             kind_filter: Optional list of symbol kinds to filter (e.g., ['Function', 'Class'])
-            session_id: Optional session identifier for repository isolation.
-                       If not provided, will auto-generate from repo_path.
 
         Returns:
             Semantically similar code symbols with scores
@@ -854,21 +528,15 @@
                 result["error"] = f"Failed to load embedding model: {e}"
                 return result
 
-        repo_hash = self._get_repo_hash()
-
         # Generate embedding for query
         query_embedding = self.model.encode(query)
 
-        # Search Qdrant with repository filtering
-        try:
-            # Get more results for filtering and repository-specific filtering
+        # Search Qdrant
+        try:
             search_result = self.qdrant_client.search(
                 collection_name=self.qdrant_collection,
                 query_vector=query_embedding.tolist(),
-                limit=limit * 3,  # Get more results for filtering
-                query_filter={
-                    "must": [{"key": "repo_hash", "match": {"value": repo_hash}}]
-                },
+                limit=limit * 2,  # Get more results for filtering
             )
 
             # Process results
