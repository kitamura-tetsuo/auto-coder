--- conflicted
+++ resolved
@@ -1,14 +1,8 @@
-<<<<<<< HEAD
-import logging
-import os
-from typing import Any, Dict, List, Optional
-=======
 import hashlib
 import logging
 import os
 from pathlib import Path
 from typing import Any, Dict, List, Optional, Union
->>>>>>> 77eef9ad
 
 from neo4j import GraphDatabase
 from qdrant_client import QdrantClient
@@ -22,39 +16,34 @@
 # Configure logging to write to a file instead of stdout
 logging.basicConfig(
     level=logging.INFO,
-    format="%(asctime)s - %(name)s - %(levelname)s - %(message)s",
-    filename="graphrag.log",
-    filemode="a",
+    format='%(asctime)s - %(name)s - %(levelname)s - %(message)s',
+    filename='graphrag.log',
+    filemode='a'
 )
-logger = logging.getLogger("graphrag")
-
+logger = logging.getLogger('graphrag')
 
 class CodeAnalysisTool:
     """MCP Tool for querying TypeScript/JavaScript code structure using GraphRAG."""
 
-<<<<<<< HEAD
-    def __init__(self) -> None:
-=======
     def __init__(self, repo_path: Optional[str] = None, compatibility_layer: Optional[BackwardCompatibilityLayer] = None):
->>>>>>> 77eef9ad
         # Neo4j connection
-        self.neo4j_uri: str = os.getenv("NEO4J_URI", "bolt://localhost:7687")
-        self.neo4j_user: str = os.getenv("NEO4J_USER", "neo4j")
-        self.neo4j_password: str = os.getenv("NEO4J_PASSWORD", "password")
-        self.neo4j_driver: Any = None
+        self.neo4j_uri = os.getenv("NEO4J_URI", "bolt://localhost:7687")
+        self.neo4j_user = os.getenv("NEO4J_USER", "neo4j")
+        self.neo4j_password = os.getenv("NEO4J_PASSWORD", "password")
+        self.neo4j_driver = None
 
         # Qdrant connection
-        self.qdrant_host: str = os.getenv("QDRANT_HOST", "localhost")
-        self.qdrant_port: int = int(os.getenv("QDRANT_PORT", "6333"))
-        self.qdrant_collection: str = os.getenv("QDRANT_COLLECTION", "code_chunks")
-        self.qdrant_client: Any = None
+        self.qdrant_host = os.getenv("QDRANT_HOST", "localhost")
+        self.qdrant_port = int(os.getenv("QDRANT_PORT", "6333"))
+        self.qdrant_collection = os.getenv("QDRANT_COLLECTION", "code_chunks")
+        self.qdrant_client = None
 
         # Embedding model
-        self.model_name: str = "all-MiniLM-L6-v2"
-        self.model: Any = None
+        self.model_name = "all-MiniLM-L6-v2"
+        self.model = None
 
         # Connection state
-        self._connected: bool = False
+        self._connected = False
 
         # Repository path for label filtering
         self.repo_path = Path(repo_path) if repo_path else Path.cwd()
@@ -67,9 +56,6 @@
         # Don't connect immediately - wait until first use
         # This allows the MCP server to start even if Neo4j/Qdrant are not running
 
-<<<<<<< HEAD
-    def _ensure_connected(self) -> None:
-=======
     def _get_session_label(self, session_id: str) -> str:
         """Get session-specific label for Neo4j queries.
 
@@ -99,7 +85,6 @@
             return hashlib.md5(repo_path_str.encode()).hexdigest()[:8]
 
     def _ensure_connected(self):
->>>>>>> 77eef9ad
         """Ensure connections are established (lazy initialization)."""
         if self._connected:
             return
@@ -107,70 +92,49 @@
         self._connect()
         self._connected = True
 
-    def _connect(self) -> None:
+    def _connect(self):
         """Establish connections to Neo4j and Qdrant."""
         # Connect to Neo4j
         try:
-            self.neo4j_driver = GraphDatabase.driver(  # type: ignore[assignment]
+            self.neo4j_driver = GraphDatabase.driver(
                 self.neo4j_uri,
-                auth=(self.neo4j_user, self.neo4j_password),
+                auth=(self.neo4j_user, self.neo4j_password)
             )
             # Test connection
-            with self.neo4j_driver.session() as session:  # type: ignore[union-attr]
+            with self.neo4j_driver.session() as session:
                 result = session.run("MATCH (f:File) RETURN count(f) AS count")
                 record = result.single()
                 logger.info(f"Connected to Neo4j with {record['count']} files")
         except Exception as e:
             logger.error(f"Neo4j connection error: {e}")
-            raise RuntimeError(
-                f"Failed to connect to Neo4j at {self.neo4j_uri}. "
-                f"Please ensure Neo4j is running. Error: {e}"
-            )
+            raise RuntimeError(f"Failed to connect to Neo4j at {self.neo4j_uri}. Please ensure Neo4j is running. Error: {e}")
 
         # Connect to Qdrant
         try:
-            self.qdrant_client = QdrantClient(  # type: ignore[assignment]
-                host=self.qdrant_host, port=self.qdrant_port
-            )
-            collection_info = self.qdrant_client.get_collection(  # type: ignore[union-attr]
-                self.qdrant_collection
-            )
+            self.qdrant_client = QdrantClient(host=self.qdrant_host, port=self.qdrant_port)
+            collection_info = self.qdrant_client.get_collection(self.qdrant_collection)
 
             # Check for vectors count based on client version
             vectors_count = 0
-            if hasattr(collection_info, "vectors_count"):
+            if hasattr(collection_info, 'vectors_count'):
                 vectors_count = collection_info.vectors_count
-            elif hasattr(collection_info, "points_count"):
+            elif hasattr(collection_info, 'points_count'):
                 vectors_count = collection_info.points_count
 
-            logger.info(
-                f"Connected to Qdrant collection '{self.qdrant_collection}' "
-                f"with {vectors_count} vectors"
-            )
+            logger.info(f"Connected to Qdrant collection '{self.qdrant_collection}' with {vectors_count} vectors")
         except Exception as e:
             logger.error(f"Qdrant connection error: {e}")
-            raise RuntimeError(
-                f"Failed to connect to Qdrant at {self.qdrant_host}:"
-                f"{self.qdrant_port}. Please ensure Qdrant is running. Error: {e}"
-            )
+            raise RuntimeError(f"Failed to connect to Qdrant at {self.qdrant_host}:{self.qdrant_port}. Please ensure Qdrant is running. Error: {e}")
 
         # Load the embedding model
         try:
-            self.model = SentenceTransformer(self.model_name)  # type: ignore[assignment]
+            self.model = SentenceTransformer(self.model_name)
             logger.info(f"Loaded embedding model: {self.model_name}")
         except Exception as e:
             logger.error(f"Error loading embedding model: {e}")
-<<<<<<< HEAD
-            raise RuntimeError(
-                f"Failed to load embedding model '{self.model_name}'. Error: {e}"
-            )
-
-    def find_symbol(self, fqname: str) -> Dict[str, Any]:
-=======
             raise RuntimeError(f"Failed to load embedding model '{self.model_name}'. Error: {e}")
 
     def find_symbol(self, fqname: str, session_id: Optional[str] = None) -> Dict[str, Any]:
->>>>>>> 77eef9ad
         """
         Find a code symbol by fully qualified name.
 
@@ -182,14 +146,11 @@
         Returns:
             Symbol details including id, kind, signature, complexity, location
         """
-        result: Dict[str, Any] = {
+        result = {
             "fqname": fqname,
             "symbol": None,
             "error": None,
-<<<<<<< HEAD
-=======
             "session_id": session_id
->>>>>>> 77eef9ad
         }
 
         try:
@@ -202,8 +163,6 @@
             result["error"] = "Neo4j connection not available"
             return result
 
-<<<<<<< HEAD
-=======
         # Extract and validate session_id with backward compatibility
         session_id, is_legacy = self.compat_layer.extract_session_id(
             session_id=session_id,
@@ -227,16 +186,12 @@
         repo_hash = self._get_repo_hash(session_id)
         repo_path_str = str(self.repo_path.resolve())
 
->>>>>>> 77eef9ad
         try:
             with self.neo4j_driver.session() as session:
                 # Query with session label filtering (for labeled nodes)
                 # Also query unlabeled nodes for backward compatibility
                 cypher_query = f"""
                 MATCH (s)
-<<<<<<< HEAD
-                WHERE s.fqname = $fqname AND s.kind IN ['Function', 'Method', 'Class', 'Interface', 'Type']
-=======
                 WHERE (
                     (s:{session_label}:CodeNode AND s.repo_hash = $repo_hash)
                     OR
@@ -244,7 +199,6 @@
                 )
                 AND s.fqname = $fqname
                 AND s.kind IN ['Function', 'Method', 'Class', 'Interface', 'Type']
->>>>>>> 77eef9ad
                 RETURN s.id as id, s.kind as kind, s.fqname as fqname,
                        s.sig as signature, s.short as short_summary,
                        s.complexity as complexity, s.tokens_est as tokens_est,
@@ -252,16 +206,12 @@
                        s.tags as tags
                 """
 
-<<<<<<< HEAD
-                query_result = session.run(cypher_query, fqname=fqname)
-=======
                 query_result = session.run(
                     cypher_query,
                     fqname=fqname,
                     repo_hash=repo_hash,
                     repo_path=repo_path_str
                 )
->>>>>>> 77eef9ad
                 record = query_result.single()
 
                 if record:
@@ -276,7 +226,7 @@
                         "file": record["file"],
                         "start_line": record["start_line"],
                         "end_line": record["end_line"],
-                        "tags": record["tags"] or [],
+                        "tags": record["tags"] or []
                     }
                 else:
                     result["error"] = f"Symbol '{fqname}' not found"
@@ -285,15 +235,8 @@
             result["error"] = f"Neo4j query error: {e}"
 
         return result
-<<<<<<< HEAD
-
-    def get_call_graph(
-        self, symbol_id: str, direction: str = "both", depth: int = 1
-    ) -> Dict[str, Any]:
-=======
     
     def get_call_graph(self, symbol_id: str, direction: str = 'both', depth: int = 1, session_id: Optional[str] = None) -> Dict[str, Any]:
->>>>>>> 77eef9ad
         """
         Get call graph for a symbol.
 
@@ -314,10 +257,7 @@
             "nodes": [],
             "edges": [],
             "error": None,
-<<<<<<< HEAD
-=======
             "session_id": session_id
->>>>>>> 77eef9ad
         }
 
         try:
@@ -334,12 +274,6 @@
             result["error"] = "Depth must be between 1 and 3"
             return result
 
-<<<<<<< HEAD
-        try:
-            with self.neo4j_driver.session() as session:
-                # Build Cypher query based on direction
-                if direction == "callers":
-=======
         # Extract and validate session_id with backward compatibility
         session_id, is_legacy = self.compat_layer.extract_session_id(
             session_id=session_id,
@@ -367,7 +301,6 @@
             with self.neo4j_driver.session() as session:
                 # Build Cypher query based on direction with session label filtering
                 if direction == 'callers':
->>>>>>> 77eef9ad
                     cypher_query = f"""
                     MATCH (s)
                     WHERE (
@@ -386,7 +319,7 @@
                            caller.file as file, caller.start_line as start_line,
                            [r IN rels | {{from: startNode(r).id, to: endNode(r).id, count: r.count}}] as edges
                     """
-                elif direction == "callees":
+                elif direction == 'callees':
                     cypher_query = f"""
                     MATCH (s)
                     WHERE (
@@ -428,37 +361,11 @@
                     WITH s, caller, callee, relationships(path1) + relationships(path2) as rels
                     WHERE caller IS NOT NULL OR callee IS NOT NULL
                     WITH COALESCE(caller, callee) as related, rels
-                    RETURN DISTINCT related.id as id, related.kind as kind,
-                           related.fqname as fqname, related.file as file,
-                           related.start_line as start_line,
-                           [r IN rels WHERE r IS NOT NULL | {from: startNode(r).id,
-                           to: endNode(r).id, count: r.count}] as edges
+                    RETURN DISTINCT related.id as id, related.kind as kind, related.fqname as fqname,
+                           related.file as file, related.start_line as start_line,
+                           [r IN rels WHERE r IS NOT NULL | {{from: startNode(r).id, to: endNode(r).id, count: r.count}}] as edges
                     """
 
-<<<<<<< HEAD
-                query_result = session.run(cypher_query, symbol_id=symbol_id)
-
-                for record in query_result:
-                    nodes_list = result["nodes"]
-                    if isinstance(nodes_list, list):
-                        nodes_list.append(
-                            {
-                                "id": record["id"],
-                                "kind": record["kind"],
-                                "fqname": record["fqname"],
-                                "file": record["file"],
-                                "start_line": record["start_line"],
-                            }
-                        )
-
-                    # Add edges
-                    edges_list = record["edges"]  # type: ignore[assignment]
-                    if isinstance(edges_list, list):
-                        # type: ignore[operator,attr-defined]
-                        for edge in edges_list:
-                            if edge and edge not in result["edges"]:
-                                result["edges"].append(edge)
-=======
                 query_result = session.run(
                     cypher_query,
                     symbol_id=symbol_id,
@@ -479,7 +386,6 @@
                     for edge in record["edges"]:
                         if edge and edge not in result["edges"]:
                             result["edges"].append(edge)
->>>>>>> 77eef9ad
 
                 if not result["nodes"]:
                     result["error"] = f"No {direction} found for symbol '{symbol_id}'"
@@ -488,13 +394,8 @@
             result["error"] = f"Neo4j query error: {e}"
 
         return result
-<<<<<<< HEAD
-
-    def get_dependencies(self, file_path: str) -> Dict[str, Any]:
-=======
     
     def get_dependencies(self, file_path: str, session_id: Optional[str] = None) -> Dict[str, Any]:
->>>>>>> 77eef9ad
         """
         Get file dependencies (imports).
 
@@ -506,11 +407,11 @@
         Returns:
             List of imported files and symbols
         """
-        result: Dict[str, Any] = {
+        result = {
             "file": file_path,
             "imports": [],
             "imported_by": [],
-            "error": None,
+            "error": None
         }
 
         try:
@@ -523,12 +424,9 @@
             result["error"] = "Neo4j connection not available"
             return result
 
-<<<<<<< HEAD
-=======
         repo_label = self._get_repo_label()
         repo_hash = self._get_repo_hash()
 
->>>>>>> 77eef9ad
         try:
             with self.neo4j_driver.session() as session:
                 # Get imports (what this file imports)
@@ -549,18 +447,6 @@
                 ORDER BY count DESC
                 """
 
-<<<<<<< HEAD
-                query_result = session.run(cypher_query, file_path=file_path)
-                imports_list = result["imports"]
-                if isinstance(imports_list, list):
-                    for record in query_result:
-                        imports_list.append(
-                            {
-                                "file": record["file"],
-                                "count": record["count"],
-                            }
-                        )
-=======
                 query_result = session.run(
                     cypher_query,
                     file_path=file_path,
@@ -572,7 +458,6 @@
                         "file": record["file"],
                         "count": record["count"]
                     })
->>>>>>> 77eef9ad
 
                 # Get imported_by (what files import this)
                 cypher_query = f"""
@@ -592,18 +477,6 @@
                 ORDER BY count DESC
                 """
 
-<<<<<<< HEAD
-                query_result = session.run(cypher_query, file_path=file_path)
-                imported_by_list = result["imported_by"]
-                if isinstance(imported_by_list, list):
-                    for record in query_result:
-                        imported_by_list.append(
-                            {
-                                "file": record["file"],
-                                "count": record["count"],
-                            }
-                        )
-=======
                 query_result = session.run(
                     cypher_query,
                     file_path=file_path,
@@ -615,20 +488,13 @@
                         "file": record["file"],
                         "count": record["count"]
                     })
->>>>>>> 77eef9ad
 
         except Exception as e:
             result["error"] = f"Neo4j query error: {e}"
 
         return result
 
-<<<<<<< HEAD
-    def impact_analysis(
-        self, symbol_ids: List[str], max_depth: int = 2
-    ) -> Dict[str, Any]:
-=======
     def impact_analysis(self, symbol_ids: List[str], max_depth: int = 2, session_id: Optional[str] = None) -> Dict[str, Any]:
->>>>>>> 77eef9ad
         """
         Analyze the impact of changing given symbols.
 
@@ -641,13 +507,13 @@
         Returns:
             Impact analysis including affected symbols, files, and relationships
         """
-        result: Dict[str, Any] = {
+        result = {
             "analyzed_symbols": symbol_ids,
             "max_depth": max_depth,
             "affected_symbols": [],
-            "affected_files": [],
+            "affected_files": set(),
             "impact_summary": {},
-            "error": None,
+            "error": None
         }
 
         try:
@@ -730,17 +596,12 @@
                        affected.start_line as start_line, affected.end_line as end_line
                 """
 
-<<<<<<< HEAD
-                query_result = session.run(cypher_query, symbol_ids=symbol_ids)
-                affected_files_set: set[str] = set()
-=======
                 query_result = session.run(
                     cypher_query,
                     symbol_ids=symbol_ids,
                     repo_hash=repo_hash,
                     repo_path=str(self.repo_path.resolve())
                 )
->>>>>>> 77eef9ad
 
                 for record in query_result:
                     affected_symbol = {
@@ -749,44 +610,34 @@
                         "fqname": record["fqname"],
                         "file": record["file"],
                         "start_line": record["start_line"],
-                        "end_line": record["end_line"],
+                        "end_line": record["end_line"]
                     }
                     result["affected_symbols"].append(affected_symbol)
-                    affected_files_set.add(record["file"])
+                    result["affected_files"].add(record["file"])
 
                 # Convert set to list for JSON serialization
-                result["affected_files"] = sorted(list(affected_files_set))
+                result["affected_files"] = sorted(list(result["affected_files"]))
 
                 # Generate summary
                 result["impact_summary"] = {
                     "total_affected_symbols": len(result["affected_symbols"]),
                     "total_affected_files": len(result["affected_files"]),
-                    "by_kind": {},
+                    "by_kind": {}
                 }
 
                 # Count by kind
                 for symbol in result["affected_symbols"]:
                     kind = symbol["kind"]
-                    if kind not in result["impact_summary"]["by_kind"]:
-                        result["impact_summary"]["by_kind"][kind] = 0
-                    result["impact_summary"]["by_kind"][kind] += 1
+                    result["impact_summary"]["by_kind"][kind] = \
+                        result["impact_summary"]["by_kind"].get(kind, 0) + 1
 
         except Exception as e:
             result["error"] = f"Neo4j query error: {e}"
 
         return result
 
-<<<<<<< HEAD
-    def semantic_code_search(
-        self,
-        query: str,
-        limit: int = 10,
-        kind_filter: Optional[List[str]] = None,
-    ) -> Dict[str, Any]:
-=======
     def semantic_code_search(self, query: str, limit: int = 10,
                             kind_filter: Optional[List[str]] = None, session_id: Optional[str] = None) -> Dict[str, Any]:
->>>>>>> 77eef9ad
         """
         Search for code using semantic similarity.
 
@@ -800,10 +651,10 @@
         Returns:
             Semantically similar code symbols with scores
         """
-        result: Dict[str, Any] = {
+        result = {
             "query": query,
             "symbols": [],
-            "error": None,
+            "error": None
         }
 
         try:
@@ -814,7 +665,7 @@
 
         if self.model is None:
             try:
-                self.model = SentenceTransformer(self.model_name)  # type: ignore[assignment]
+                self.model = SentenceTransformer(self.model_name)
             except Exception as e:
                 result["error"] = f"Failed to load embedding model: {e}"
                 return result
@@ -822,16 +673,10 @@
         repo_hash = self._get_repo_hash()
 
         # Generate embedding for query
-        query_embedding = self.model.encode(query)  # type: ignore[union-attr]
+        query_embedding = self.model.encode(query)
 
         # Search Qdrant with repository filtering
         try:
-<<<<<<< HEAD
-            search_result = self.qdrant_client.search(  # type: ignore[union-attr]
-                collection_name=self.qdrant_collection,
-                query_vector=query_embedding.tolist(),
-                limit=limit * 2,  # Get more results for filtering
-=======
             # Get more results for filtering and repository-specific filtering
             search_result = self.qdrant_client.search(
                 collection_name=self.qdrant_collection,
@@ -847,7 +692,6 @@
                         }
                     ]
                 }
->>>>>>> 77eef9ad
             )
 
             # Process results
@@ -856,31 +700,27 @@
                 score = result_item.score
 
                 # Get symbol details from payload or Neo4j
-                if hasattr(result_item, "payload"):
+                if hasattr(result_item, 'payload'):
                     payload = result_item.payload
 
                     # Apply kind filter if specified
-                    if kind_filter and payload.get("kind") not in kind_filter:
+                    if kind_filter and payload.get('kind') not in kind_filter:
                         continue
 
-                    symbols_list = result["symbols"]
-                    if isinstance(symbols_list, list):
-                        symbols_list.append(
-                            {
-                                "id": symbol_id,
-                                "kind": payload.get("kind"),
-                                "fqname": payload.get("fqname"),
-                                "short_summary": payload.get("short"),
-                                "file": payload.get("file"),
-                                "start_line": payload.get("start_line"),
-                                "score": score,
-                            }
-                        )
-
-                    if len(symbols_list) >= limit:
+                    result["symbols"].append({
+                        "id": symbol_id,
+                        "kind": payload.get('kind'),
+                        "fqname": payload.get('fqname'),
+                        "short_summary": payload.get('short'),
+                        "file": payload.get('file'),
+                        "start_line": payload.get('start_line'),
+                        "score": score
+                    })
+
+                    if len(result["symbols"]) >= limit:
                         break
 
         except Exception as e:
             result["error"] = f"Qdrant search error: {e}"
 
-        return result+        return result
