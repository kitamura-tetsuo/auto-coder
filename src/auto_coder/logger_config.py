--- conflicted
+++ resolved
@@ -131,25 +131,12 @@
             format=format_string,
             level=level,
             colorize=True,
-<<<<<<< HEAD
             enqueue=use_enqueue,
             catch=True,  # Catch exceptions during logging to prevent shutdown crashes
-=======
-            enqueue=True,
->>>>>>> b22b34cf
         )
     else:
         logger.add(
-<<<<<<< HEAD
-            safe_write,
-            format=format_string,
-            level=level,
-            colorize=True,
-            enqueue=use_enqueue,
-            catch=True,  # Catch exceptions during logging to prevent shutdown crashes
-=======
-            stream, format=format_string, level=level, colorize=True, enqueue=True
->>>>>>> b22b34cf
+            stream, format=format_string, level=level, colorize=True, enqueue=use_enqueue
         )
 
     # Add file handler if specified
