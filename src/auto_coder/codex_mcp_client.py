--- conflicted
+++ resolved
@@ -36,24 +36,17 @@
 def _safe_debug(msg):
     """Safely call logger.debug, ignoring errors during shutdown."""
     try:
-<<<<<<< HEAD
-        logger.debug(msg)
-    except (ValueError, BrokenPipeError):
-        # Ignore "I/O operation on closed file" errors during shutdown
-        pass
-=======
         # Check if logger handlers are still valid
         if not logger._core.handlers:
             return
-        
+
         # Skip logging of Mock/MagicMock objects to avoid spam
-        if "MagicMock" in str(message) or "Mock" in str(message):
+        if "MagicMock" in str(msg) or "Mock" in str(msg):
             return
-            
-        logger.debug(message)
->>>>>>> 27d9b41e
+
+        logger.debug(msg)
     except Exception:
-        # Ignore other logging errors
+        # Silently ignore any logging errors during cleanup
         pass
 
 
