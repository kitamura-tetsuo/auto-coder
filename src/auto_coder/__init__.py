"""
Auto-Coder: Automated application development using Gemini CLI and GitHub integration.
"""

<<<<<<< HEAD
__version__ = "2025.11.3.20+gc56c8ba"
=======
__version__ = "2025.11.3.52+g04ee944"
>>>>>>> ce7085d1
__author__ = "Auto-Coder Team"
__description__ = (
    "Automated application development using Gemini CLI and GitHub integration"
)<|MERGE_RESOLUTION|>--- conflicted
+++ resolved
@@ -2,11 +2,7 @@
 Auto-Coder: Automated application development using Gemini CLI and GitHub integration.
 """
 
-<<<<<<< HEAD
-__version__ = "2025.11.3.20+gc56c8ba"
-=======
 __version__ = "2025.11.3.52+g04ee944"
->>>>>>> ce7085d1
 __author__ = "Auto-Coder Team"
 __description__ = (
     "Automated application development using Gemini CLI and GitHub integration"
