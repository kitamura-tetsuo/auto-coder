"""
Auto-Coder: Automated application development using Gemini CLI and GitHub integration.
"""

<<<<<<< HEAD
__version__ = "2025.11.2.2+g2994c76"
=======
__version__ = "2025.11.2.28+g4580403"
>>>>>>> 9cb47362
__author__ = "Auto-Coder Team"
__description__ = (
    "Automated application development using Gemini CLI and GitHub integration"
)<|MERGE_RESOLUTION|>--- conflicted
+++ resolved
@@ -2,11 +2,7 @@
 Auto-Coder: Automated application development using Gemini CLI and GitHub integration.
 """
 
-<<<<<<< HEAD
-__version__ = "2025.11.2.2+g2994c76"
-=======
 __version__ = "2025.11.2.28+g4580403"
->>>>>>> 9cb47362
 __author__ = "Auto-Coder Team"
 __description__ = (
     "Automated application development using Gemini CLI and GitHub integration"
