"""
Auto-Coder: Automated application development using Gemini CLI and GitHub integration.
"""

<<<<<<< HEAD
__version__ = "2025.11.1.6+gcac8eab"
=======
__version__ = "2025.11.1.10+gba83f97"
>>>>>>> 70596bb0
__author__ = "Auto-Coder Team"
__description__ = (
    "Automated application development using Gemini CLI and GitHub integration"
)<|MERGE_RESOLUTION|>--- conflicted
+++ resolved
@@ -2,11 +2,7 @@
 Auto-Coder: Automated application development using Gemini CLI and GitHub integration.
 """
 
-<<<<<<< HEAD
-__version__ = "2025.11.1.6+gcac8eab"
-=======
 __version__ = "2025.11.1.10+gba83f97"
->>>>>>> 70596bb0
 __author__ = "Auto-Coder Team"
 __description__ = (
     "Automated application development using Gemini CLI and GitHub integration"
