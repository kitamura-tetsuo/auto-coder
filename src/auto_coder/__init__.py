--- conflicted
+++ resolved
@@ -2,11 +2,7 @@
 Auto-Coder: Automated application development using Gemini CLI and GitHub integration.
 """
 
-<<<<<<< HEAD
-__version__ = "2025.12.01.1+g92b2574"
-=======
 __version__ = "2025.12.01.0+g2464e8c"
->>>>>>> c9df3e1f
 __author__ = "Auto-Coder Team"
 __description__ = "Automated application development using Gemini CLI and GitHub integration"
 
