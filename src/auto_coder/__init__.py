"""
Auto-Coder: Automated application development using Gemini CLI and GitHub integration.
"""

__version__ = "2025.11.19.6+g5441bcb"
__author__ = "Auto-Coder Team"
__description__ = "Automated application development using Gemini CLI and GitHub integration"

# Make the module available as a submodule
from . import llm_backend_config

# Export LLM backend configuration classes
from .llm_backend_config import (
    BackendConfig,
    LLMBackendConfiguration,
    get_llm_config,
)

__all__ = [
    "LLMBackendConfiguration",
    "BackendConfig",
    "get_llm_config",
<<<<<<< HEAD
=======
    "llm_backend_config",
>>>>>>> 13e77e2c
]<|MERGE_RESOLUTION|>--- conflicted
+++ resolved
@@ -20,8 +20,5 @@
     "LLMBackendConfiguration",
     "BackendConfig",
     "get_llm_config",
-<<<<<<< HEAD
-=======
     "llm_backend_config",
->>>>>>> 13e77e2c
 ]