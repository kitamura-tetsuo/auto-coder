"""
Auto-Coder: Automated application development using Gemini CLI and GitHub integration.
"""

<<<<<<< HEAD
__version__ = "2025.11.1.21+g5cc7017"
=======
__version__ = "2025.11.1.23+gc341f54"
>>>>>>> 27d9b41e
__author__ = "Auto-Coder Team"
__description__ = (
    "Automated application development using Gemini CLI and GitHub integration"
)<|MERGE_RESOLUTION|>--- conflicted
+++ resolved
@@ -2,11 +2,7 @@
 Auto-Coder: Automated application development using Gemini CLI and GitHub integration.
 """
 
-<<<<<<< HEAD
-__version__ = "2025.11.1.21+g5cc7017"
-=======
 __version__ = "2025.11.1.23+gc341f54"
->>>>>>> 27d9b41e
 __author__ = "Auto-Coder Team"
 __description__ = (
     "Automated application development using Gemini CLI and GitHub integration"
