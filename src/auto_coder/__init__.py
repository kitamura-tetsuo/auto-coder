--- conflicted
+++ resolved
@@ -2,11 +2,7 @@
 Auto-Coder: Automated application development using Gemini CLI and GitHub integration.
 """
 
-<<<<<<< HEAD
-__version__ = "2025.11.1.1+g90b30ca"
-=======
 __version__ = "2025.11.1.4+g789e70a"
->>>>>>> f179ff4b
 __author__ = "Auto-Coder Team"
 __description__ = (
     "Automated application development using Gemini CLI and GitHub integration"
