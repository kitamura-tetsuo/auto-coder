--- conflicted
+++ resolved
@@ -2,11 +2,7 @@
 Auto-Coder: Automated application development using Gemini CLI and GitHub integration.
 """
 
-<<<<<<< HEAD
-__version__ = "2025.11.3.3+gff18692"
-=======
 __version__ = "2025.11.3.31+g3210bfb"
->>>>>>> 5ecff1f6
 __author__ = "Auto-Coder Team"
 __description__ = (
     "Automated application development using Gemini CLI and GitHub integration"
