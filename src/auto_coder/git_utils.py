--- conflicted
+++ resolved
@@ -720,11 +720,7 @@
             logger.info("Successfully pushed after resolving non-fast-forward error")
             return retry_push_result
         else:
-<<<<<<< HEAD
             logger.warning(f"Push still failed after pull: {retry_push_result.stderr}")
-=======
-            logger.warning(f"Push still failed: {retry_push_result.stderr}")
->>>>>>> 1ca2ae35
             # Update push_result for LLM fallback
             push_result = retry_push_result
 
