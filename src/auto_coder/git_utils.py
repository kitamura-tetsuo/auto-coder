--- conflicted
+++ resolved
@@ -740,21 +740,24 @@
             push_result = retry_push_result
 
     # If push still failed and we have LLM clients, try LLM fallback
-    logger.info("Attempting to resolve push failure using LLM...")
-    llm_success = try_llm_commit_push(
-        commit_message,
-        push_result.stderr,
-    )
-    if llm_success:
-        logger.info("LLM successfully resolved push failure")
-        return CommandResult(
-            success=True,
-            stdout="Successfully resolved push failure using LLM",
-            stderr="",
-            returncode=0,
+    if commit_message:
+        logger.info("Attempting to resolve push failure using LLM...")
+        llm_success = try_llm_commit_push(
+            commit_message,
+            push_result.stderr,
         )
+        if llm_success:
+            logger.info("LLM successfully resolved push failure")
+            return CommandResult(
+                success=True,
+                stdout="Successfully resolved push failure using LLM",
+                stderr="",
+                returncode=0,
+            )
+        else:
+            logger.error("LLM failed to resolve push failure")
     else:
-        logger.error("LLM failed to resolve push failure")
+        logger.warning("No LLM client available for push failure resolution")
 
     # Return the final push result
     return push_result
@@ -1080,7 +1083,7 @@
 
 
 def try_llm_commit_push(
-    commit_message: str | None,
+    commit_message: str,
     error_message: str,
 ) -> bool:
     """
@@ -1337,11 +1340,8 @@
         issue_branch_name = f"issue-{pr_number}"
 
         logger.info(f"Processing: {branch_name} -> {issue_branch_name}")
-<<<<<<< HEAD
-=======
 
         # Actual migration
->>>>>>> 49cb0079
         try:
             # Check if we're already on the branch we want to migrate
             current_branch = get_current_branch(cwd=cwd)
