"""
GraphRAG MCP Integration for Auto-Coder.

Integrates graphrag_mcp server with LLM clients to provide
Neo4j and Qdrant context during LLM invocations.
"""

<<<<<<< HEAD
=======
import hashlib
import json
>>>>>>> c45aa9c1
import os
import shlex
import subprocess
import threading
import time
import uuid
from datetime import datetime, timedelta
from pathlib import Path
from typing import Dict, Optional

from .graphrag_docker_manager import GraphRAGDockerManager
from .graphrag_index_manager import GraphRAGIndexManager
from .logger_config import get_logger

logger = get_logger(__name__)


class GraphRAGMCPSession:
    """Represents an isolated session for a specific repository context."""

    def __init__(self, session_id: str, repo_path: str):
        """Initialize a GraphRAG session.

        Args:
            session_id: Unique session identifier
            repo_path: Path to the repository for this session
        """
        self.session_id = session_id
        self.repo_path = Path(repo_path).resolve()
        self.collection_name = self._generate_collection_name()
        self.created_at = datetime.now()
        self.last_accessed = datetime.now()

    def _generate_collection_name(self) -> str:
        """Generate repository-specific collection name.

        Returns:
            Collection name prefixed with 'repo_' followed by hash
        """
        repo_hash = hashlib.sha256(str(self.repo_path).encode()).hexdigest()[:16]
        return f"repo_{repo_hash}"

    def update_access_time(self) -> None:
        """Update the last accessed time to current time."""
        self.last_accessed = datetime.now()

    def is_expired(self, max_age_hours: int = 24) -> bool:
        """Check if session has expired based on last access time.

        Args:
            max_age_hours: Maximum age in hours before session expires

        Returns:
            True if session is expired, False otherwise
        """
        cutoff_time = datetime.now() - timedelta(hours=max_age_hours)
        return self.last_accessed < cutoff_time

    def to_dict(self) -> dict:
        """Convert session to dictionary representation.

        Returns:
            Dictionary containing session information
        """
        return {
            "session_id": self.session_id,
            "repository": str(self.repo_path),
            "collection_name": self.collection_name,
            "created_at": self.created_at.isoformat(),
            "last_accessed": self.last_accessed.isoformat(),
        }


class GraphRAGMCPIntegration:
    """Integrates graphrag_mcp with LLM clients."""

    def __init__(
        self,
        docker_manager: Optional[GraphRAGDockerManager] = None,
        index_manager: Optional[GraphRAGIndexManager] = None,
        mcp_server_path: Optional[str] = None,
    ):
        """Initialize GraphRAG MCP Integration.

        Args:
            docker_manager: Docker manager instance. If None, creates new instance.
            index_manager: Index manager instance. If None, creates new instance.
            mcp_server_path: Path to graphrag_mcp server. If None, uses environment variable.
        """
        self.docker_manager = docker_manager or GraphRAGDockerManager()
        self.index_manager = index_manager or GraphRAGIndexManager()

        # Get MCP server path from environment or use default
        if mcp_server_path is None:
            mcp_server_path = os.environ.get("GRAPHRAG_MCP_SERVER_PATH")

        self.mcp_server_path = mcp_server_path
        self.mcp_process: Optional[subprocess.Popen] = None

        # Session management
        self.active_sessions: Dict[str, GraphRAGMCPSession] = {}
        self.session_lock = threading.Lock()

    def ensure_ready(self, max_retries: int = 2, force_reindex: bool = False) -> bool:
        """Ensure GraphRAG environment is ready for use.

        This includes:
        1. Starting Docker containers if not running
        2. Updating index if needed (or forcing update if force_reindex=True)
        3. Starting MCP server if configured

        Args:
            max_retries: Maximum number of retries for Docker container startup
            force_reindex: Force reindexing even if index is up to date

        Returns:
            True if environment is ready, False otherwise
        """
        logger.info("Ensuring GraphRAG environment is ready...")

        # 1. Ensure Docker containers are running with retry
        if not self.docker_manager.is_running():
            logger.info("Docker containers not running, starting them...")
            for attempt in range(max_retries):
                try:
                    if self.docker_manager.start(wait_for_health=True):
                        logger.info("Docker containers started successfully")
                        break
                    else:
                        logger.warning(
                            f"Failed to start Docker containers (attempt {attempt + 1}/{max_retries})"
                        )
                        if attempt < max_retries - 1:
                            logger.info("Retrying after cleanup...")
                            # Try to stop containers before retry
                            self.docker_manager.stop()
                            import time

                            time.sleep(2)
                except Exception as e:
                    logger.error(
                        f"Error starting Docker containers (attempt {attempt + 1}/{max_retries}): {e}"
                    )
                    if attempt < max_retries - 1:
                        logger.info("Retrying after cleanup...")
                        try:
                            self.docker_manager.stop()
                        except Exception:
                            pass
                        import time

                        time.sleep(2)
            else:
                logger.error(
                    "Failed to start Docker containers after all retries. "
                    "Please check Docker installation and docker-compose.graphrag.yml configuration."
                )
                return False
        else:
            logger.info("Docker containers are already running")
            # Ensure current container is connected to GraphRAG network
            try:
                self.docker_manager._connect_to_graphrag_network()
            except Exception as e:
                logger.warning(f"Failed to connect to GraphRAG network: {e}")

        # 2. Check if indexed path matches current path or force reindex
        try:
            path_matches, indexed_path = self.index_manager.check_indexed_path()
            if force_reindex:
                logger.info("Force reindex requested, updating index...")
                if not self.index_manager.update_index(force=True):
                    logger.error("Failed to force update index.")
                    return False
            elif indexed_path is not None and not path_matches:
                logger.warning(
                    f"Indexed path mismatch: indexed={indexed_path}, "
                    f"current={self.index_manager.repo_path.resolve()}"
                )
                logger.info("Updating index for current directory...")
                # Force update when path changes
                if not self.index_manager.update_index(force=True):
                    logger.error("Failed to update index for current directory.")
                    return False
            else:
                # 3. Ensure index is up to date (strict error handling)
                if not self.index_manager.ensure_index_up_to_date():
                    logger.error("Failed to ensure index is up to date.")
                    return False
        except Exception as e:
            logger.error(f"Error updating index: {e}")
            return False

        # 4. Start MCP server if configured (strict error handling)
        if self.mcp_server_path and not self.is_mcp_server_running():
            logger.info("Starting GraphRAG MCP server...")
            try:
                if not self.start_mcp_server():
                    logger.error(
                        "Failed to start MCP server. "
                        "Check GRAPHRAG_MCP_SERVER_PATH environment variable."
                    )
                    return False
            except Exception as e:
                logger.error(f"Error starting MCP server: {e}")
                return False

        logger.info("GraphRAG environment is ready")
        return True

    def start_mcp_server(self) -> bool:
        """Start graphrag_mcp server.

        Returns:
            True if server started successfully, False otherwise
        """
        if not self.mcp_server_path:
            logger.warning("MCP server path not configured")
            return False

        try:
            # Start MCP server as subprocess
            cmd = shlex.split(self.mcp_server_path)
            self.mcp_process = subprocess.Popen(
                cmd,
                stdin=subprocess.PIPE,
                stdout=subprocess.PIPE,
                stderr=subprocess.PIPE,
                bufsize=0,
            )

            logger.info(f"Started MCP server with PID {self.mcp_process.pid}")

            # Start stderr pump for diagnostics
            if self.mcp_process.stderr:
                threading.Thread(
                    target=self._pump_stderr,
                    args=(self.mcp_process.stderr,),
                    daemon=True,
                ).start()

            return True
        except Exception as e:
            logger.error(f"Failed to start MCP server: {e}")
            return False

    def _pump_stderr(self, stderr) -> None:
        """Pump stderr from MCP server to logger.

        Args:
            stderr: Stderr stream from MCP server
        """
        try:
            for line in iter(stderr.readline, b""):
                if line:
                    logger.debug(f"MCP server stderr: {line.decode().strip()}")
        except Exception as e:
            logger.debug(f"Error pumping MCP server stderr: {e}")

    def is_mcp_server_running(self) -> bool:
        """Check if MCP server is running.

        Returns:
            True if server is running, False otherwise
        """
        # First check if we have a process we started
        if self.mcp_process is not None:
            if self.mcp_process.poll() is None:
                return True

        # Check if any MCP server process is running (started by another terminal)
        try:
            result = subprocess.run(
                ["ps", "aux"], capture_output=True, text=True, timeout=5
            )
            # Look for graphrag_mcp main.py process
            for line in result.stdout.splitlines():
                if "graphrag_mcp" in line and "main.py" in line and "grep" not in line:
                    return True
        except Exception as e:
            logger.debug(f"Error checking for MCP server process: {e}")

        return False

    def stop_mcp_server(self) -> None:
        """Stop graphrag_mcp server."""
        if self.mcp_process is not None:
            logger.info("Stopping MCP server...")
            try:
                self.mcp_process.terminate()
                self.mcp_process.wait(timeout=5)
            except subprocess.TimeoutExpired:
                logger.warning("MCP server did not terminate, killing it")
                self.mcp_process.kill()
            except Exception as e:
                logger.error(f"Error stopping MCP server: {e}")
            finally:
                self.mcp_process = None

    def cleanup(self) -> None:
        """Cleanup resources."""
        self.stop_mcp_server()

    def create_session(self, repo_path: str) -> str:
        """Create a new session for a repository.

        Args:
            repo_path: Path to the repository for this session

        Returns:
            Unique session ID for the created session
        """
        with self.session_lock:
            # Generate unique session ID
            session_id = str(uuid.uuid4())[:8]

            # Create and store session
            session = GraphRAGMCPSession(session_id, repo_path)
            self.active_sessions[session_id] = session

            logger.info(f"Created session {session_id} for repository: {repo_path}")
            return session_id

    def get_session(self, session_id: str) -> Optional[GraphRAGMCPSession]:
        """Get a session by its ID.

        Args:
            session_id: Session ID to retrieve

        Returns:
            GraphRAGMCP session if found, None otherwise
        """
        with self.session_lock:
            session = self.active_sessions.get(session_id)
            if session:
                # Update access time
                session.update_access_time()
                logger.debug(f"Retrieved session {session_id}")
            else:
                logger.warning(f"Session {session_id} not found")
            return session

    def cleanup_expired_sessions(self, max_age_hours: int = 24) -> int:
        """Clean up expired sessions to prevent memory leaks.

        Args:
            max_age_hours: Maximum age in hours before a session is considered expired

        Returns:
            Number of sessions cleaned up
        """
        with self.session_lock:
            expired_sessions = [
                sid for sid, session in self.active_sessions.items()
                if session.is_expired(max_age_hours)
            ]

            for sid in expired_sessions:
                del self.active_sessions[sid]
                logger.info(f"Cleaned up expired session: {sid}")

            if expired_sessions:
                logger.info(f"Cleaned up {len(expired_sessions)} expired sessions")
            return len(expired_sessions)

    def delete_session(self, session_id: str) -> bool:
        """Delete a specific session.

        Args:
            session_id: Session ID to delete

        Returns:
            True if session was deleted, False if not found
        """
        with self.session_lock:
            if session_id in self.active_sessions:
                del self.active_sessions[session_id]
                logger.info(f"Deleted session: {session_id}")
                return True
            else:
                logger.warning(f"Session {session_id} not found for deletion")
                return False

    def list_sessions(self) -> Dict[str, dict]:
        """List all active sessions.

        Returns:
            Dictionary mapping session IDs to session information
        """
        with self.session_lock:
            return {
                session_id: session.to_dict()
                for session_id, session in self.active_sessions.items()
            }

    def get_session_by_repo_path(self, repo_path: str) -> Optional[GraphRAGMCPSession]:
        """Find a session by repository path.

        Args:
            repo_path: Repository path to search for

        Returns:
            GraphRAGMCP session if found, None otherwise
        """
        repo_path = str(Path(repo_path).resolve())

        with self.session_lock:
            for session in self.active_sessions.values():
                if str(session.repo_path) == repo_path:
                    session.update_access_time()
                    return session
            return None


    def get_mcp_config_for_llm(self) -> Optional[dict]:
        """Get MCP configuration to pass to LLM client.

        Returns:
            Dictionary with MCP configuration, or None if not available
        """
        if not self.is_mcp_server_running():
            return None

        # MCP server provides tool definitions dynamically
        # LLM client will discover tools via MCP protocol
        return {
            "mcp_server": "graphrag",
            "mcp_resources": [
                "https://graphrag.db/schema/neo4j",
                "https://graphrag.db/collection/qdrant",
            ],
        }<|MERGE_RESOLUTION|>--- conflicted
+++ resolved
@@ -5,11 +5,8 @@
 Neo4j and Qdrant context during LLM invocations.
 """
 
-<<<<<<< HEAD
-=======
 import hashlib
 import json
->>>>>>> c45aa9c1
 import os
 import shlex
 import subprocess
