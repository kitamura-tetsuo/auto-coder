--- conflicted
+++ resolved
@@ -135,7 +135,12 @@
                 escaped_prompt,
             ]
 
-<<<<<<< HEAD
+            usage_markers = (
+                "rate limit",
+                "resource_exhausted",
+                "too many requests",
+            )
+
             _log_json_line(
                 "WARNING",
                 "LLM invocation: gemini CLI is being called. Keep LLM calls minimized.",
@@ -156,25 +161,14 @@
                 cli="gemini",
             )
             _log_json_line("INFO", "=" * 60, separator="start", cli="gemini")
-=======
-            usage_markers = (
-                "rate limit",
-                "resource_exhausted",
-                "too many requests",
-            )
->>>>>>> 46871499
-
-            # Capture output without streaming to logger
+
             result = CommandExecutor.run_command(
                 cmd,
-                stream_output=False,
-            )
-
-<<<<<<< HEAD
+                stream_output=True,
+            )
+
             _log_json_line("INFO", "=" * 60, separator="end", cli="gemini")
 
-=======
->>>>>>> 46871499
             stdout = (result.stdout or "").strip()
             stderr = (result.stderr or "").strip()
             combined_parts = [part for part in (stdout, stderr) if part]
