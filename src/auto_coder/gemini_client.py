--- conflicted
+++ resolved
@@ -129,8 +129,12 @@
 
             usage_markers = (
                 "rate limit",
+                "usage limit",
+                "quota",
                 "resource_exhausted",
                 "too many requests",
+                "429",
+                "[api error: you have exhausted your capacity on this model. your quota will reset after ",
             )
 
             # Capture output without streaming to logger
@@ -146,13 +150,8 @@
             full_output = full_output.strip()
             low = full_output.lower()
 
-<<<<<<< HEAD
-            usage_markers = ("[API Error: You have exhausted your capacity on this model. Your quota will reset after ".lower(),)
-
-            if self._is_usage_limit(full_output, result.returncode) or any(m in low for m in usage_markers):
-                raise AutoCoderUsageLimitError(full_output)
-=======
             # Prepare structured JSON log entry
+            usage_limit_hit = self._is_usage_limit(full_output, result.returncode) or any(m in low for m in usage_markers)
             log_entry = {
                 "timestamp": datetime.datetime.utcnow().isoformat() + "Z",
                 "client": "gemini",
@@ -160,7 +159,7 @@
                 "prompt_length": len(prompt),
                 "return_code": result.returncode,
                 "success": result.returncode == 0,
-                "usage_limit_hit": any(marker in low for marker in usage_markers),
+                "usage_limit_hit": usage_limit_hit,
                 "output": full_output,
             }
 
@@ -170,21 +169,13 @@
             # Print summary to stdout
             summary = f"[Gemini] Model: {self.model_name}, Prompt: {len(prompt)} chars, Output: {len(full_output)} chars"
             print(summary)
->>>>>>> 46871499
 
             # Handle errors
+            if usage_limit_hit:
+                raise AutoCoderUsageLimitError(full_output)
+
             if result.returncode != 0:
-<<<<<<< HEAD
                 raise RuntimeError(f"Gemini CLI failed with return code {result.returncode}\n{full_output}")
-
-=======
-                if log_entry["usage_limit_hit"]:
-                    raise AutoCoderUsageLimitError(full_output)
-                raise RuntimeError(f"Gemini CLI failed with return code {result.returncode}\n{full_output}")
-
-            if log_entry["usage_limit_hit"]:
-                raise AutoCoderUsageLimitError(full_output)
->>>>>>> 46871499
             return full_output
 
         except AutoCoderUsageLimitError:
