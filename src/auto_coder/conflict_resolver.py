--- conflicted
+++ resolved
@@ -135,13 +135,8 @@
             flagged = scan_conflict_markers()
             if flagged:
                 actions.append(
-<<<<<<< HEAD
-                    f"Conflict markers still present in {len(flagged)} file(s): "
-                    f"{', '.join(sorted(set(flagged)))}; not committing"
-=======
                     f"Conflict markers still present in {len(flagged)} "
                     f"file(s): {', '.join(sorted(set(flagged)))}; not committing"
->>>>>>> 815445c3
                 )
                 return actions
 
@@ -557,13 +552,8 @@
     Rules:
     - For dependencies/devDependencies/peerDependencies/optionalDependencies:
       - Union of packages
-<<<<<<< HEAD
-      - When versions differ: pick newer semver if determinable; otherwise prefer
-        the side that has more deps in that section overall
-=======
       - When versions differ: pick newer semver if determinable;
         otherwise prefer the side that has more deps in that section overall
->>>>>>> 815445c3
     - Non-dependency sections follow 'ours' (since they are identical by detection)
 
     When eligible_paths is provided, only those package.json files are processed.
