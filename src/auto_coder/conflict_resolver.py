--- conflicted
+++ resolved
@@ -568,11 +568,7 @@
 
                 # Check for linked issues (logging only, not used for decision anymore)
                 pr_body = pr_data.get("body", "")
-<<<<<<< HEAD
-                # linked_issues = _extract_linked_issues(pr_body)
-=======
                 linked_issues = extract_linked_issues_from_pr_body(pr_body)
->>>>>>> 4a7f2327
 
                 if is_jules_pr:
                     logger.info(f"PR #{pr_number} is a Jules PR with degrade risk. Closing PR and archiving session.")
