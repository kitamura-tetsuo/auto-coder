--- conflicted
+++ resolved
@@ -77,7 +77,6 @@
             neo4j_password="password",
             qdrant_url="http://localhost:6333",
             skip_clone=False,
-            backends=None,  # Configure all backends
             silent=True,  # Suppress verbose output during auto-setup
         )
 
@@ -381,19 +380,18 @@
     selected_backends: list[str],
     primary_backend: str,
     models: dict[str, str],
-<<<<<<< HEAD
     gemini_api_key: Optional[str] = None,
     openai_api_key: Optional[str] = None,
     openai_base_url: Optional[str] = None,
     qwen_use_env_vars: bool = True,
     qwen_preserve_env: bool = False,
-=======
->>>>>>> 72a2e9f1
     enable_graphrag: bool = True,
 ) -> BackendManager:
     """Construct BackendManager with per-backend model selection.
 
     models: mapping backend -> model_name (codex backends ignored but accepted).
+    qwen_use_env_vars: Pass Qwen credentials via environment variables (default: True).
+    qwen_preserve_env: Preserve existing OPENAI_* environment variables (default: False).
     enable_graphrag: Enable GraphRAG integration for CodexMCPClient (always True).
     """
     config = get_llm_config()
@@ -418,15 +416,9 @@
     def _cm() -> str:
         return models.get("claude", "sonnet")
 
-    # Get configuration from the new configuration system
-    from .llm_backend_config import get_llm_backend_config
-
-    config = get_llm_backend_config()
-
     factories_all = {
         "codex": lambda: CodexClient(model_name="codex"),
         "codex-mcp": lambda: CodexMCPClient(model_name="codex-mcp", enable_graphrag=enable_graphrag),
-<<<<<<< HEAD
         "gemini": lambda: (GeminiClient(effective_gemini_api_key, model_name=_gm()) if effective_gemini_api_key else GeminiClient(model_name=_gm())),
         "qwen": lambda: QwenClient(
             model_name=_qm(),
@@ -434,16 +426,9 @@
             openai_base_url=effective_openai_base_url,
             use_env_vars=qwen_use_env_vars,
             preserve_existing_env=qwen_preserve_env,
-=======
-        "gemini": lambda: (GeminiClient(config.gemini.api_key, model_name=config.gemini.model or _gm()) if config.gemini.api_key else GeminiClient(model_name=_gm())),
-        "qwen": lambda: QwenClient(
-            model_name=config.qwen.model or _qm(),
-            openai_api_key=config.qwen.api_key,
-            openai_base_url=config.qwen.base_url,
->>>>>>> 72a2e9f1
         ),
-        "auggie": lambda: AuggieClient(model_name=config.auggie.model or _am()),
-        "claude": lambda: ClaudeClient(model_name=config.claude.model or _cm()),
+        "auggie": lambda: AuggieClient(model_name=_am()),
+        "claude": lambda: ClaudeClient(model_name=_cm()),
     }
 
     missing_factories = [name for name in selected_backends if name not in factories_all]
@@ -653,7 +638,6 @@
 
 
 def build_message_backend_manager(
-<<<<<<< HEAD
     selected_backends: Optional[list[str]] = None,
     primary_backend: Optional[str] = None,
     models: Optional[dict[str, str]] = None,
@@ -662,11 +646,6 @@
     openai_base_url: Optional[str] = None,
     qwen_use_env_vars: bool = True,
     qwen_preserve_env: bool = False,
-=======
-    selected_backends: list[str],
-    primary_backend: str,
-    models: dict[str, str],
->>>>>>> 72a2e9f1
 ) -> BackendManager:
     """Construct and initialize LLMBackendManager singleton with selected backends.
 
@@ -674,7 +653,6 @@
     generation (commit messages, PR messages, etc.) using the specified backend configuration.
 
     Args:
-<<<<<<< HEAD
         selected_backends: List of backend names in priority order (defaults to config)
         primary_backend: Primary backend name (defaults to config)
         models: mapping backend -> model_name (defaults to config)
@@ -683,11 +661,6 @@
         openai_base_url: OpenAI-style Base URL (optional)
         qwen_use_env_vars: Pass Qwen credentials via environment variables (default: True)
         qwen_preserve_env: Preserve existing OPENAI_* environment variables (default: False)
-=======
-        selected_backends: List of backend names in priority order
-        primary_backend: Primary backend name
-        models: mapping backend -> model_name
->>>>>>> 72a2e9f1
 
     Returns:
         BackendManager: The singleton instance for message generation operations
@@ -731,14 +704,11 @@
         selected_backends=selected_backends,
         primary_backend=primary_backend,
         models=models,
-<<<<<<< HEAD
         gemini_api_key=effective_gemini_api_key,
         openai_api_key=effective_openai_api_key,
         openai_base_url=effective_openai_base_url,
         qwen_use_env_vars=qwen_use_env_vars,
         qwen_preserve_env=qwen_preserve_env,
-=======
->>>>>>> 72a2e9f1
         enable_graphrag=False,  # GraphRAG not needed for messages
     )
 
