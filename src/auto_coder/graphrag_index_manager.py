--- conflicted
+++ resolved
@@ -515,26 +515,17 @@
 
                 # Also delete unlabeled nodes matching this repo_path for cleanup
                 session.run(
-<<<<<<< HEAD
                     "MATCH (n:CodeNode) WHERE n.repo_path = $repo_path DETACH DELETE n",
                     repo_path=repo_path_str,
-=======
-                    "MATCH (n) WHERE n.repo_path = $repo_path DETACH DELETE n",
-                    repo_path=str(self.repo_path.resolve()),
->>>>>>> ca62ba36
                 )
 
                 # Insert nodes
                 nodes = graph_data.get("nodes", [])
                 for node in nodes:
                     node_data = dict(node)
-<<<<<<< HEAD
                     node_data["repo_path"] = repo_path_str
                     node_data["repo_hash"] = repo_hash
                     node_data["repo_label"] = repo_label
-=======
-                    node_data["repo_path"] = str(self.repo_path.resolve())
->>>>>>> ca62ba36
 
                     session.run(
                         """
@@ -544,40 +535,25 @@
                         props=node_data,
                     )
 
-<<<<<<< HEAD
                 logger.info(
                     f"Inserted {len(nodes)} nodes with label {repo_label} into Neo4j"
                 )
-=======
-                logger.info(f"Inserted {len(nodes)} nodes into Neo4j")
->>>>>>> ca62ba36
 
                 # Insert edges
                 edges = graph_data.get("edges", [])
                 for edge in edges:
                     session.run(
-<<<<<<< HEAD
                         f"""
                         MATCH (from:{repo_label}:CodeNode {{id: $from_id, repo_path: $repo_path}})
                         MATCH (to:{repo_label}:CodeNode {{id: $to_id, repo_path: $repo_path}})
                         CREATE (from)-[r:RELATES {{type: $type, count: $count, repo_hash: $repo_hash}}]->(to)
-=======
-                        """
-                        MATCH (from:CodeNode {id: $from_id, repo_path: $repo_path})
-                        MATCH (to:CodeNode {id: $to_id, repo_path: $repo_path})
-                        CREATE (from)-[r:RELATES {type: $type, count: $count}]->(to)
->>>>>>> ca62ba36
                         """,
                         from_id=edge.get("from"),
                         to_id=edge.get("to"),
                         type=edge.get("type", "UNKNOWN"),
                         count=edge.get("count", 1),
-<<<<<<< HEAD
                         repo_path=repo_path_str,
                         repo_hash=repo_hash,
-=======
-                        repo_path=str(self.repo_path.resolve()),
->>>>>>> ca62ba36
                     )
 
                 logger.info(f"Inserted {len(edges)} edges into Neo4j")
@@ -619,14 +595,11 @@
 
         # Collection name
         collection_name = "code_embeddings"
-<<<<<<< HEAD
 
         # Calculate repository hash for labels
         repo_path_str = str(self.repo_path.resolve())
         repo_hash = hashlib.md5(repo_path_str.encode()).hexdigest()[:8]
         repo_label = f"Repo_{repo_hash}"
-=======
->>>>>>> ca62ba36
 
         # Load embedding model
         logger.info("Loading embedding model...")
