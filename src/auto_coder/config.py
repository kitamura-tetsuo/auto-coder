--- conflicted
+++ resolved
@@ -11,7 +11,12 @@
 class Settings(BaseSettings):
     """Application settings."""
 
-<<<<<<< HEAD
+    model_config = ConfigDict(
+        env_file=".env",
+        env_file_encoding="utf-8",
+        extra="ignore",
+    )
+
     # GitHub settings
     github_token: Optional[str] = Field(default=None, json_schema_extra={"env": "GITHUB_TOKEN"})
     github_api_url: str = Field(default="https://api.github.com", json_schema_extra={"env": "GITHUB_API_URL"})
@@ -28,43 +33,6 @@
     # Logging settings
     log_level: str = Field(default="INFO", json_schema_extra={"env": "LOG_LEVEL"})
     log_format: str = Field(
-        default="%(asctime)s - %(name)s - %(levelname)s - %(message)s", json_schema_extra={"env": "LOG_FORMAT"}
-=======
-    model_config = ConfigDict(
-        env_file=".env",
-        env_file_encoding="utf-8",
-        extra="ignore",  # 予期しない環境変数を無視
->>>>>>> origin/issue-27
-    )
-
-    # GitHub settings
-    github_token: Optional[str] = Field(
-        default=None, json_schema_extra={"env": "GITHUB_TOKEN"}
-    )
-    github_api_url: str = Field(
-        default="https://api.github.com", json_schema_extra={"env": "GITHUB_API_URL"}
-    )
-
-    # Gemini settings
-    gemini_api_key: Optional[str] = Field(
-        default=None, json_schema_extra={"env": "GEMINI_API_KEY"}
-    )
-    gemini_model: str = Field(
-        default="gemini-pro", json_schema_extra={"env": "GEMINI_MODEL"}
-    )
-
-    # Application settings
-    max_issues_per_run: int = Field(
-        default=-1, json_schema_extra={"env": "MAX_ISSUES_PER_RUN"}
-    )  # -1 means unlimited
-    max_prs_per_run: int = Field(
-        default=-1, json_schema_extra={"env": "MAX_PRS_PER_RUN"}
-    )  # -1 means unlimited
-    dry_run: bool = Field(default=False, json_schema_extra={"env": "DRY_RUN"})
-
-    # Logging settings
-    log_level: str = Field(default="INFO", json_schema_extra={"env": "LOG_LEVEL"})
-    log_format: str = Field(
         default="%(asctime)s - %(name)s - %(levelname)s - %(message)s",
         json_schema_extra={"env": "LOG_FORMAT"},
     )
