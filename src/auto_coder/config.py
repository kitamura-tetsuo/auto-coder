--- conflicted
+++ resolved
@@ -4,11 +4,7 @@
 
 from typing import Optional
 
-<<<<<<< HEAD
-from pydantic import Field, ConfigDict
-=======
 from pydantic import ConfigDict, Field
->>>>>>> 3623613b
 from pydantic_settings import BaseSettings
 
 
@@ -18,22 +14,6 @@
     model_config = ConfigDict(
         env_file=".env",
         env_file_encoding="utf-8",
-<<<<<<< HEAD
-        extra="ignore"  # 予期しない環境変数を無視
-    )
-
-    # GitHub settings
-    github_token: Optional[str] = Field(default=None, json_schema_extra={"env": "GITHUB_TOKEN"})
-    github_api_url: str = Field(default="https://api.github.com", json_schema_extra={"env": "GITHUB_API_URL"})
-
-    # Gemini settings
-    gemini_api_key: Optional[str] = Field(default=None, json_schema_extra={"env": "GEMINI_API_KEY"})
-    gemini_model: str = Field(default="gemini-pro", json_schema_extra={"env": "GEMINI_MODEL"})
-
-    # Application settings
-    max_issues_per_run: int = Field(default=-1, json_schema_extra={"env": "MAX_ISSUES_PER_RUN"})  # -1 means unlimited
-    max_prs_per_run: int = Field(default=-1, json_schema_extra={"env": "MAX_PRS_PER_RUN"})  # -1 means unlimited
-=======
         extra="ignore",  # 予期しない環境変数を無視
     )
 
@@ -60,18 +40,13 @@
     max_prs_per_run: int = Field(
         default=-1, json_schema_extra={"env": "MAX_PRS_PER_RUN"}
     )  # -1 means unlimited
->>>>>>> 3623613b
     dry_run: bool = Field(default=False, json_schema_extra={"env": "DRY_RUN"})
 
     # Logging settings
     log_level: str = Field(default="INFO", json_schema_extra={"env": "LOG_LEVEL"})
     log_format: str = Field(
         default="%(asctime)s - %(name)s - %(levelname)s - %(message)s",
-<<<<<<< HEAD
         json_schema_extra={"env": "LOG_FORMAT"}
-=======
-        json_schema_extra={"env": "LOG_FORMAT"},
->>>>>>> 3623613b
     )
 
 
