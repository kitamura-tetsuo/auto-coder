"""Command Line Interface for Auto-Coder."""

import os
import sys
from os import PathLike
<<<<<<< HEAD
from typing import IO, Union
=======
from typing import IO
>>>>>>> 93dd1583

import click

try:
    from dotenv import load_dotenv
except ImportError:
    # Fallback if python-dotenv is not installed
<<<<<<< HEAD
    def load_dotenv(dotenv_path: Union[str, PathLike[str], None] = None, stream: Union[IO[str], None] = None, verbose: bool = False, override: bool = False, interpolate: bool = True, encoding: Union[str, None] = "utf-8") -> bool:
=======
    def load_dotenv(
        dotenv_path: str | PathLike[str] | None = None,
        stream: IO[str] | None = None,
        verbose: bool = False,
        override: bool = False,
        interpolate: bool = True,
        encoding: str | None = "utf-8",
    ) -> bool:
>>>>>>> 93dd1583
        """No-op function when python-dotenv is not installed."""
        return True


from . import __version__ as AUTO_CODER_VERSION
from .cli_commands_config import config_group
from .cli_commands_graphrag import graphrag_group
from .cli_commands_main import create_feature_issues, fix_to_pass_tests_command, process_issues
from .cli_commands_mcp import mcp_group
from .cli_commands_mcp_pdb import mcp_pdb_group
from .cli_commands_utils import auth_status, get_actions_logs, migrate_branches
from .cli_helpers import qwen_help_has_flags  # Re-export for tests
from .update_manager import maybe_run_auto_update, record_startup_options

# Load environment variables
load_dotenv()


<<<<<<< HEAD
@click.group()
@click.version_option(version=AUTO_CODER_VERSION)
=======
@click.group(invoke_without_command=True, help="Auto-Coder: Automated application development using Gemini CLI and GitHub integration.")
@click.version_option(version=AUTO_CODER_VERSION, package_name="auto-coder")
>>>>>>> 93dd1583
def main() -> None:
    # Only run initialization if not showing help
    # Check for multiple help-related flags to avoid initialization during help display
    help_flags = ["--help", "-h", "--version", "-V"]
    has_help_flag = any(help_flag in sys.argv for help_flag in help_flags)

    if not has_help_flag:
        record_startup_options(sys.argv, os.environ)
        maybe_run_auto_update()


# Set the command name to 'auto-coder' when used as a CLI
main.name = "auto-coder"


# Register main commands
main.add_command(process_issues)
main.add_command(create_feature_issues)
main.add_command(fix_to_pass_tests_command)
main.add_command(get_actions_logs)
main.add_command(auth_status)
main.add_command(migrate_branches)

# Register command groups
main.add_command(config_group)
main.add_command(graphrag_group)
main.add_command(mcp_group)
main.add_command(mcp_pdb_group)


if __name__ == "__main__":
    main()<|MERGE_RESOLUTION|>--- conflicted
+++ resolved
@@ -3,11 +3,7 @@
 import os
 import sys
 from os import PathLike
-<<<<<<< HEAD
-from typing import IO, Union
-=======
 from typing import IO
->>>>>>> 93dd1583
 
 import click
 
@@ -15,9 +11,6 @@
     from dotenv import load_dotenv
 except ImportError:
     # Fallback if python-dotenv is not installed
-<<<<<<< HEAD
-    def load_dotenv(dotenv_path: Union[str, PathLike[str], None] = None, stream: Union[IO[str], None] = None, verbose: bool = False, override: bool = False, interpolate: bool = True, encoding: Union[str, None] = "utf-8") -> bool:
-=======
     def load_dotenv(
         dotenv_path: str | PathLike[str] | None = None,
         stream: IO[str] | None = None,
@@ -26,7 +19,6 @@
         interpolate: bool = True,
         encoding: str | None = "utf-8",
     ) -> bool:
->>>>>>> 93dd1583
         """No-op function when python-dotenv is not installed."""
         return True
 
@@ -45,13 +37,8 @@
 load_dotenv()
 
 
-<<<<<<< HEAD
-@click.group()
-@click.version_option(version=AUTO_CODER_VERSION)
-=======
 @click.group(invoke_without_command=True, help="Auto-Coder: Automated application development using Gemini CLI and GitHub integration.")
 @click.version_option(version=AUTO_CODER_VERSION, package_name="auto-coder")
->>>>>>> 93dd1583
 def main() -> None:
     # Only run initialization if not showing help
     # Check for multiple help-related flags to avoid initialization during help display
