"""
GitHub API client for Auto-Coder.
"""

import json
import subprocess
import threading
from typing import Any, Dict, List, Optional

from github import Github, Issue, PullRequest, Repository
from github.GithubException import GithubException

from .logger_config import get_logger

logger = get_logger(__name__)


class GitHubClient:
    """GitHub API client for managing issues and pull requests.

    Implements a thread-safe singleton pattern. Use get_instance() to get the singleton,
    or use the constructor for backward compatibility (which creates the singleton lazily).

    Usage Pattern:
    -------------
    1. First call: Provide token and optional parameters
       ```python
       from auto_coder.github_client import GitHubClient

       client = GitHubClient.get_instance("your-token", disable_labels=False)
       ```

    2. Subsequent calls: Call without parameters to get the same instance
       ```python
       # Parameters are ignored on subsequent calls
       client2 = GitHubClient.get_instance("different-token", disable_labels=True)
       # client is client2  # True, uses first instance
       ```

    3. Backward compatibility: Constructor also creates singleton
       ```python
       client = GitHubClient("your-token")
       # Equivalent to get_instance("your-token")
       ```

    Important Notes:
    ---------------
    - Thread-safe: Can be called from multiple threads simultaneously
    - Parameters are only used on first call; subsequent calls return the same instance
    - Use reset_singleton() in tests to clear the instance
    - The constructor is kept for backward compatibility but behaves as a singleton
    """

    # Class variable to hold the singleton instance
    _instance = None

    # Class variable to hold the lock for thread-safety
    _lock = threading.Lock()

    def __init__(self, token: str, disable_labels: bool = False):
        """Initialize GitHub client with API token.

        Args:
            token: GitHub API token
            disable_labels: If True, all label operations are no-ops
        """
<<<<<<< HEAD
        # No locking here - __new__ handles thread safety
=======
        # Thread-safe: __new__ ensures only one instance is created
        # So __init__ is only called once for the singleton
>>>>>>> 681da2c2
        self.github = Github(token)
        self.token = token
        self.disable_labels = disable_labels

    def __new__(cls, *args: Any, **kwargs: Any) -> "GitHubClient":
        """Implement thread-safe singleton pattern.

        This method is called when creating a new instance. It ensures only one
        instance is created across all threads.

        Note: This method should NOT acquire cls._lock since it's called from
        get_instance which already holds the lock. Acquiring the lock here
        would cause a deadlock.
        """
<<<<<<< HEAD
        # __new__ should not use locks to avoid deadlock with get_instance
        # Only create a new instance if _instance is None
        if cls._instance is None:
            instance = super().__new__(cls)
            # Mark as not initialized yet so __init__ will run
            instance._initialized = False
            return instance
        return cls._instance

    @classmethod
    def get_instance(cls, token: str=None, disable_labels: bool = False):
=======
        if cls._instance is None:
            cls._instance = super().__new__(cls)
        return cls._instance

    @classmethod
    def get_instance(cls, token: str, disable_labels: bool = False) -> "GitHubClient":
>>>>>>> 681da2c2
        """Get the singleton instance of GitHubClient.

        On the first call, this creates and returns the singleton instance.
        Subsequent calls return the same instance, ignoring the parameters.

        Args:
            token: GitHub API token (used only for first call)
            disable_labels: If True, all label operations are no-ops (used only for first call)

        Returns:
            The singleton instance of GitHubClient
        """
        # Single check without double-checked locking to avoid complexity
        if cls._instance is None:
            with cls._lock:
                if cls._instance is None:
                    instance = cls.__new__(cls)
                    # Only call __init__ if not already initialized
                    if not hasattr(instance, '_initialized') or not instance._initialized:
                        instance.__init__(token, disable_labels)
                    cls._instance = instance
        return cls._instance

    @classmethod
    def reset_singleton(cls) -> None:
        """Reset the singleton instance.

        This method is primarily for testing purposes to ensure tests don't
        interfere with each other. Use with caution in production code.
        """
        with cls._lock:
            cls._instance = None

    def get_repository(self, repo_name: str) -> Repository.Repository:
        """Get repository object by name (owner/repo)."""
        try:
            return self.github.get_repo(repo_name)
        except GithubException as e:
            logger.error(f"Failed to get repository {repo_name}: {e}")
            raise

    def get_open_issues(self, repo_name: str, limit: Optional[int] = None) -> List[Issue.Issue]:
        """Get open issues from repository, sorted by creation date (oldest first)."""
        try:
            repo = self.get_repository(repo_name)
            issues = repo.get_issues(state="open", sort="created", direction="asc")

            # Filter out pull requests (GitHub API includes PRs in issues)
            # Some tests use Mock objects where accessing missing attributes returns a Mock (truthy),
            # so explicitly treat missing/Mock attributes as "not a PR".
            try:
                from unittest.mock import MagicMock as _UMagicMock
                from unittest.mock import Mock as _UMock

                _mock_types: tuple = (_UMock, _UMagicMock)
            except Exception:
                _mock_types = tuple()

            def _is_pr(it: Any) -> bool:
                try:
                    if not hasattr(it, "pull_request"):
                        return False
                    val = getattr(it, "pull_request", None)
                    if isinstance(val, _mock_types):
                        return False
                    return bool(val)
                except Exception:
                    return False

            issue_list = [issue for issue in issues if not _is_pr(issue)]

            # Apply limit only when positive
            if isinstance(limit, int) and limit > 0:
                issue_list = issue_list[:limit]

            logger.info(f"Retrieved {len(issue_list)} open issues from {repo_name} (oldest first)")
            return issue_list

        except GithubException as e:
            logger.error(f"Failed to get issues from {repo_name}: {e}")
            raise

    def get_open_pull_requests(self, repo_name: str, limit: Optional[int] = None) -> List[PullRequest.PullRequest]:
        """Get open pull requests from repository, sorted by creation date (oldest first)."""
        try:
            repo = self.get_repository(repo_name)
            prs = repo.get_pulls(state="open", sort="created", direction="asc")

            pr_list = list(prs)
            # Apply limit only when positive
            if isinstance(limit, int) and limit > 0:
                pr_list = pr_list[:limit]

            logger.info(f"Retrieved {len(pr_list)} open pull requests from {repo_name} (oldest first)")
            return pr_list

        except GithubException as e:
            logger.error(f"Failed to get pull requests from {repo_name}: {e}")
            raise

    def get_issue_details(self, issue: Issue.Issue) -> Dict[str, Any]:
        """Extract detailed information from an issue."""
        return {
            "number": issue.number,
            "title": issue.title,
            "body": issue.body or "",
            "state": issue.state,
            "labels": [label.name for label in issue.labels],
            "assignees": [assignee.login for assignee in issue.assignees],
            "created_at": issue.created_at.isoformat(),
            "updated_at": issue.updated_at.isoformat(),
            "url": issue.html_url,
            "author": issue.user.login if issue.user else None,
            "comments_count": issue.comments,
        }

    def get_pr_details(self, pr: PullRequest.PullRequest) -> Dict[str, Any]:
        """Extract detailed information from a pull request."""
        return {
            "number": pr.number,
            "title": pr.title,
            "body": pr.body or "",
            "state": pr.state,
            "labels": [label.name for label in pr.labels],
            "assignees": [assignee.login for assignee in pr.assignees],
            "created_at": pr.created_at.isoformat(),
            "updated_at": pr.updated_at.isoformat() if pr.updated_at else None,
            "url": pr.html_url,
            "author": pr.user.login if pr.user else None,
            "head_branch": pr.head.ref,
            "base_branch": pr.base.ref,
            "mergeable": pr.mergeable,
            "draft": pr.draft,
            "comments_count": pr.comments,
            "review_comments_count": pr.review_comments,
            "commits_count": pr.commits,
            "additions": pr.additions,
            "deletions": pr.deletions,
            "changed_files": pr.changed_files,
        }

    def get_pr_details_by_number(self, repo_name: str, pr_number: int) -> Dict[str, Any]:
        """Get PR details by repository name and PR number."""
        try:
            repo = self.get_repository(repo_name)
            pr = repo.get_pull(pr_number)
            return self.get_pr_details(pr)
        except GithubException as e:
            logger.error(f"Failed to get PR #{pr_number} from {repo_name}: {e}")
            raise

    def get_issue_details_by_number(self, repo_name: str, issue_number: int) -> Dict[str, Any]:
        """Get Issue details by repository name and issue number."""
        try:
            repo = self.get_repository(repo_name)
            issue = repo.get_issue(issue_number)
            return self.get_issue_details(issue)
        except GithubException as e:
            logger.error(f"Failed to get Issue #{issue_number} from {repo_name}: {e}")
            raise

    def find_pr_by_head_branch(self, repo_name: str, branch_name: str) -> Optional[Dict[str, Any]]:
        """Find an open PR by its head branch name.

        Args:
            repo_name: Repository name in format 'owner/repo'
            branch_name: Name of the head branch to search for

        Returns:
            PR details dict if found, None otherwise
        """
        try:
            prs = self.get_open_pull_requests(repo_name)
            for pr in prs:
                if pr.head.ref == branch_name:
                    logger.info(f"Found PR #{pr.number} with head branch '{branch_name}'")
                    return self.get_pr_details(pr)
            logger.debug(f"No open PR found with head branch '{branch_name}'")
            return None
        except Exception as e:
            logger.warning(f"Failed to search for PR with head branch '{branch_name}': {e}")
            return None

    def get_linked_prs_via_graphql(self, repo_name: str, issue_number: int) -> List[int]:
        """Get linked PRs for an issue using GitHub GraphQL API.

        Uses gh CLI to query GraphQL API for PRs that have this issue in their
        closingIssuesReferences (Development section).

        Returns list of PR numbers that are linked to this issue.
        """
        try:
            owner, repo = repo_name.split("/")
            query = """
            query($owner: String!, $repo: String!, $issueNumber: Int!) {
              repository(owner: $owner, name: $repo) {
                issue(number: $issueNumber) {
                  timelineItems(itemTypes: CONNECTED_EVENT, first: 100) {
                    nodes {
                      ... on ConnectedEvent {
                        source {
                          ... on PullRequest {
                            number
                            state
                          }
                        }
                      }
                    }
                  }
                }
              }
            }
            """

            result = subprocess.run(
                [
                    "gh",
                    "api",
                    "graphql",
                    "-f",
                    f"query={query}",
                    "-F",
                    f"owner={owner}",
                    "-F",
                    f"repo={repo}",
                    "-F",
                    f"issueNumber={issue_number}",
                ],
                capture_output=True,
                text=True,
                timeout=30,
            )

            if result.returncode != 0:
                logger.warning(f"GraphQL query failed for issue #{issue_number}: {result.stderr}")
                return []

            data = json.loads(result.stdout)
            timeline_items = data.get("data", {}).get("repository", {}).get("issue", {}).get("timelineItems", {}).get("nodes", [])

            pr_numbers = []
            for item in timeline_items:
                if item and "source" in item:
                    source = item["source"]
                    if source and "number" in source:
                        # Only include open PRs
                        if source.get("state") == "OPEN":
                            pr_numbers.append(source["number"])

            if pr_numbers:
                logger.info(f"Found {len(pr_numbers)} linked PR(s) for issue #{issue_number} via GraphQL: {pr_numbers}")

            return pr_numbers

        except Exception as e:
            logger.warning(f"Failed to get linked PRs via GraphQL for issue #{issue_number}: {e}")
            return []

    def has_linked_pr(self, repo_name: str, issue_number: int) -> bool:
        """Check if an issue has a linked pull request.

        First tries GraphQL API to check Development section, then falls back to
        searching PR titles/bodies for issue references.

        Returns True if there is an open PR that references this issue.
        """
        try:
            # First try GraphQL API (more accurate, checks Development section)
            linked_prs = self.get_linked_prs_via_graphql(repo_name, issue_number)
            if linked_prs:
                return True

            # Fallback: Search for PRs that reference this issue in title/body
            repo = self.get_repository(repo_name)
            prs = repo.get_pulls(state="open")

            issue_ref_patterns = [
                f"#{issue_number}",
                f"issue #{issue_number}",
                f"fixes #{issue_number}",
                f"closes #{issue_number}",
                f"resolves #{issue_number}",
            ]

            for pr in prs:
                pr_text = f"{pr.title} {pr.body or ''}".lower()
                if any(pattern.lower() in pr_text for pattern in issue_ref_patterns):
                    logger.info(f"Found linked PR #{pr.number} for issue #{issue_number} (via text search)")
                    return True

            return False

        except GithubException as e:
            logger.error(f"Failed to check linked PRs for issue #{issue_number}: {e}")
            return False

    def get_open_sub_issues(self, repo_name: str, issue_number: int) -> List[int]:
        """Get list of open sub-issues for a given issue using GitHub GraphQL API.

        Args:
            repo_name: Repository name in format 'owner/repo'
            issue_number: Issue number to check for sub-issues

        Returns:
            List of issue numbers that are linked to the issue and are still open.
        """
        try:
            owner, repo = repo_name.split("/")

            # GraphQL query to fetch sub-issues (new sub-issues feature)
            query = """
            {
              repository(owner: "%s", name: "%s") {
                issue(number: %d) {
                  number
                  title
                  subIssues(first: 100) {
                    nodes {
                      number
                      title
                      state
                      url
                    }
                  }
                }
              }
            }
            """ % (
                owner,
                repo,
                issue_number,
            )

            # Execute GraphQL query using gh CLI with sub_issues feature header
            result = subprocess.run(
                [
                    "gh",
                    "api",
                    "graphql",
                    "-H",
                    "GraphQL-Features: sub_issues",
                    "-f",
                    f"query={query}",
                ],
                capture_output=True,
                text=True,
                check=True,
            )

            data = json.loads(result.stdout)

            # Extract open sub-issues
            open_sub_issues = []
            sub_issues = data.get("data", {}).get("repository", {}).get("issue", {}).get("subIssues", {}).get("nodes", [])

            for sub_issue in sub_issues:
                if sub_issue.get("state") == "OPEN":
                    open_sub_issues.append(sub_issue.get("number"))

            if open_sub_issues:
                logger.info(f"Issue #{issue_number} has {len(open_sub_issues)} open sub-issue(s): {open_sub_issues}")

            return open_sub_issues

        except subprocess.CalledProcessError as e:
            logger.error(f"Failed to execute gh GraphQL query for issue #{issue_number}: {e.stderr}")
            return []
        except Exception as e:
            logger.error(f"Failed to get open sub-issues for issue #{issue_number}: {e}")
            return []

    def get_pr_closing_issues(self, repo_name: str, pr_number: int) -> List[int]:
        """Get list of issues that will be closed when PR is merged using GitHub GraphQL API.

        Args:
            repo_name: Repository name in format 'owner/repo'
            pr_number: PR number to check for closing issues

        Returns:
            List of issue numbers that will be closed when the PR is merged.
        """
        try:
            owner, repo = repo_name.split("/")

            # GraphQL query to fetch closingIssuesReferences
            query = """
            {
              repository(owner: "%s", name: "%s") {
                pullRequest(number: %d) {
                  number
                  title
                  closingIssuesReferences(first: 100) {
                    nodes {
                      number
                      title
                      state
                    }
                  }
                }
              }
            }
            """ % (
                owner,
                repo,
                pr_number,
            )

            # Execute GraphQL query using gh CLI
            result = subprocess.run(
                [
                    "gh",
                    "api",
                    "graphql",
                    "-f",
                    f"query={query}",
                ],
                capture_output=True,
                text=True,
                check=True,
            )

            data = json.loads(result.stdout)

            # Extract closing issues
            closing_issues = []
            issues = data.get("data", {}).get("repository", {}).get("pullRequest", {}).get("closingIssuesReferences", {}).get("nodes", [])

            for issue in issues:
                closing_issues.append(issue.get("number"))

            if closing_issues:
                logger.info(f"PR #{pr_number} will close {len(closing_issues)} issue(s): {closing_issues}")

            return closing_issues

        except subprocess.CalledProcessError as e:
            logger.error(f"Failed to execute gh GraphQL query for PR #{pr_number}: {e.stderr}")
            return []
        except Exception as e:
            logger.error(f"Failed to get closing issues for PR #{pr_number}: {e}")
            return []

    def get_parent_issue(self, repo_name: str, issue_number: int) -> Optional[int]:
        """Get parent issue number for a given issue using GitHub GraphQL API.

        Args:
            repo_name: Repository name in format 'owner/repo'
            issue_number: Issue number to check for parent issue

        Returns:
            Parent issue number if exists, None otherwise.
        """
        try:
            owner, repo = repo_name.split("/")

            # GraphQL query to fetch parent issue (sub-issues feature)
            # Note: Use 'parent' field, not 'parentIssue'
            query = """
            {
              repository(owner: "%s", name: "%s") {
                issue(number: %d) {
                  number
                  title
                  parent {
                    ... on Issue {
                      number
                      title
                      state
                      url
                    }
                  }
                }
              }
            }
            """ % (
                owner,
                repo,
                issue_number,
            )

            # Execute GraphQL query using gh CLI with sub_issues feature header
            result = subprocess.run(
                [
                    "gh",
                    "api",
                    "graphql",
                    "-H",
                    "GraphQL-Features: sub_issues",
                    "-f",
                    f"query={query}",
                ],
                capture_output=True,
                text=True,
                check=True,
            )

            data = json.loads(result.stdout)

            # Extract parent issue
            parent_issue = data.get("data", {}).get("repository", {}).get("issue", {}).get("parent")

            if parent_issue:
                parent_number = parent_issue.get("number")
                logger.info(f"Issue #{issue_number} has parent issue #{parent_number}: {parent_issue.get('title')}")
                return int(parent_number) if parent_number is not None else None

            return None

        except subprocess.CalledProcessError as e:
            logger.error(f"Failed to execute gh GraphQL query for issue #{issue_number}: {e.stderr}")
            return None
        except Exception as e:
            logger.error(f"Failed to get parent issue for issue #{issue_number}: {e}")
            return None

    def create_issue(self, repo_name: str, title: str, body: str, labels: Optional[List[str]] = None) -> Issue.Issue:
        """Create a new issue in the repository."""
        try:
            repo = self.get_repository(repo_name)
            issue = repo.create_issue(title=title, body=body, labels=labels or [])
            logger.info(f"Created issue #{issue.number}: {title}")
            return issue

        except GithubException as e:
            logger.error(f"Failed to create issue in {repo_name}: {e}")
            raise

    def add_comment_to_issue(self, repo_name: str, issue_number: int, comment: str) -> None:
        """Add a comment to an existing issue."""
        try:
            repo = self.get_repository(repo_name)
            issue = repo.get_issue(issue_number)
            issue.create_comment(comment)
            logger.info(f"Added comment to issue #{issue_number}")

        except GithubException as e:
            logger.error(f"Failed to add comment to issue #{issue_number}: {e}")
            raise

    def close_issue(self, repo_name: str, issue_number: int, comment: Optional[str] = None) -> None:
        """Close an issue with optional comment."""
        try:
            repo = self.get_repository(repo_name)
            issue = repo.get_issue(issue_number)

            if comment:
                issue.create_comment(comment)

            issue.edit(state="closed")
            logger.info(f"Closed issue #{issue_number}")

        except GithubException as e:
            logger.error(f"Failed to close issue #{issue_number}: {e}")
            raise

    def add_labels_to_issue(self, repo_name: str, issue_number: int, labels: List[str]) -> None:
        """Add labels to an existing issue."""
        if self.disable_labels:
            logger.debug(f"Labels disabled - skipping add labels {labels} to issue #{issue_number}")
            return

        try:
            repo = self.get_repository(repo_name)
            issue = repo.get_issue(issue_number)

            # Get current labels
            current_labels = [label.name for label in issue.labels]

            # Add new labels to current ones (avoid duplicates)
            all_labels = list(set(current_labels + labels))

            # Update issue with all labels
            issue.edit(labels=all_labels)
            logger.info(f"Added labels {labels} to issue #{issue_number}")

        except GithubException as e:
            logger.error(f"Failed to add labels to issue #{issue_number}: {e}")
            raise

    def remove_labels_from_issue(self, repo_name: str, issue_number: int, labels: List[str]) -> None:
        """Remove labels from an existing issue."""
        if self.disable_labels:
            logger.debug(f"Labels disabled - skipping remove labels {labels} from issue #{issue_number}")
            return

        try:
            repo = self.get_repository(repo_name)
            issue = repo.get_issue(issue_number)

            # Get current labels
            current_labels = [label.name for label in issue.labels]

            # Remove specified labels
            remaining_labels = [label for label in current_labels if label not in labels]

            # Update issue with remaining labels
            issue.edit(labels=remaining_labels)
            logger.info(f"Removed labels {labels} from issue #{issue_number}")

        except GithubException as e:
            logger.error(f"Failed to remove labels from issue #{issue_number}: {e}")
            raise

    def has_label(self, repo_name: str, issue_number: int, label: str) -> bool:
        """Check if an issue has a specific label."""
        if self.disable_labels:
            logger.debug(f"Labels disabled - skipping check for label '{label}' on issue #{issue_number}")
            return False

        try:
            repo = self.get_repository(repo_name)
            issue = repo.get_issue(issue_number)

            # Get current labels
            current_labels = [lbl.name for lbl in issue.labels]

            return label in current_labels

        except GithubException as e:
            logger.error(f"Failed to check labels for issue #{issue_number}: {e}")
            raise

    def try_add_work_in_progress_label(self, repo_name: str, issue_number: int, label: str = "@auto-coder") -> bool:
        """Try to add work-in-progress label to an issue.

        Returns True if the label was successfully added (issue was not already being processed).
        Returns False if the label already exists (issue is being processed by another instance).
        """
        if self.disable_labels:
            logger.debug(f"Labels disabled - skipping add '{label}' label to issue #{issue_number}")
            return True  # Return True to allow processing to continue

        try:
            repo = self.get_repository(repo_name)
            issue = repo.get_issue(issue_number)

            # Get current labels
            current_labels = [lbl.name for lbl in issue.labels]

            # Check if label already exists
            if label in current_labels:
                logger.info(f"Issue #{issue_number} already has '{label}' label - skipping")
                return False

            # Add the label
            all_labels = list(set(current_labels + [label]))
            issue.edit(labels=all_labels)
            logger.info(f"Added '{label}' label to issue #{issue_number}")
            return True

        except GithubException as e:
            logger.error(f"Failed to add work-in-progress label to issue #{issue_number}: {e}")
            raise<|MERGE_RESOLUTION|>--- conflicted
+++ resolved
@@ -64,12 +64,7 @@
             token: GitHub API token
             disable_labels: If True, all label operations are no-ops
         """
-<<<<<<< HEAD
         # No locking here - __new__ handles thread safety
-=======
-        # Thread-safe: __new__ ensures only one instance is created
-        # So __init__ is only called once for the singleton
->>>>>>> 681da2c2
         self.github = Github(token)
         self.token = token
         self.disable_labels = disable_labels
@@ -84,7 +79,6 @@
         get_instance which already holds the lock. Acquiring the lock here
         would cause a deadlock.
         """
-<<<<<<< HEAD
         # __new__ should not use locks to avoid deadlock with get_instance
         # Only create a new instance if _instance is None
         if cls._instance is None:
@@ -96,14 +90,6 @@
 
     @classmethod
     def get_instance(cls, token: str=None, disable_labels: bool = False):
-=======
-        if cls._instance is None:
-            cls._instance = super().__new__(cls)
-        return cls._instance
-
-    @classmethod
-    def get_instance(cls, token: str, disable_labels: bool = False) -> "GitHubClient":
->>>>>>> 681da2c2
         """Get the singleton instance of GitHubClient.
 
         On the first call, this creates and returns the singleton instance.
