--- conflicted
+++ resolved
@@ -3,6 +3,7 @@
 """
 
 import json
+import subprocess
 import threading
 import types
 from typing import Any, Dict, List, Optional, Tuple
@@ -10,9 +11,8 @@
 import httpx
 from github import Github, Issue, PullRequest, Repository
 from github.GithubException import GithubException
-from hishel import CacheClient
-
-
+
+from .gh_logger import get_gh_logger
 from .logger_config import get_logger
 from .util.gh_cache import get_caching_client
 
@@ -65,7 +65,6 @@
         self.disable_labels = disable_labels
         self._initialized = True
         self._sub_issue_cache: Dict[Tuple[str, int], List[int]] = {}
-<<<<<<< HEAD
         self._caching_client: Optional[httpx.Client] = None
         self._caching_client_lock = threading.Lock()
 
@@ -82,8 +81,8 @@
         # attributes `_Github__requester` and its method `requestJsonAndCheck` are private and could
         # change in any future version of the library, which would break this integration. This is a
         # calculated risk to gain significant performance benefits.
-        self._original_requester = self.github._Github__requester.requestJsonAndCheck
-        self.github._Github__requester.requestJsonAndCheck = types.MethodType(lambda requester, verb, url, parameters=None, headers=None, input=None, cnx=None: self._caching_requester(requester, verb, url, parameters, headers, input, cnx), self.github._Github__requester)
+        self._original_requester = self.github._Github__requester.requestJsonAndCheck  # type: ignore
+        self.github._Github__requester.requestJsonAndCheck = types.MethodType(lambda requester, verb, url, parameters=None, headers=None, input=None, cnx=None: self._caching_requester(requester, verb, url, parameters, headers, input, cnx), self.github._Github__requester)  # type: ignore
 
     def _caching_requester(self, requester, verb, url, parameters=None, headers=None, input=None, cnx=None):
         """
@@ -147,45 +146,6 @@
         else:
             # For non-GET requests, use the original requester
             return self._original_requester(verb, url, parameters, headers, input, cnx)
-=======
-        self._caching_client: CacheClient = get_caching_client()
-
-    def graphql_query(self, query: str, variables: Optional[Dict[str, Any]] = None, headers: Optional[Dict[str, str]] = None) -> Dict[str, Any]:
-        """
-        Execute a GraphQL query using the caching client.
-
-        Args:
-            query: The GraphQL query string.
-            variables: A dictionary of variables for the query.
-            headers: Additional headers for the request.
-
-        Returns:
-            The JSON response from the API.
-        """
-        endpoint = "https://api.github.com/graphql"
-        request_headers = {
-            "Authorization": f"bearer {self.token}",
-            "Content-Type": "application/json",
-        }
-        if headers:
-            request_headers.update(headers)
-
-        payload = {"query": query}
-        if variables:
-            payload["variables"] = variables
-
-        try:
-            response = self._caching_client.post(endpoint, headers=request_headers, json=payload)
-            response.raise_for_status()
-            data = response.json()
-            if "errors" in data:
-                logger.error(f"GraphQL query failed: {data['errors']}")
-                raise Exception(f"GraphQL query failed: {data['errors']}")
-            return data
-        except Exception as e:
-            logger.error(f"Failed to execute GraphQL query: {e}")
-            raise
->>>>>>> fb3c5380
 
     def __new__(cls, *args: Any, **kwargs: Any) -> "GitHubClient":
         """Implement thread-safe singleton pattern.
@@ -350,153 +310,6 @@
         except GithubException as e:
             logger.error(f"Failed to get pull requests from {repo_name}: {e}")
             raise
-
-    def get_open_prs_json(self, repo_name: str, limit: Optional[int] = None) -> List[Dict[str, Any]]:
-        """Get open pull requests with detailed information using GraphQL to avoid complexity errors.
-
-        Args:
-            repo_name: Repository name (owner/repo)
-            limit: Optional limit on number of PRs to fetch
-
-        Returns:
-            List of PR data dictionaries compatible with get_pr_details
-        """
-        try:
-            owner, repo = repo_name.split("/")
-            processed_prs = []
-            cursor = None
-            has_next_page = True
-            
-            # Default to fetching all if no limit (or a very high limit)
-            # Fetch in chunks of 50 to be safe with complexity
-            page_size = 50 
-            fetched_count = 0
-            target_limit = limit if (limit and limit > 0) else 1000  # Default cap like before
-
-            query = """
-            query($owner: String!, $repo: String!, $cursor: String, $limit: Int) {
-              repository(owner: $owner, name: $repo) {
-                pullRequests(first: $limit, after: $cursor, states: OPEN, orderBy: {field: CREATED_AT, direction: ASC}) {
-                  nodes {
-                    number
-                    title
-                    body
-                    state
-                    url
-                    createdAt
-                    updatedAt
-                    isDraft
-                    mergeable
-                    headRefName
-                    headRefOid
-                    baseRefName
-                    author {
-                      login
-                    }
-                    assignees(first: 10) {
-                      nodes {
-                        login
-                      }
-                    }
-                    labels(first: 20) {
-                      nodes {
-                        name
-                      }
-                    }
-                    comments {
-                      totalCount
-                    }
-                    commits {
-                      totalCount
-                    }
-                    additions
-                    deletions
-                    changedFiles
-                  }
-                  pageInfo {
-                    hasNextPage
-                    endCursor
-                  }
-                }
-              }
-            }
-            """
-
-            while has_next_page and fetched_count < target_limit:
-                current_limit = min(page_size, target_limit - fetched_count)
-                variables = {
-                    "owner": owner, 
-                    "repo": repo, 
-                    "cursor": cursor, 
-                    "limit": current_limit
-                }
-                
-                response = self.graphql_query(query, variables)
-                data = response.get("data", {}).get("repository", {}).get("pullRequests", {})
-                
-                nodes = data.get("nodes", [])
-                if not nodes:
-                    break
-
-                for pr in nodes:
-                    # Map fields to match get_pr_details format
-                    
-                    # Mergeable mapping
-                    mergeable_status = pr.get("mergeable")
-                    mergeable = None
-                    if mergeable_status == "MERGEABLE":
-                        mergeable = True
-                    elif mergeable_status == "CONFLICTING":
-                        mergeable = False
-                    
-                    # Flatten nested structures
-                    author = pr.get("author", {})
-                    author_login = author.get("login") if author else None
-                    
-                    assignees = [a.get("login") for a in pr.get("assignees", {}).get("nodes", [])]
-                    labels = [l.get("name") for l in pr.get("labels", {}).get("nodes", [])]
-
-                    # Commits & Comments counts
-                    commits_count = pr.get("commits", {}).get("totalCount", 0)
-                    comments_count = pr.get("comments", {}).get("totalCount", 0)
-
-                    processed_pr = {
-                        "number": pr.get("number"),
-                        "title": pr.get("title"),
-                        "body": pr.get("body", "") or "",
-                        "state": pr.get("state", "").lower(),
-                        "labels": labels,
-                        "assignees": assignees,
-                        "created_at": pr.get("createdAt"),
-                        "updated_at": pr.get("updatedAt"),
-                        "url": pr.get("url"),
-                        "author": author_login,
-                        "head_branch": pr.get("headRefName"),
-                        "base_branch": pr.get("baseRefName"),
-                        "mergeable": mergeable,
-                        "draft": pr.get("isDraft"),
-                        "comments_count": comments_count,
-                        "review_comments_count": 0, # Not fetched to save complexity
-                        "commits_count": commits_count,
-                        "additions": pr.get("additions", 0),
-                        "deletions": pr.get("deletions", 0),
-                        "changed_files": pr.get("changedFiles", 0),
-                        "head": {"ref": pr.get("headRefName"), "sha": pr.get("headRefOid")},
-                        "base": {"ref": pr.get("baseRefName")},
-                    }
-                    processed_prs.append(processed_pr)
-                    fetched_count += 1
-                
-                page_info = data.get("pageInfo", {})
-                has_next_page = page_info.get("hasNextPage", False)
-                cursor = page_info.get("endCursor")
-
-            logger.info(f"Retrieved {len(processed_prs)} open PRs via GraphQL")
-            return processed_prs
-
-        except Exception as e:
-            logger.error(f"Error getting PR list via GraphQL: {e}")
-            return []
 
     def get_issue_details(self, issue: Issue.Issue) -> Dict[str, Any]:
         """Extract detailed information from an issue."""
@@ -593,10 +406,7 @@
             """
             variables = {"owner": owner, "repo": repo, "issueNumber": issue_number}
             data = self.graphql_query(query, variables)
-<<<<<<< HEAD
-
-=======
->>>>>>> fb3c5380
+
             timeline_items = data.get("data", {}).get("repository", {}).get("issue", {}).get("timelineItems", {}).get("nodes", [])
 
             pr_numbers = []
@@ -612,6 +422,7 @@
                 logger.info(f"Found {len(pr_numbers)} linked PR(s) for issue #{issue_number} via GraphQL: {pr_numbers}")
 
             return pr_numbers
+
         except Exception as e:
             logger.warning(f"Failed to get linked PRs via GraphQL for issue #{issue_number}: {e}")
             return []
@@ -731,7 +542,6 @@
             # GraphQL query to fetch sub-issues (new sub-issues feature)
             query = """
             query($owner: String!, $repo: String!, $issueNumber: Int!) {
-<<<<<<< HEAD
               repository(owner: $owner, name: $repo) {
                 issue(number: $issueNumber) {
                   number
@@ -742,31 +552,15 @@
                       title
                       state
                       url
-=======
-                repository(owner: $owner, name: $repo) {
-                    issue(number: $issueNumber) {
-                        number
-                        title
-                        subIssues(first: 100) {
-                            nodes {
-                                number
-                                title
-                                state
-                                url
-                            }
-                        }
->>>>>>> fb3c5380
                     }
+                  }
                 }
+              }
             }
             """
             variables = {"owner": owner, "repo": repo, "issueNumber": issue_number}
             headers = {"GraphQL-Features": "sub_issues"}
-<<<<<<< HEAD
             data = self.graphql_query(query, variables, extra_headers=headers)
-=======
-            data = self.graphql_query(query, variables, headers)
->>>>>>> fb3c5380
 
             # Extract open sub-issues
             open_sub_issues = []
@@ -783,10 +577,7 @@
             self._sub_issue_cache[cache_key] = open_sub_issues
 
             return open_sub_issues
-<<<<<<< HEAD
-
-=======
->>>>>>> fb3c5380
+
         except Exception as e:
             logger.error(f"Failed to get open sub-issues for issue #{issue_number}: {e}")
             return []
@@ -836,10 +627,7 @@
                 logger.info(f"PR #{pr_number} will close {len(closing_issues)} issue(s): {closing_issues}")
 
             return closing_issues
-<<<<<<< HEAD
-
-=======
->>>>>>> fb3c5380
+
         except Exception as e:
             logger.error(f"Failed to get closing issues for PR #{pr_number}: {e}")
             return []
@@ -879,11 +667,7 @@
             """
             variables = {"owner": owner, "repo": repo, "issueNumber": issue_number}
             headers = {"GraphQL-Features": "sub_issues"}
-<<<<<<< HEAD
             data = self.graphql_query(query, variables, extra_headers=headers)
-=======
-            data = self.graphql_query(query, variables, headers)
->>>>>>> fb3c5380
 
             # Extract parent issue
             parent_issue = data.get("data", {}).get("repository", {}).get("issue", {}).get("parent")
@@ -893,10 +677,7 @@
                 return parent_issue
 
             return None
-<<<<<<< HEAD
-
-=======
->>>>>>> fb3c5380
+
         except Exception as e:
             logger.error(f"Failed to get parent issue for issue #{issue_number}: {e}")
             return None
@@ -970,10 +751,7 @@
 
             logger.debug(f"No body found for parent issue #{parent_number}")
             return None
-<<<<<<< HEAD
-
-=======
->>>>>>> fb3c5380
+
         except Exception as e:
             logger.error(f"Failed to get parent issue body for issue #{issue_number}: {e}")
             return None
@@ -1192,11 +970,7 @@
             """
             variables = {"owner": owner, "repo": repo, "issueNumber": issue_number}
             headers = {"GraphQL-Features": "sub_issues"}
-<<<<<<< HEAD
             data = self.graphql_query(query, variables, extra_headers=headers)
-=======
-            data = self.graphql_query(query, variables, headers)
->>>>>>> fb3c5380
 
             # Extract all sub-issues (both open and closed)
             all_sub_issues = []
@@ -1209,10 +983,7 @@
                 logger.info(f"Issue #{issue_number} has {len(all_sub_issues)} sub-issue(s): {all_sub_issues}")
 
             return all_sub_issues
-<<<<<<< HEAD
-
-=======
->>>>>>> fb3c5380
+
         except Exception as e:
             logger.error(f"Failed to get all sub-issues for issue #{issue_number}: {e}")
             return []
