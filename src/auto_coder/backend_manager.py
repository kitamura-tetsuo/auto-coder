--- conflicted
+++ resolved
@@ -129,13 +129,8 @@
                 tried.add(self._current_idx)
                 try:
                     cli = self._get_or_create_client(name)
-<<<<<<< HEAD
                     out: str = cli._run_llm_cli(prompt)
                     # 実行に成功した場合のみ、直近利用したバックエンド/モデルを更新する
-=======
-                    out = cli._run_llm_cli(prompt)
-                    # Only on successful execution: update the most recently used backend/model
->>>>>>> 5ecff1f6
                     self._last_backend = name
                     self._last_model = getattr(cli, "model_name", None)
                     return out
