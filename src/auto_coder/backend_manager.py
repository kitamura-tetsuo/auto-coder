"""
BackendManager: Manages multiple backends in rotation, handling usage limits and
automatic switching when the same current_test_file appears 3 consecutive times in apply_workspace_test_fix.
"""

from __future__ import annotations

import contextlib
import json
import re
import threading
import time
from typing import Any, Callable, Dict, List, Optional, Tuple

from .backend_provider_manager import BackendProviderManager
from .backend_session_manager import BackendSessionManager, BackendSessionState, create_session_state
from .backend_state_manager import BackendStateManager
from .exceptions import AutoCoderTimeoutError, AutoCoderUsageLimitError
from .llm_backend_config import LLMBackendConfiguration, get_llm_config
from .llm_client_base import LLMBackendManagerBase
from .logger_config import get_logger, log_calls
from .progress_footer import ProgressStage

logger = get_logger(__name__)

# Global singleton instance for general LLM operations
_llm_instance: Optional[BackendManager] = None
_noedit_instance: Optional[BackendManager] = None
_instance_lock = threading.Lock()
_initialization_lock = threading.Lock()

# Explicit exports for mypy
__all__ = [
    "BackendManager",
    "get_llm_backend_manager",
    "get_noedit_backend_manager",
    "run_llm_message_prompt",
    "run_llm_noedit_prompt",
    "run_llm_prompt",
    "get_llm_backend_and_model",
    "get_llm_backend_provider_and_model",
    "LLMBackendManager",
    "get_message_backend_manager",
    "get_noedit_backend_and_model",
    "get_message_backend_and_model",
    # New noedit aliases
    "get_noedit_backend_manager",
    "get_noedit_backend_and_model",
    "run_llm_noedit_prompt",
]


class BackendManager(LLMBackendManagerBase):
    """Wrapper for managing LLM clients in circular rotation.

    - Provides _run_llm_cli(prompt) (client compatibility)
    - run_test_fix_prompt(prompt, current_test_file) is an extension for apply_workspace_test_fix:
      If the same model and current_test_file are given 3 consecutive times, rotate to the next backend.
      If a different current_test_file comes, reset to the default backend.
    - Each client is expected to throw AutoCoderUsageLimitError when reaching usage limits,
      and this triggers switching to the next backend for automatic retry.
    """

    def __init__(
        self,
        default_backend: str,
        default_client: Any,
        factories: Dict[str, Callable[[], Any]],
        order: Optional[List[str]] = None,
        provider_manager: Optional[BackendProviderManager] = None,
    ) -> None:
        # Backend order (circular)
        self._all_backends = order[:] if order else list(factories.keys())
        # Rotate default to front
        if default_backend in self._all_backends:
            while self._all_backends[0] != default_backend:
                self._all_backends.append(self._all_backends.pop(0))
        else:
            self._all_backends.insert(0, default_backend)
        # Client cache (lazy generation)
        self._factories = factories
        self._clients: Dict[str, Optional[Any]] = {k: None for k in self._all_backends}
        self._clients[default_backend] = default_client
        self._current_idx = 0
        self._default_backend = default_backend

        # Track recent prompt/model/backend for apply_workspace_test_fix
        self._last_prompt: Optional[str] = None
        # Initialize _last_backend to current backend for testing purposes
        self._last_backend: Optional[str] = default_backend
        # Also record the most recently used model name to leave correct information in test CSV
        # Initialize from default client if available
        self._last_model: Optional[str] = getattr(default_client, "model_name", None)
        # If model_name is not available from client, try to get it from the client directly
        if self._last_model is None and hasattr(default_client, "get_last_backend_and_model"):
            # Some clients might have this method to get backend info
            try:
                backend, model = default_client.get_last_backend_and_model()
                self._last_model = model
            except Exception:
                self._last_model = None
        # Track current_test_file (switch if same file continues 3 times)
        self._last_test_file: Optional[str] = None
        self._same_test_file_count: int = 0

        # Track session ID of the last executed backend
        self._last_session_id: Optional[str] = None

        # Provider manager for backend provider metadata
        # Implements provider rotation logic for switching between different provider implementations
        # for the same backend (e.g., qwen-open-router vs qwen-azure vs qwen-direct)
        self._provider_manager: BackendProviderManager = provider_manager or BackendProviderManager.get_default_manager()

        # State manager for persistence of backend state (e.g., for auto-reset functionality)
        self._state_manager = BackendStateManager()
        # Session state manager for resuming sessions across executions
        self._session_state_manager = BackendSessionManager()
        self._restore_session_state()

    @property
    def provider_manager(self) -> BackendProviderManager:
        """
        Get the provider manager for this backend manager.

        Returns:
            BackendProviderManager: The provider manager instance

        Note: The provider manager implements provider rotation logic, including
        automatic failover when AutoCoderUsageLimitError occurs, environment
        variable handling for provider-specific configuration, and tracking of
        last used providers for debugging and telemetry.
        """
        return self._provider_manager

    def _restore_session_state(self) -> None:
        """
        Restore last session information from persisted state.

        This enables session resume across process restarts when the same backend
        is invoked consecutively and supports resume options.
        """
        try:
            session_state = self._session_state_manager.load_state()
            if session_state.last_backend and session_state.last_session_id and session_state.last_backend in self._all_backends:
                self._last_backend = session_state.last_backend
                self._last_session_id = session_state.last_session_id
                logger.debug(
                    "Restored session state for backend '%s' with session id present",
                    session_state.last_backend,
                )
        except Exception as exc:  # pragma: no cover - defensive
            logger.debug("Failed to restore session state: %s", exc)

    def _save_session_state(self, backend_name: str, session_id: Optional[str]) -> None:
        """
        Persist session metadata for the provided backend.

        Args:
            backend_name: Backend whose session should be saved
            session_id: Session identifier or None to clear
        """
        try:
            state: BackendSessionState = create_session_state(backend_name, session_id)
            self._session_state_manager.save_state(state)
        except Exception as exc:  # pragma: no cover - defensive
            logger.debug("Failed to save session state for backend '%s': %s", backend_name, exc)

    # ---------- Basic Operations ----------
    def _current_backend_name(self) -> str:
        return self._all_backends[self._current_idx]

    def _get_or_create_client(self, name: str) -> Any:
        cli = self._clients.get(name)
        if cli is not None:
            return cli
        # Lazy generation
        fac = self._factories.get(name)
        if fac is None:
            raise RuntimeError(f"No factory for backend: {name}")
        try:
            cli = fac()
            self._clients[name] = cli
            return cli
        except Exception as e:
            # Skip if unable to generate (proceed to next)
            raise RuntimeError(f"Failed to initialize backend '{name}': {e}")

    def _switch_to_index(self, idx: int) -> None:
        self._current_idx = idx % len(self._all_backends)
        try:
            # Model switching linkage: restore to default
            cli = self._get_or_create_client(self._current_backend_name())
            try:
                cli.switch_to_default_model()
            except Exception:
                pass
        except Exception:
            pass

    def switch_to_next_backend(self) -> None:
        """Switch to the next backend in the rotation.

        This method rotates to the next backend and saves the new state
        for persistence and auto-reset functionality.

        The backend state is saved with the current timestamp to track
        when the switch occurred, enabling the auto-reset feature to
        reset back to the default backend after 2 hours.
        """
        self._switch_to_index(self._current_idx + 1)
        # Reset session ID when switching backends
        self._last_session_id = None
        self._save_session_state(self._current_backend_name(), self._last_session_id)
        # Save the new backend state
        current_backend = self._current_backend_name()
        current_time = time.time()
        self._state_manager.save_state(current_backend, current_time)

    def switch_to_default_backend(self) -> None:
        """Switch to the default backend.

        This method resets the backend to the configured default and saves
        the new state for persistence and auto-reset functionality.

        The backend state is saved with the current timestamp to track
        when the switch occurred, enabling the auto-reset feature to
        maintain consistency across application restarts.

        This is typically called when:
        - A different test file is encountered
        - Auto-reset is triggered after 2 hours
        - Manual reset is needed
        """
        # To the default position
        try:
            idx = self._all_backends.index(self._default_backend)
        except ValueError:
            idx = 0
        self._switch_to_index(idx)
        # Reset session ID when switching backends
        self._last_session_id = None
        self._save_session_state(self._current_backend_name(), self._last_session_id)
        # Save the new backend state
        current_backend = self._current_backend_name()
        current_time = time.time()
        self._state_manager.save_state(current_backend, current_time)

    def _switch_to_backend_by_name(self, backend_name: str) -> None:
        """Switch to a specific backend by name.

        This method finds the index of the specified backend and switches to it.
        If the backend is not found, it raises a ValueError.

        Args:
            backend_name: Name of the backend to switch to

        Raises:
            ValueError: If the backend name is not found in the list of backends
        """
        try:
            idx = self._all_backends.index(backend_name)
            self._switch_to_index(idx)
            # Reset session ID when switching backends
            self._last_session_id = None
            self._save_session_state(self._current_backend_name(), self._last_session_id)
            # Save the new backend state
            current_backend = self._current_backend_name()
            current_time = time.time()
            self._state_manager.save_state(current_backend, current_time)
        except ValueError:
            raise ValueError(f"Backend '{backend_name}' not found in configured backends: {self._all_backends}")

    def check_and_reset_backend_if_needed(self) -> None:
        """
        Check if an auto-reset is needed based on the saved state.

        This method loads the saved backend state and checks if:
        1. The current backend is different from the default backend
        2. More than 2 hours (7200 seconds) have passed since the last switch

        If both conditions are met, it resets to the default backend.
        Otherwise, it syncs the current index to match the saved state.

        The auto-reset logic prevents getting stuck on a non-default backend
        for extended periods, which could happen if an error occurs during
        backend switching or if the application is left running for a long time.
        """
        # Load the saved state
        state = self._state_manager.load_state()

        # If no state file exists, nothing to do
        if not state:
            return

        # Extract state information
        saved_backend = state.get("current_backend")
        last_switch_timestamp = state.get("last_switch_timestamp")

        # Validate state data
        if not saved_backend or not last_switch_timestamp:
            return

        # Ignore unknown backends to avoid index errors
        try:
            saved_backend_index = self._all_backends.index(saved_backend)
        except ValueError:
            logger.debug(f"Saved backend '{saved_backend}' not found in current backend list")
            return

        # Check if we should reset to default backend
        time_since_switch = time.time() - last_switch_timestamp
        if saved_backend != self._default_backend and time_since_switch >= 7200:  # 2 hours
            # Auto-reset to default backend when non-default was active too long
            current_backend = self._current_backend_name()
            logger.info(
                "Auto-resetting backend to default after %.0f seconds. Saved backend: %s, Current backend: %s",
                time_since_switch,
                saved_backend,
                current_backend,
            )
            self.switch_to_default_backend()
            return

        # Otherwise, sync to the saved backend if different
        if saved_backend_index != self._current_idx:
            logger.debug(f"Syncing backend index to match saved state: {self._current_idx} -> {saved_backend_index}")
            self._current_idx = saved_backend_index

    def _get_current_provider_name(self, backend_name: str) -> Optional[str]:
        """
        Get the current provider name for a backend.

        Args:
            backend_name: Name of the backend

        Returns:
            Current provider name, or None if no providers configured
        """
        return self._provider_manager.get_current_provider_name(backend_name)

    def _inject_resume_options_if_applicable(self, backend_name: str, cli: Any) -> None:
        """
        Inject resume options into the client if conditions are met.

        Checks if:
        1. Current backend matches the last backend
        2. A session ID is available from the last execution
        3. The backend has resume options configured

        If all conditions are met, prepares resume options by replacing
        "[sessionId]" placeholder with the actual session ID and sets
        them as extra args for the next execution.

        Args:
            backend_name: Name of the current backend
            cli: Client instance to inject resume options into
        """
        # Check if current backend matches the last backend
        if backend_name != self._last_backend:
            logger.debug(f"Backend changed from {self._last_backend} to {backend_name}, not resuming")
            return

        # Check if we have a session ID from the last execution
        if self._last_session_id is None:
            logger.debug("No session ID available, cannot resume")
            return

        # Get backend configuration
        backend_config = get_llm_config().get_backend_config(backend_name)
        if not backend_config or not backend_config.options_for_resume:
            logger.debug(f"No resume options configured for backend '{backend_name}'")
            return

        # Create a copy of options_for_resume and replace [sessionId] placeholder
        resume_options = []
        for option in backend_config.options_for_resume:
            # Replace [sessionId] placeholder with actual session ID
            replaced_option = option.replace("[sessionId]", self._last_session_id)
            resume_options.append(replaced_option)

        # Set the resume options as extra args for the next execution
        if hasattr(cli, "set_extra_args"):
            cli.set_extra_args(resume_options)
            logger.info(f"Injected resume options for backend '{backend_name}': {resume_options}")
        else:
            logger.warning(f"Client for backend '{backend_name}' does not support set_extra_args")

    # ---------- Direct Compatibility Methods ----------
    @log_calls  # type: ignore[misc]
    def _run_llm_cli(self, prompt: str) -> str:
        """Normal execution (circular retry on usage limit with provider rotation)."""
        from .utils import TemporaryEnvironment

        # Check if we need to auto-reset the backend based on saved state
        self.check_and_reset_backend_if_needed()

        attempts = 0
        tried: set[int] = set()
        last_error: Optional[Exception] = None
        # Track retry attempts per backend
        retry_attempts: Dict[str, int] = {}

        while attempts < len(self._all_backends):
            backend_name = self._current_backend_name()
            current_idx = self._current_idx

            # Check if this backend index has already been tried (for rotation tracking)
            # But allow retries of the same backend if configured and not exhausted
            if current_idx in tried:
                # Check if we should retry this backend before rotating
                backend_config = get_llm_config().get_backend_config(backend_name)
                if backend_config and backend_config.usage_limit_retry_count > 0:
                    # retry_attempts tracks retries already done, check if we can do one more
                    current_retries = retry_attempts.get(backend_name, 0)
                    if current_retries < backend_config.usage_limit_retry_count:
                        # Will retry this backend, don't add to tried yet
                        pass
                    else:
                        # Retries exhausted, rotate to next backend
                        self.switch_to_next_backend()
                        continue
                else:
                    # No retry config or retries exhausted, rotate
                    self.switch_to_next_backend()
                    continue
            else:
                # First time trying this backend, add to tried
                tried.add(current_idx)

            try:
                cli = self._get_or_create_client(backend_name)
            except Exception as exc:  # pragma: no cover - defensive guard
                last_error = exc
                self.switch_to_next_backend()
                attempts += 1
                continue

            # Inject resume options if conditions are met
            self._inject_resume_options_if_applicable(backend_name, cli)

            try:
                result = self._execute_backend_with_providers(
                    backend_name=backend_name,
                    cli=cli,
                    prompt=prompt,
                    backend_attempt_number=attempts + 1,
                    temp_env_cls=TemporaryEnvironment,
                )
                # Check if we should switch to next backend after successful execution
                backend_config = get_llm_config().get_backend_config(backend_name)
                if backend_config and backend_config.always_switch_after_execution:
                    self.switch_to_next_backend()
                return result
            except AutoCoderUsageLimitError as exc:
                last_error = exc
                # Check if we should retry this backend
                backend_config = get_llm_config().get_backend_config(backend_name)
                if backend_config and backend_config.usage_limit_retry_count > 0:
                    current_retries = retry_attempts.get(backend_name, 0)
                    if current_retries < backend_config.usage_limit_retry_count:
                        # Retry the same backend
                        retry_attempts[backend_name] = current_retries + 1
                        wait_seconds = backend_config.usage_limit_retry_wait_seconds
                        time.sleep(wait_seconds)
                        # Don't switch to next backend, retry on the same one
                        continue

                # If we reach here, either no retry config or retries exhausted
                self.switch_to_next_backend()
                attempts += 1
                continue
            except AutoCoderTimeoutError as exc:
                last_error = exc
                logger.warning(f"Timeout error on backend '{backend_name}', switching to next backend")
                self.switch_to_next_backend()
                attempts += 1
                continue
            except Exception as exc:
                last_error = exc
                break

        if last_error:
            raise last_error
        raise RuntimeError("No backend available to run prompt")

    def _execute_backend_with_providers(
        self,
        backend_name: str,
        cli: Any,
        prompt: str,
        backend_attempt_number: int,
        temp_env_cls: Callable[[Dict[str, str]], Any],
    ) -> str:
        """
        Execute a backend client while honoring provider rotation rules.

        Args:
            backend_name: Name of the backend being executed
            cli: Backend client instance
            prompt: Prompt to execute
            backend_attempt_number: 1-based attempt number for logging context
            temp_env_cls: Context manager factory (injected for easier testing)
        """
        backend_has_providers = self._provider_manager.has_providers(backend_name)
        provider_count = self._provider_manager.get_provider_count(backend_name)
        provider_attempts = 0

        while True:
            provider_name = self._get_current_provider_name(backend_name)
            env_vars = self._provider_manager.create_env_context(backend_name) if backend_has_providers else {}
            provider_context = f"{backend_name}"
            if provider_name:
                provider_context += f" (provider: {provider_name})"
            message = f"Running LLM: {provider_context}, attempt {backend_attempt_number}"

            env_context = temp_env_cls(env_vars) if env_vars else contextlib.nullcontext()

            with ProgressStage(message), env_context:
                try:
                    out: str = cli._run_llm_cli(prompt)
                    self._last_backend = backend_name
                    self._last_model = getattr(cli, "model_name", None)
                    self._provider_manager.mark_provider_used(backend_name, provider_name)
                    # Track session ID from the client
                    self._last_session_id = cli.get_last_session_id()
                    # Persist session state to allow resume on subsequent executions
                    self._save_session_state(backend_name, self._last_session_id)
                    return out
                except AutoCoderUsageLimitError as exc:
                    if backend_has_providers and provider_count > 1 and provider_attempts < provider_count - 1:
                        rotated = self._provider_manager.advance_to_next_provider(backend_name)
                        if rotated:
                            provider_attempts += 1
                            continue
                    raise

    # ---------- For apply_workspace_test_fix ----------
    @log_calls  # type: ignore[misc]
    def run_test_fix_prompt(self, prompt: str, current_test_file: Optional[str] = None) -> str:
        """Execution for apply_workspace_test_fix.
        - If the same current_test_file is given 3 consecutive times, switch to the next backend
        - If a different current_test_file comes, reset to default
        - Then call _run_llm_cli (further rotation on usage limit)
        """
        # Get current backend and model name
        current_backend = self._current_backend_name()

        if self._last_test_file is None or current_test_file != self._last_test_file:
            # test_file changed -> reset to default (this is the 1st time)
            self.switch_to_default_backend()
            self._same_test_file_count = 1
        else:
            # Same test_file
            if self._last_backend == current_backend:
                # If the same backend continued twice before, switch before the 3rd execution
                if self._same_test_file_count >= 2:
                    self.switch_to_next_backend()
                    self._same_test_file_count = 1
                else:
                    self._same_test_file_count += 1
            else:
                # Backend has changed, reset counter (this is the 1st time)
                self._same_test_file_count = 1

        # Execute with provider-aware telemetry so logs show which provider is being used.
        active_backend = self._current_backend_name()
        provider_for_stage = self._get_current_provider_name(active_backend)
        stage_label = f"Running LLM: {active_backend}"
        if provider_for_stage:
            stage_label += f" (provider: {provider_for_stage})"

        with ProgressStage(stage_label):
            try:
                out: str = self._run_llm_cli(prompt)
            except AutoCoderTimeoutError as exc:
                logger.warning(f"Timeout error on backend '{active_backend}', switching to next backend")
                self.switch_to_next_backend()
                # Try again with the next backend
                with ProgressStage(f"Running LLM: {self._current_backend_name()}"):
                    out = self._run_llm_cli(prompt)

        # Update state
        self._last_prompt = prompt
        self._last_test_file = current_test_file
        self._last_backend = self._current_backend_name()
        return out

    def get_last_backend_and_model(self) -> Tuple[Optional[str], Optional[str]]:
        """Return the backend/model used for the most recent execution."""

        # Get current backend (last used or current)
        backend = self._last_backend or self._current_backend_name()

        # Get model from last execution or from current client
        model = self._last_model
        if model is None:
            try:
                # Get model from current backend client
                current_backend = self._current_backend_name()
                cli = self._get_or_create_client(current_backend)
                model = getattr(cli, "model_name", None)
            except Exception:
                model = None
        return backend, model

    def get_last_backend_provider_and_model(self) -> Tuple[Optional[str], Optional[str], Optional[str]]:
        """
        Return the backend/provider/model used for the most recent execution.

        Returns:
            Tuple of (backend_name, provider_name, model_name).
            Provider name may be None if no provider was used or no provider configured.
        """
        backend, model = self.get_last_backend_and_model()
        provider = self._provider_manager.get_last_used_provider_name(backend) if backend else None

        return backend, provider, model

    def parse_llm_output_as_json(self, output: str) -> Any:
        """
        Parse LLM output as JSON and extract content.

        This helper method handles various JSON output formats:
        - Pure JSON (dict or list)
        - Text followed by JSON (e.g., "Here's the result: {...}")
        - JSON followed by text (e.g., "{...}\n\nAdditional info")
        - Text, JSON, and more text (e.g., "Result: {...}\nEnd")
        - Responses that include the prompt content before the final JSON block

        For list outputs (conversation history), extracts the content from the last message.
        For dict outputs, returns the dict directly.

        Args:
            output: The raw LLM output string to parse

        Returns:
            The extracted content (dict or string from the last message in a list)

        Raises:
            ValueError: If the output cannot be parsed as JSON
        """

        def _extract_content(parsed: Any) -> Any:
            """Extract the relevant content from parsed JSON."""
            if isinstance(parsed, list):
                if not parsed:
                    raise ValueError("Parsed JSON is an empty list")
                last_message = parsed[-1]
                if isinstance(last_message, dict):
                    for key in ("content", "message", "text", "response"):
                        if key in last_message:
                            return last_message[key]
                    return last_message
                return last_message
            if isinstance(parsed, dict):
                return parsed
            return parsed

        # First, try to parse the entire output (covers primitive JSON values)
        stripped_output = output.strip()
        try:
            parsed_full = json.loads(stripped_output)
            return _extract_content(parsed_full)
        except json.JSONDecodeError:
            pass

        # Fall back to scanning for the last valid JSON block in the output
        decoder = json.JSONDecoder()
        json_candidates: List[Any] = []
        search_pos = 0

        while search_pos < len(output):
            match = re.search(r"[\\[{]", output[search_pos:])
            if not match:
                break
            start = search_pos + match.start()
            try:
                parsed_partial, end = decoder.raw_decode(output[start:])
                json_candidates.append(parsed_partial)
                search_pos = start + end
            except json.JSONDecodeError:
                search_pos = start + 1

        if not json_candidates:
            raise ValueError(f"Failed to parse output as JSON: No JSON object could be decoded\nOutput: {output}")

        # Use the last successfully parsed JSON block (handles prompt + JSON scenarios)
        return _extract_content(json_candidates[-1])

    # ---------- Compatibility Helpers ----------
    def switch_to_conflict_model(self) -> None:
        try:
            cli = self._get_or_create_client(self._current_backend_name())
            if hasattr(cli, "switch_to_conflict_model") and callable(getattr(cli, "switch_to_conflict_model")):
                cli.switch_to_conflict_model()
        except Exception:
            pass

    def switch_to_default_model(self) -> None:
        try:
            cli = self._get_or_create_client(self._current_backend_name())
            cli.switch_to_default_model()
        except Exception:
            pass

    def close(self) -> None:
        """Call client's close if available."""
        for _, cli in list(self._clients.items()):
            try:
                if cli:
                    cli.close()
            except Exception:
                pass

    def check_mcp_server_configured(self, server_name: str) -> bool:
        """Check if a specific MCP server is configured for the current backend.

        Args:
            server_name: Name of the MCP server to check (e.g., 'graphrag', 'mcp-pdb')

        Returns:
            True if the MCP server is configured, False otherwise
        """
        cli = self._get_or_create_client(self._current_backend_name())
        return cli.check_mcp_server_configured(server_name)  # type: ignore[no-any-return]

    def add_mcp_server_config(self, server_name: str, command: str, args: list[str]) -> bool:
        """Add MCP server configuration for the current backend.

        Args:
            server_name: Name of the MCP server (e.g., 'graphrag', 'mcp-pdb')
            command: Command to run the MCP server (e.g., 'uv', '/path/to/script.sh')
            args: Arguments for the command (e.g., ['run', 'main.py'] or [])

        Returns:
            True if configuration was added successfully, False otherwise
        """
        cli = self._get_or_create_client(self._current_backend_name())
        return cli.add_mcp_server_config(server_name, command, args)  # type: ignore[no-any-return]

    def ensure_mcp_server_configured(self, server_name: str, command: str, args: list[str]) -> bool:
        """Ensure a specific MCP server is configured for all backends, adding it if necessary.

        This method checks if the server is configured for each backend,
        and if not, adds the configuration.

        Args:
            server_name: Name of the MCP server (e.g., 'graphrag', 'mcp-pdb')
            command: Command to run the MCP server (e.g., 'uv', '/path/to/script.sh')
            args: Arguments for the command (e.g., ['run', 'main.py'] or [])

        Returns:
            True if the MCP server is configured (or was successfully added) for all backends, False otherwise
        """
        all_success = True
        for backend_name in self._all_backends:
            try:
                cli = self._get_or_create_client(backend_name)
                # Use the client's ensure_mcp_server_configured method
                # which handles check and add internally
                if not cli.ensure_mcp_server_configured(server_name, command, args):
                    all_success = False

            except Exception:
                all_success = False

        return all_success


class LLMBackendManager:
    """
    Singleton manager for general-purpose LLM backend operations.

    This singleton manages the general backend for all LLM operations except
    commit messages (PR processing, test fixes, code generation, etc.).

    Thread-safe singleton implementation ensures only one instance exists
    across all threads in the application.

    Usage Pattern:
    -----------
    1. First call: Provide initialization parameters (default_backend, default_client, factories)
       ```python
       manager = LLMBackendManager.get_llm_instance(
           default_backend="gemini",
           default_client=client,
           factories={"gemini": lambda: client}
       )
       ```

    2. Subsequent calls: Call without parameters to get the same instance
       ```python
       manager = LLMBackendManager.get_llm_instance()
       # Returns the same instance created above
       ```

    3. Using convenience functions (recommended):
       ```python
       from auto_coder.backend_manager import get_llm_backend_manager, run_llm_prompt

       # Using TOML configuration file (new approach)
       from auto_coder.cli_helpers import build_backend_manager_from_config
       manager = build_backend_manager_from_config()
       response = run_llm_prompt("Your prompt here")
       ```

    Important Notes:
    --------------
    - Initialization parameters are required ONLY on the first call
    - The singleton is thread-safe and can be accessed from multiple threads
    - Use force_reinitialize=True to reconfigure with new parameters
    - Call manager.close() during application shutdown for cleanup
    - Configuration can now be read from a TOML file at ~/.auto-coder/llm_config.toml
    """

    _instance: Optional[BackendManager] = None
    _noedit_instance: Optional[BackendManager] = None
    _init_params: Optional[Dict[str, Any]] = None
    _lock = threading.Lock()

    @classmethod
    def get_llm_instance(
        cls,
        default_backend: Optional[str] = None,
        default_client: Optional[Any] = None,
        factories: Optional[Dict[str, Callable[[], Any]]] = None,
        order: Optional[List[str]] = None,
        force_reinitialize: bool = False,
    ) -> BackendManager:
        """
        Get or create the singleton LLM backend manager instance.

        This class method returns the singleton instance for general-purpose LLM operations.
        On first call, initialization parameters must be provided. Subsequent calls
        can omit parameters to retrieve the existing instance.

        Args:
            default_backend: Name of the default backend
            default_client: Default client instance
            factories: Dictionary of backend name to factory function
            order: Optional list specifying backend order
            force_reinitialize: Force reinitialization with new parameters (default: False)

        Returns:
            BackendManager: The singleton instance for general LLM operations

        Raises:
            RuntimeError: If called without initialization parameters on first call
        """
        # Fast path: check if instance exists and is initialized
        with cls._lock:
            # Check if we need to initialize
            if cls._instance is None or force_reinitialize:
                # Validate initialization parameters
                if default_backend is None or default_client is None or factories is None:
                    if cls._instance is None or force_reinitialize:
                        raise RuntimeError("LLMBackendManager.get_llm_instance() must be called with " "initialization parameters (default_backend, default_client, factories) " "on first use or when force_reinitialize=True")
                else:
                    # If force_reinitialize and instance exists, close it first
                    if force_reinitialize and cls._instance is not None:
                        try:
                            cls._instance.close()
                        except Exception:
                            pass  # Best effort cleanup

                    # Create new instance (or reuse if force_reinitialize)
                    if cls._instance is None or force_reinitialize:
                        cls._instance = BackendManager(
                            default_backend=default_backend,
                            default_client=default_client,
                            factories=factories,
                            order=order,
                        )
                        cls._init_params = {
                            "default_backend": default_backend,
                            "default_client": default_client,
                            "factories": factories,
                            "order": order,
                        }
            elif default_backend is not None or default_client is not None or factories is not None:
                # Parameters provided but instance already exists (and not forcing reinit)
                # This is allowed - we just ignore the parameters and return existing instance
                pass

            return cls._instance

    @classmethod
    def reset_singleton(cls) -> None:
        """
        Reset the singleton instance.

        This should only be used in tests or when you need to completely
        reinitialize the singleton with new parameters.

        Thread-safe: Uses locks to ensure reset happens atomically.
        """
        with cls._lock:
            if cls._instance is not None:
                try:
                    cls._instance.close()
                except Exception:
                    pass  # Best effort cleanup
            cls._instance = None
            cls._init_params = None

    @classmethod
    def is_initialized(cls) -> bool:
        """
        Check if the singleton instance has been initialized.

        Returns:
            bool: True if instance exists, False otherwise
        """
        with cls._lock:
            return cls._instance is not None

    @classmethod
    def get_noedit_instance(
        cls,
        default_backend: Optional[str] = None,
        default_client: Optional[Any] = None,
        factories: Optional[Dict[str, Callable[[], Any]]] = None,
        order: Optional[List[str]] = None,
        force_reinitialize: bool = False,
    ) -> BackendManager:
        """
        Get or create the singleton backend manager instance for noedit operations.

        Args:
            default_backend: Name of the default backend
            default_client: Default client instance
            factories: Dictionary of backend name to factory function
            order: Optional list specifying backend order
            force_reinitialize: Force reinitialization with new parameters (default: False)

        Returns:
            BackendManager: The singleton instance for noedit operations

        Raises:
            RuntimeError: If called without initialization parameters on first call
        """
        # Fast path: check if instance exists and is initialized
        with cls._lock:
            # Check if we need to initialize
            if cls._noedit_instance is None or force_reinitialize:
                # Validate initialization parameters
                if default_backend is None or default_client is None or factories is None:
                    if cls._noedit_instance is None or force_reinitialize:
                        raise RuntimeError("LLMBackendManager.get_noedit_instance() must be called with " "initialization parameters (default_backend, default_client, factories) " "on first use or when force_reinitialize=True")
                else:
                    # If force_reinitialize and instance exists, close it first
                    if force_reinitialize and cls._noedit_instance is not None:
                        try:
                            cls._noedit_instance.close()
                        except Exception:
                            pass  # Best effort cleanup

                    # Create new instance (or reuse if force_reinitialize)
                    if cls._noedit_instance is None or force_reinitialize:
                        cls._noedit_instance = BackendManager(
                            default_backend=default_backend,
                            default_client=default_client,
                            factories=factories,
                            order=order,
                        )
            elif default_backend is not None or default_client is not None or factories is not None:
                # Parameters provided but instance already exists (and not forcing reinit)
                # This is allowed - we just ignore the parameters and return existing instance
                pass

            return cls._noedit_instance

    @classmethod
    def get_message_instance(
        cls,
        default_backend: Optional[str] = None,
        default_client: Optional[Any] = None,
        factories: Optional[Dict[str, Callable[[], Any]]] = None,
        order: Optional[List[str]] = None,
        force_reinitialize: bool = False,
    ) -> BackendManager:
        """
        Deprecated: Use get_noedit_instance() instead.

        Get or create the singleton backend manager instance for message operations.

        This method is deprecated. Use get_noedit_instance() instead.

        Args:
            default_backend: Name of the default backend
            default_client: Default client instance
            factories: Dictionary of backend name to factory function
            order: Optional list specifying backend order
            force_reinitialize: Force reinitialization with new parameters (default: False)

        Returns:
            BackendManager: The singleton instance for message generation operations

        Raises:
            RuntimeError: If called without initialization parameters on first call
        """
        logger.warning("get_message_instance() is deprecated, use get_noedit_instance()")
        return cls.get_noedit_instance(
            default_backend=default_backend,
            default_client=default_client,
            factories=factories,
            order=order,
            force_reinitialize=force_reinitialize,
        )


# Global convenience functions for message backend operations


def get_noedit_backend_manager(
    default_backend: Optional[str] = None,
    default_client: Optional[Any] = None,
    factories: Optional[Dict[str, Callable[[], Any]]] = None,
    order: Optional[List[str]] = None,
    force_reinitialize: bool = False,
) -> BackendManager:
    """
    Get the global noedit backend manager singleton instance.

    This is a convenience function that delegates to LLMBackendManager.get_noedit_instance().
    Use this when you need to access the noedit backend manager from anywhere in your code.

    Args:
        default_backend: Name of the default backend
        default_client: Default client instance
        factories: Dictionary of backend name to factory function
        order: Optional list specifying backend order
        force_reinitialize: Force reinitialization with new parameters (default: False)

    Returns:
        BackendManager: The singleton instance for noedit operations

    Raises:
        RuntimeError: If called without initialization parameters on first call
    """
    return LLMBackendManager.get_noedit_instance(
        default_backend=default_backend,
        default_client=default_client,
        factories=factories,
        order=order,
        force_reinitialize=force_reinitialize,
    )


def get_message_backend_manager(
    default_backend: Optional[str] = None,
    default_client: Optional[Any] = None,
    factories: Optional[Dict[str, Callable[[], Any]]] = None,
    order: Optional[List[str]] = None,
    force_reinitialize: bool = False,
) -> BackendManager:
    """
    Deprecated: Use get_noedit_backend_manager() instead.

<<<<<<< HEAD
    This wrapper keeps backward compatibility while emitting a warning.
    """
    logger.warning("get_message_backend_manager() is deprecated, use get_noedit_backend_manager()", opt={"depth": 1})
    return get_noedit_backend_manager(
        default_backend=default_backend,
        default_client=default_client,
        factories=factories,
        order=order,
        force_reinitialize=force_reinitialize,
    )


def get_noedit_backend_manager(
    default_backend: Optional[str] = None,
    default_client: Optional[Any] = None,
    factories: Optional[Dict[str, Callable[[], Any]]] = None,
    order: Optional[List[str]] = None,
    force_reinitialize: bool = False,
) -> BackendManager:
    """
    Get the global non-editing (message) backend manager singleton instance.
=======
    Get the global message backend manager singleton instance.
>>>>>>> 2166f12e

    This is a convenience function that delegates to LLMBackendManager.get_message_instance().
    Use this when you need to access the message backend manager from anywhere in your code.

    This function is deprecated. Use get_noedit_backend_manager() instead.

    Args:
        default_backend: Name of the default backend
        default_client: Default client instance
        factories: Dictionary of backend name to factory function
        order: Optional list specifying backend order
        force_reinitialize: Force reinitialization with new parameters (default: False)

    Returns:
        BackendManager: The singleton instance for message generation operations

    Raises:
        RuntimeError: If called without initialization parameters on first call
    """
    logger.warning("get_message_backend_manager() is deprecated, use get_noedit_backend_manager()")
    return get_noedit_backend_manager(
        default_backend=default_backend,
        default_client=default_client,
        factories=factories,
        order=order,
        force_reinitialize=force_reinitialize,
    )


def run_llm_noedit_prompt(prompt: str) -> str:
    """
    Run a prompt using the global noedit backend manager.

    This is a convenience function that provides a simple way to execute noedit
    tasks using the global noedit backend manager singleton.

    Args:
        prompt: The prompt to send to the LLM

    Returns:
        str: The response from the LLM

    Raises:
        RuntimeError: If the noedit backend manager hasn't been initialized
    """
    manager = LLMBackendManager.get_noedit_instance()
    if manager is None:
        raise RuntimeError("Noedit backend manager not initialized. " "Call get_noedit_backend_manager() with initialization parameters first.")
    return manager._run_llm_cli(prompt)  # type: ignore[no-any-return]


def run_llm_message_prompt(prompt: str) -> str:
    """
    Deprecated: Use run_llm_noedit_prompt() instead.

    Run a prompt using the global message backend manager.

    This is a convenience function that provides a simple way to execute message generation
    tasks using the global message backend manager singleton.

    This function is deprecated. Use run_llm_noedit_prompt() instead.

    Args:
        prompt: The prompt to send to the LLM

    Returns:
        str: The response from the LLM

    Raises:
        RuntimeError: If the message backend manager hasn't been initialized
    """
<<<<<<< HEAD
    logger.warning("run_llm_message_prompt() is deprecated, use run_llm_noedit_prompt()", opt={"depth": 1})
    return run_llm_noedit_prompt(prompt)


def run_llm_noedit_prompt(prompt: str) -> str:
    """
    Run a prompt using the global non-editing backend manager.

    This is a convenience function that provides a simple way to execute message generation
    tasks using the global backend manager singleton.
    """
    manager = LLMBackendManager.get_message_instance()
    if manager is None:
        raise RuntimeError("Non-editing backend manager not initialized. " "Call get_noedit_backend_manager() with initialization parameters first.")
    return manager._run_llm_cli(prompt)  # type: ignore[no-any-return]
=======
    logger.warning("run_llm_message_prompt() is deprecated, use run_llm_noedit_prompt()")
    return run_llm_noedit_prompt(prompt)
>>>>>>> 2166f12e


def get_noedit_backend_and_model() -> Tuple[Optional[str], Optional[str]]:
    """
    Get the backend and model used for the most recent noedit operation.

    Returns:
        Tuple[Optional[str], Optional[str]]: (backend_name, model_name) or (None, None) if not available
    """
<<<<<<< HEAD
    logger.warning("get_message_backend_and_model() is deprecated, use get_noedit_backend_and_model()", opt={"depth": 1})
    manager = LLMBackendManager.get_message_instance()
    if manager is None:
        return None, None  # type: ignore[unreachable]
    return manager.get_last_backend_and_model()


def get_noedit_backend_and_model() -> Tuple[Optional[str], Optional[str]]:
    """
    Get the backend and model used for the most recent non-editing execution.
    """
    manager = LLMBackendManager.get_message_instance()
=======
    manager = LLMBackendManager.get_noedit_instance()
>>>>>>> 2166f12e
    if manager is None:
        return None, None  # type: ignore[unreachable]
    return manager.get_last_backend_and_model()


def get_message_backend_and_model() -> Tuple[Optional[str], Optional[str]]:
    """
    Deprecated: Use get_noedit_backend_and_model() instead.

    Get the backend and model used for the most recent message generation.

    Returns:
        Tuple[Optional[str], Optional[str]]: (backend_name, model_name) or (None, None) if not available
    """
    logger.warning("get_message_backend_and_model() is deprecated, use get_noedit_backend_and_model()")
    return get_noedit_backend_and_model()


# Global convenience functions for general LLM backend operations


def get_llm_backend_manager(
    default_backend: Optional[str] = None,
    default_client: Optional[Any] = None,
    factories: Optional[Dict[str, Callable[[], Any]]] = None,
    order: Optional[List[str]] = None,
    force_reinitialize: bool = False,
) -> BackendManager:
    """
    Get the global LLM backend manager singleton instance.

    This is a convenience function that delegates to LLMBackendManager.get_llm_instance().
    Use this when you need to access the general LLM backend manager from anywhere in your code.

    Args:
        default_backend: Name of the default backend
        default_client: Default client instance
        factories: Dictionary of backend name to factory function
        order: Optional list specifying backend order
        force_reinitialize: Force reinitialization with new parameters (default: False)

    Returns:
        BackendManager: The singleton instance for general LLM operations

    Raises:
        RuntimeError: If called without initialization parameters on first call
    """
    return LLMBackendManager.get_llm_instance(
        default_backend=default_backend,
        default_client=default_client,
        factories=factories,
        order=order,
        force_reinitialize=force_reinitialize,
    )


def run_llm_prompt(prompt: str) -> str:
    """
    Run a prompt using the global LLM backend manager.

    This is a convenience function that provides a simple way to execute general LLM
    tasks using the global LLM backend manager singleton.

    Args:
        prompt: The prompt to send to the LLM

    Returns:
        str: The response from the LLM

    Raises:
        RuntimeError: If the LLM backend manager hasn't been initialized
    """
    manager = LLMBackendManager.get_llm_instance()
    if manager is None:
        raise RuntimeError("LLM backend manager not initialized. " "Call get_llm_backend_manager() with initialization parameters first.")
    return manager._run_llm_cli(prompt)  # type: ignore[no-any-return]


def get_llm_backend_and_model() -> Tuple[Optional[str], Optional[str]]:
    """
    Get the backend and model used for the most recent general LLM execution.

    Returns:
        Tuple[Optional[str], Optional[str]]: (backend_name, model_name) or (None, None) if not available
    """
    manager = LLMBackendManager.get_llm_instance()
    if manager is None:
        return None, None  # type: ignore[unreachable]
    return manager.get_last_backend_and_model()


def get_llm_backend_provider_and_model() -> Tuple[Optional[str], Optional[str], Optional[str]]:
    """
    Get the backend, provider, and model used for the most recent general LLM execution.

    Returns:
        Tuple[Optional[str], Optional[str], Optional[str]]: (backend_name, provider_name, model_name)
        or (None, None, None) if not available. Provider name may be None if no provider was used.
    """
    manager = LLMBackendManager.get_llm_instance()
    if manager is None:
        return None, None, None  # type: ignore[unreachable]
    return manager.get_last_backend_provider_and_model()<|MERGE_RESOLUTION|>--- conflicted
+++ resolved
@@ -43,10 +43,6 @@
     "get_message_backend_manager",
     "get_noedit_backend_and_model",
     "get_message_backend_and_model",
-    # New noedit aliases
-    "get_noedit_backend_manager",
-    "get_noedit_backend_and_model",
-    "run_llm_noedit_prompt",
 ]
 
 
@@ -1057,7 +1053,6 @@
     """
     Deprecated: Use get_noedit_backend_manager() instead.
 
-<<<<<<< HEAD
     This wrapper keeps backward compatibility while emitting a warning.
     """
     logger.warning("get_message_backend_manager() is deprecated, use get_noedit_backend_manager()", opt={"depth": 1})
@@ -1070,47 +1065,6 @@
     )
 
 
-def get_noedit_backend_manager(
-    default_backend: Optional[str] = None,
-    default_client: Optional[Any] = None,
-    factories: Optional[Dict[str, Callable[[], Any]]] = None,
-    order: Optional[List[str]] = None,
-    force_reinitialize: bool = False,
-) -> BackendManager:
-    """
-    Get the global non-editing (message) backend manager singleton instance.
-=======
-    Get the global message backend manager singleton instance.
->>>>>>> 2166f12e
-
-    This is a convenience function that delegates to LLMBackendManager.get_message_instance().
-    Use this when you need to access the message backend manager from anywhere in your code.
-
-    This function is deprecated. Use get_noedit_backend_manager() instead.
-
-    Args:
-        default_backend: Name of the default backend
-        default_client: Default client instance
-        factories: Dictionary of backend name to factory function
-        order: Optional list specifying backend order
-        force_reinitialize: Force reinitialization with new parameters (default: False)
-
-    Returns:
-        BackendManager: The singleton instance for message generation operations
-
-    Raises:
-        RuntimeError: If called without initialization parameters on first call
-    """
-    logger.warning("get_message_backend_manager() is deprecated, use get_noedit_backend_manager()")
-    return get_noedit_backend_manager(
-        default_backend=default_backend,
-        default_client=default_client,
-        factories=factories,
-        order=order,
-        force_reinitialize=force_reinitialize,
-    )
-
-
 def run_llm_noedit_prompt(prompt: str) -> str:
     """
     Run a prompt using the global noedit backend manager.
@@ -1153,26 +1107,30 @@
     Raises:
         RuntimeError: If the message backend manager hasn't been initialized
     """
-<<<<<<< HEAD
     logger.warning("run_llm_message_prompt() is deprecated, use run_llm_noedit_prompt()", opt={"depth": 1})
     return run_llm_noedit_prompt(prompt)
 
 
 def run_llm_noedit_prompt(prompt: str) -> str:
     """
-    Run a prompt using the global non-editing backend manager.
-
-    This is a convenience function that provides a simple way to execute message generation
-    tasks using the global backend manager singleton.
-    """
-    manager = LLMBackendManager.get_message_instance()
+    Run a prompt using the global noedit backend manager.
+
+    This is a convenience function that provides a simple way to execute noedit
+    tasks using the global noedit backend manager singleton.
+
+    Args:
+        prompt: The prompt to send to the LLM
+
+    Returns:
+        str: The response from the LLM
+
+    Raises:
+        RuntimeError: If the noedit backend manager hasn't been initialized
+    """
+    manager = LLMBackendManager.get_noedit_instance()
     if manager is None:
-        raise RuntimeError("Non-editing backend manager not initialized. " "Call get_noedit_backend_manager() with initialization parameters first.")
+        raise RuntimeError("Noedit backend manager not initialized. " "Call get_noedit_backend_manager() with initialization parameters first.")
     return manager._run_llm_cli(prompt)  # type: ignore[no-any-return]
-=======
-    logger.warning("run_llm_message_prompt() is deprecated, use run_llm_noedit_prompt()")
-    return run_llm_noedit_prompt(prompt)
->>>>>>> 2166f12e
 
 
 def get_noedit_backend_and_model() -> Tuple[Optional[str], Optional[str]]:
@@ -1182,27 +1140,12 @@
     Returns:
         Tuple[Optional[str], Optional[str]]: (backend_name, model_name) or (None, None) if not available
     """
-<<<<<<< HEAD
-    logger.warning("get_message_backend_and_model() is deprecated, use get_noedit_backend_and_model()", opt={"depth": 1})
-    manager = LLMBackendManager.get_message_instance()
+    manager = LLMBackendManager.get_noedit_instance()
     if manager is None:
         return None, None  # type: ignore[unreachable]
     return manager.get_last_backend_and_model()
 
 
-def get_noedit_backend_and_model() -> Tuple[Optional[str], Optional[str]]:
-    """
-    Get the backend and model used for the most recent non-editing execution.
-    """
-    manager = LLMBackendManager.get_message_instance()
-=======
-    manager = LLMBackendManager.get_noedit_instance()
->>>>>>> 2166f12e
-    if manager is None:
-        return None, None  # type: ignore[unreachable]
-    return manager.get_last_backend_and_model()
-
-
 def get_message_backend_and_model() -> Tuple[Optional[str], Optional[str]]:
     """
     Deprecated: Use get_noedit_backend_and_model() instead.
@@ -1212,7 +1155,7 @@
     Returns:
         Tuple[Optional[str], Optional[str]]: (backend_name, model_name) or (None, None) if not available
     """
-    logger.warning("get_message_backend_and_model() is deprecated, use get_noedit_backend_and_model()")
+    logger.warning("get_message_backend_and_model() is deprecated, use get_noedit_backend_and_model()", opt={"depth": 1})
     return get_noedit_backend_and_model()
 
 
