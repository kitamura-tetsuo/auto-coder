--- conflicted
+++ resolved
@@ -296,7 +296,6 @@
         }
 
         try:
-<<<<<<< HEAD
             # Process pull requests (always use normal processing)
             prs_result = process_pull_requests(
                 self.github, self.config, self.dry_run, repo_name, self.llm
@@ -315,85 +314,10 @@
             )
             results["issues_processed"] = issues_result
 
-=======
-            # Get initial candidates
-            max_items_per_batch = 10
-            total_processed = 0
-            
-            while True:
-                # Get candidates
-                candidates = self._get_candidates(repo_name, max_items_per_batch)
-                
-                if not candidates:
-                    logger.info("No more candidates found, ending automation")
-                    break
-                
-                # Check if there are 5 or more open issues without sub-issues
-                open_issues_without_sub_issues = [
-                    candidate for candidate in candidates
-                    if candidate["type"] == "issue" and not self._has_open_sub_issues(repo_name, candidate)
-                ]
-                
-                if len(open_issues_without_sub_issues) >= 5:
-                    logger.warning(
-                        f"Found {len(open_issues_without_sub_issues)} open issues without sub-issues. "
-                        "Skipping issue processing to avoid overwhelming the system."
-                    )
-                    # Filter out issues from candidates
-                    candidates = [c for c in candidates if c["type"] == "pr"]
-                    
-                    # If no PRs remain, end automation
-                    if not candidates:
-                        logger.info("No PR candidates remaining after filtering issues")
-                        break
-
-                # Process all candidates in this batch
-                batch_processed = 0
-                for candidate in candidates:
-                    try:
-                        selected_candidate = self._select_best_candidate([candidate])
-                        if not selected_candidate:
-                            continue
-                        
-                        logger.info(
-                            f"Processing {selected_candidate['type']} #{selected_candidate.get('data', {}).get('number', 'N/A')}"
-                        )
-                        
-                        # Process the candidate
-                        result = self._process_single_candidate(repo_name, selected_candidate, jules_mode)
-                        
-                        # Track results
-                        if selected_candidate["type"] == "issue":
-                            results["issues_processed"].append(result)
-                        elif selected_candidate["type"] == "pr":
-                            results["prs_processed"].append(result)
-                        
-                        batch_processed += 1
-                        total_processed += 1
-                        
-                        logger.info(
-                            f"Successfully processed {selected_candidate['type']} #{selected_candidate.get('data', {}).get('number', 'N/A')}"
-                        )
-                        
-                    except Exception as e:
-                        error_msg = f"Failed to process candidate: {e}"
-                        logger.error(error_msg)
-                        results["errors"].append(error_msg)
-                        continue
-                
-                # If no candidates were processed in this batch, end the loop
-                if batch_processed == 0:
-                    logger.info("No candidates were processed in this batch, ending automation")
-                    break
-            
->>>>>>> aa78d55d
             # Save results report
             self._save_report(results, "automation_report", repo_name)
 
-            logger.info(f"Automation completed")
-            logger.info(
-                f"Processed {total_processed} items total: {len(results['issues_processed'])} issues and {len(results['prs_processed'])} PRs"
-            )
+            logger.info(f"Automation completed for {repo_name}")
             return results
 
         except Exception as e:
@@ -1077,31 +1001,6 @@
     def _poll_pr_mergeable(
         self,
         repo_name: str,
-<<<<<<< HEAD
-        pr_data: Dict[str, Any],
-        failed_checks: List[Dict[str, Any]],
-        search_history: Optional[bool] = None,
-    ) -> str:
-        """Get GitHub Actions logs for failed checks.
-
-        This is a compatibility stub for tests.
-
-        Args:
-            repo_name: Repository name
-            pr_data: PR data dictionary (unused in stub)
-            failed_checks: List of failed check dictionaries
-            search_history: Optional parameter (unused in stub)
-
-        Returns:
-            Test log string
-        """
-        return "Test failed: assertion error"
-
-    def _poll_pr_mergeable(
-        self,
-        repo_name: str,
-=======
->>>>>>> aa78d55d
         pr_number: int,
         timeout_seconds: int = 30,
         interval: int = 2,
