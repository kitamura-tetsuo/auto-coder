--- conflicted
+++ resolved
@@ -11,11 +11,7 @@
 from .automation_config import AutomationConfig
 from .fix_to_pass_tests_runner import fix_to_pass_tests
 from .git_utils import git_commit_with_retry
-<<<<<<< HEAD
-from .issue_processor import create_feature_issues, process_issues, process_single
-=======
 from .issue_processor import create_feature_issues, process_issues, process_single, _take_issue_actions
->>>>>>> 6d41ecbe
 from .logger_config import get_logger
 from .pr_processor import _apply_pr_actions_directly as _pr_apply_actions
 from .pr_processor import _check_github_actions_status
@@ -306,19 +302,6 @@
                 self.llm,
             )
 
-<<<<<<< HEAD
-            # Process issues (with jules_mode parameter)
-            issues_result = process_issues(
-                self.github,
-                self.config,
-                self.dry_run,
-                repo_name,
-                jules_mode,
-                self.llm,
-                self.message_backend_manager,
-            )
-=======
->>>>>>> 6d41ecbe
             results["issues_processed"] = issues_result
             results["prs_processed"] = prs_result
 
@@ -773,6 +756,7 @@
         import subprocess
 
         try:
+            pr_number = pr_data.get("number")
             # Run gh CLI to get GitHub Actions status for the PR
             result = subprocess.run(
                 ["gh", "run", "list", "--limit", "50"],
@@ -927,19 +911,13 @@
 GitHub Actions Logs:
 {github_logs}
 
-Please fix the issues that are causing the GitHub Actions failures.
-Make the necessary code changes to resolve the errors.
+Please fix the issues that are causing the GitHub Actions failures. Make the necessary code changes to resolve the errors.
 DO NOT include git commit or push commands in your response."""
 
             # Call the LLM to get the fix
             if self.llm and hasattr(self.llm, "_run_gemini_cli"):
-<<<<<<< HEAD
-                self.llm._run_gemini_cli(prompt)
-                actions.append("Applied GitHub Actions fix")
-=======
                 llm_response = self.llm._run_gemini_cli(prompt)
                 actions.append(f"Applied GitHub Actions fix")
->>>>>>> 6d41ecbe
 
                 # Commit the changes using the centralized commit logic
                 commit_result = self._commit_with_message(
@@ -968,12 +946,7 @@
         self, pr_data: Dict[str, Any], github_logs: str, fix_actions: List[str]
     ) -> str:
         """Format direct fix comment."""
-        return (
-            f"Auto-Coder Applied GitHub Actions Fixes\n\n"
-            f"**PR:** #{pr_data['number']} - {pr_data['title']}\n\n"
-            f"Error: {github_logs}\n\n"
-            f"Fixes applied: {', '.join(fix_actions)}"
-        )
+        return f"Auto-Coder Applied GitHub Actions Fixes\n\n**PR:** #{pr_data['number']} - {pr_data['title']}\n\nError: {github_logs}\n\nFixes applied: {', '.join(fix_actions)}"
 
     def _commit_with_message(self, message: str) -> Any:
         """Commit with specific message."""
