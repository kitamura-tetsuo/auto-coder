--- conflicted
+++ resolved
@@ -229,8 +229,6 @@
         """GitHub Actions のジョブURLから、該当 job のログを直接取得してエラーブロックを抽出する。"""
         return get_github_actions_logs_from_url(url)
 
-<<<<<<< HEAD
-=======
     def _get_github_actions_logs(
         self,
         repo_name: str,
@@ -255,8 +253,6 @@
         return _pr_get_github_actions_logs(
             repo_name, self.config, failed_checks, search_history=search_history
         )
-
->>>>>>> f179ff4b
     def _get_pr_diff(self, repo_name: str, pr_number: int) -> str:
         """Get PR diff for analysis."""
         return _pr_get_diff(repo_name, pr_number, self.config)
@@ -772,48 +768,6 @@
         """Checkout PR branch."""
         return True
 
-    def _get_github_actions_logs(
-        self,
-        repo_name: str,
-        pr_data: Dict[str, Any],
-        failed_checks: List[Dict[str, Any]],
-        search_history: Optional[bool] = None,
-    ) -> str:
-<<<<<<< HEAD
-        """GitHub Actions の失敗ジョブのログを gh api で取得し、エラー箇所を抜粋して返す。
-=======
-        """Get GitHub Actions logs for failed checks.
-
-        This is a compatibility stub for tests.
-
-        Args:
-            repo_name: Repository name
-            pr_data: PR data dictionary (unused in stub)
-            failed_checks: List of failed check dictionaries
-            search_history: Optional parameter (unused in stub)
-
-        Returns:
-            Test log string
-        """
-        return "Test failed: assertion error"
->>>>>>> f179ff4b
-
-        Args:
-            repo_name: Repository name
-            pr_data: PR data dictionary
-            failed_checks: List of failed check dictionaries
-            search_history: Optional parameter to enable historical search.
-                           If None, uses config.SEARCH_GITHUB_ACTIONS_HISTORY.
-                           If True, searches through commit history for logs.
-                           If False, uses current state only.
-
-        Returns:
-            String containing GitHub Actions logs
-        """
-        return _pr_get_github_actions_logs(
-            repo_name, self.config, failed_checks, search_history=search_history
-        )
-
     def _poll_pr_mergeable(
         self,
         repo_name: str,
