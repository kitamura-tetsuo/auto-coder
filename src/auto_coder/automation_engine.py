--- conflicted
+++ resolved
@@ -81,13 +81,9 @@
             if "urgent" in labels:
                 pr_priority = 3
             else:
-<<<<<<< HEAD
                 checks = _pr_check_github_actions_status(
                     repo_name, pr_data, self.config
                 )
-=======
-                checks = _pr_check_github_actions_status(repo_name, pr_data, self.config)
->>>>>>> 9eff9dfc
                 mergeable = pr_data.get("mergeable", True)
                 pr_priority = 2 if (checks.get("success") and mergeable) else 1
 
@@ -169,10 +165,6 @@
             )
             return False
 
-<<<<<<< HEAD
-=======
-
->>>>>>> 9eff9dfc
     def run(self, repo_name: str, jules_mode: bool = False) -> Dict[str, Any]:
         """Run the main automation process using _get_candidates loop."""
         logger.info(f"Starting automation for repository: {repo_name}")
