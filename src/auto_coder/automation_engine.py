"""
Main automation engine for Auto-Coder.
"""

import json
import os
from datetime import datetime, timedelta, timezone
from typing import Any, Dict, List, Optional, Union, cast

from . import fix_to_pass_tests_runner as fix_to_pass_tests_runner_module
from .automation_config import AutomationConfig, Candidate, CandidateProcessingResult, ProcessResult
from .backend_manager import LLMBackendManager, get_llm_backend_manager, run_llm_prompt
from .fix_to_pass_tests_runner import fix_to_pass_tests
from .gh_logger import get_gh_logger
from .git_branch import extract_number_from_branch, git_commit_with_retry
from .git_commit import git_push
from .git_info import get_current_branch
from .github_client import GitHubClient
from .issue_processor import create_feature_issues
from .jules_engine import check_and_resume_or_archive_sessions
from .label_manager import LabelManager
from .logger_config import get_logger
from .pr_processor import _create_pr_analysis_prompt as _engine_pr_prompt
from .pr_processor import _get_pr_diff as _pr_get_diff
from .pr_processor import _should_skip_waiting_for_jules, process_pull_request
from .progress_footer import ProgressStage
from .prompt_loader import render_prompt
from .test_result import TestResult
from .update_manager import check_for_updates_and_restart
from .util.github_action import check_and_handle_closed_state, get_github_actions_logs_from_url
from .util.github_cache import get_github_cache
from .utils import CommandExecutor, log_action

logger = get_logger(__name__)


class AutomationEngine:
    """Main automation engine that orchestrates GitHub and LLM integration."""

    def __init__(
        self,
        github_client: GitHubClient,
        config: Optional[AutomationConfig] = None,
    ) -> None:
        """Initialize automation engine."""
        self.github = github_client
        self.config = config or AutomationConfig()
        self.cmd = CommandExecutor()

        # Note: Report directories are created per repository,
        # so we do not create one here (created in _save_report)

    def _check_and_handle_closed_branch(self, repo_name: str) -> bool:
        """
        Check if the current branch corresponds to a closed PR or Issue and handle it.

        This method:
        1. Identifies the current branch
        2. Determines if it corresponds to a PR or Issue (by extracting number from branch name)
        3. Checks if that PR/Issue is closed on GitHub
        4. If closed, checkout main and call check_and_handle_closed_state

        Args:
            repo_name: Repository name in format 'owner/repo'

        Returns:
            True if processing should continue (item is not closed), False otherwise (will exit)
        """
        try:
            # Get current branch name
            current_branch = get_current_branch()
            if not current_branch:
                logger.debug("Could not get current branch, skipping closed branch check")
                return True

            logger.debug(f"Current branch: {current_branch}")

            # Extract issue/PR number from branch name
            # Branch naming convention: issue-<number> (not pr-<number>)
            item_number = extract_number_from_branch(current_branch)
            if item_number is None:
                logger.debug(f"Branch '{current_branch}' does not match issue/PR pattern, skipping closed branch check")
                return True

            # Determine item type based on branch name pattern
            # According to AGENTS.md, only 'issue-<number>' pattern is used
            # (pr-<number> pattern is prohibited)
            item_type = "issue"
            if "issue-" not in current_branch.lower():
                # If somehow we have a pr-<number> branch (shouldn't happen per AGENTS.md)
                # treat it as a PR
                item_type = "pr"

            logger.info(f"Found {item_type} #{item_number} in branch '{current_branch}', checking if closed...")

            # Get current item state from GitHub
            repo = self.github.get_repository(repo_name)
            if item_type == "issue":
                issue = repo.get_issue(item_number)
                current_item = self.github.get_issue_details(issue)
            else:
                pr = repo.get_pull(item_number)
                current_item = self.github.get_pr_details(pr)

            # Check if item is closed
            if current_item.get("state") == "closed":
                logger.info(f"{item_type.capitalize()} #{item_number} is closed, switching to main branch and calling check_and_handle_closed_state")

                # Call check_and_handle_closed_state which will:
                # 1. Switch to main branch
                # 2. Exit the program
                return check_and_handle_closed_state(
                    repo_name,
                    item_type,
                    item_number,
                    self.config,
                    self.github,
                    current_item=current_item,
                )

            # Item is not closed, continue processing
            logger.debug(f"{item_type.capitalize()} #{item_number} is open, continuing processing")
            return True

        except Exception as e:
            logger.warning(f"Failed to check/handle closed branch state: {e}")
            # Continue processing on error
            return True

    def _get_candidates(self, repo_name: str, max_items: Optional[int] = None) -> List[Candidate]:
        """Collect PR/Issue candidates with priority.

        Priority definitions:
        - 7: Breaking-change PR (breaking-change, breaking, api-change, deprecation, version-major)
        - 4: Urgent + unmergeable PR (highest priority after breaking-change)
        - 3: Urgent + mergeable PR or urgent issue
        - 2: Unmergeable PR needing conflict resolution
        - 1: PR requiring fixes (GH Actions failed but mergeable)
        - 0: Regular issues

        Sort order:
        - Priority descending (7 -> 0)
        - Creation time ascending (oldest first)
        """
        from .pr_processor import _extract_linked_issues_from_pr_body, _is_dependabot_pr, _is_jules_pr
<<<<<<< HEAD
        from .util.dependabot_timestamp import should_process_dependabot_pr
        from .util.github_action import _check_github_actions_status, check_github_actions_and_exit_if_in_progress
=======
        from .util.github_action import (
            _check_github_actions_status,
            check_github_actions_and_exit_if_in_progress,
            preload_github_actions_status,
        )
>>>>>>> b4a519bd

        candidates: List[Candidate] = []
        candidates_count = 0

        try:
            # Collect PR candidates
            prs = self.github.get_open_pull_requests(repo_name)

<<<<<<< HEAD
            # Check if we should process Dependabot PRs at all in this run
            can_process_dependabot_pr = should_process_dependabot_pr()
            if not can_process_dependabot_pr:
                logger.info("Skipping Dependabot PRs in this run due to 24-hour processing limit.")

            for pr in prs:
                pr_data = self.github.get_pr_details(pr)
=======
            # Preload PR data and GitHub Actions statuses to avoid N+1 API calls
            pr_data_pairs = [(pr, self.github.get_pr_details(pr)) for pr in prs]
            preload_github_actions_status(repo_name, [p[1] for p in pr_data_pairs])

            for pr, pr_data in pr_data_pairs:
>>>>>>> b4a519bd
                labels = pr_data.get("labels", []) or []

                pr_number = pr_data.get("number")
                if not isinstance(pr_number, int):
                    logger.warning(f"Skipping PR missing/invalid number in data: {pr_data}")
                    continue

                # Check if Jules PR is a draft and mark as ready if so
                # This must be done BEFORE checking GitHub Actions status, as some actions only run on ready PRs
                if _is_jules_pr(pr_data) and pr_data.get("draft"):
                    logger.info(f"Jules PR #{pr_number} is a draft, marking as ready for review")
                    gh_logger = get_gh_logger()
                    ready_result = gh_logger.execute_with_logging(
                        ["gh", "pr", "ready", str(pr_number), "--repo", repo_name],
                        repo=repo_name,
                        capture_output=True,
                    )
                    if ready_result.success:
                        logger.info(f"Successfully marked Jules PR #{pr_number} as ready for review")
                        # Update local data to reflect change
                        pr_data["draft"] = False
                    else:
                        logger.error(f"Failed to mark Jules PR #{pr_number} as ready: {ready_result.stderr}")

                # Skip if another instance is processing (@auto-coder label present) using LabelManager check
                with LabelManager(
                    self.github,
                    repo_name,
                    pr_number,
                    item_type="pr",
                    skip_label_add=True,
                    check_labels=self.config.CHECK_LABELS,
                ) as should_process:
                    if not should_process:
                        continue

                # Calculate GitHub Actions status for the PR
                # check_github_actions_and_exit_if_in_progress returns True if we should continue (not in progress)
                # and False if we should stop/skip (in progress)
                should_continue = check_github_actions_and_exit_if_in_progress(
                    repo_name,
                    pr_data,
                    self.config,
                    self.github,
                    switch_branch_on_in_progress=False,
                    item_type="pr",
                )

                if not should_continue:
                    logger.debug(f"Skipping PR #{pr_number} - CI checks are in progress")
                    continue

                # We still need the checks object for priority calculation later
                # Since check_github_actions_and_exit_if_in_progress doesn't return it, we call _check_github_actions_status again
                # or we could refactor, but for now let's just call it to get the object as it's cached
                checks = _check_github_actions_status(repo_name, pr_data, self.config)

                # Check if we should skip this PR because it's waiting for Jules
                if _should_skip_waiting_for_jules(self.github, repo_name, pr_data):
                    logger.info(f"Skipping PR #{pr_number} - waiting for Jules to fix CI failures")
                    continue

                mergeable = pr_data.get("mergeable", True)

                # Handle dependency-bot PRs based on configuration
                is_dependency_bot = _is_dependabot_pr(pr_data)
                if is_dependency_bot:
                    # Get author information for logging
                    author = pr_data.get("author", "unknown")
                    logger.debug(f"PR #{pr_number}: Detected as dependency-bot PR (author: {author})")

                    # Log the current configuration values
                    logger.debug(f"PR #{pr_number}: IGNORE_DEPENDABOT_PRS={self.config.IGNORE_DEPENDABOT_PRS}, AUTO_MERGE_DEPENDABOT_PRS={self.config.AUTO_MERGE_DEPENDABOT_PRS}")

                    # Log GitHub Actions check results
                    logger.debug(f"PR #{pr_number}: checks.success={checks.success}, mergeable={mergeable}")

                    if self.config.IGNORE_DEPENDABOT_PRS:
                        # When IGNORE_DEPENDABOT_PRS is True: Skip ALL Dependabot PRs
                        logger.debug(f"Skipping dependency-bot PR #{pr_number} - IGNORE_DEPENDABOT_PRS is enabled")
                        continue
                    elif self.config.AUTO_MERGE_DEPENDABOT_PRS:
                        # When AUTO_MERGE_DEPENDABOT_PRS is True:
                        # - If passing & mergeable: Process (allow auto-merge)
                        # - Else: Skip (ignore)
                        if not (checks.success and bool(mergeable)):
                            logger.debug(f"Skipping dependency-bot PR #{pr_number} - checks not passing (success={checks.success}) or not mergeable (mergeable={mergeable})")
                            continue
                        else:
                            logger.info(f"Processing dependency-bot PR #{pr_number} - checks passed and mergeable")
                    # If both flags are False: Process all Dependabot PRs (try to fix failing)

                    # Check if we are allowed to process a Dependabot PR in this run
                    if not can_process_dependabot_pr:
                        logger.debug(f"Skipping dependency-bot PR #{pr_number} - 24-hour limit applies")
                        continue

                # Check if PR is created by Jules and waiting for Jules update
                if pr_data.get("author") == "jules":
                    try:
                        last_interaction_time = None
                        last_interaction_type = None

                        # Check reviews
                        for review in pr.get_reviews():
                            if review.user and review.user.login != "jules":
                                if last_interaction_time is None or review.submitted_at > last_interaction_time:
                                    last_interaction_time = review.submitted_at
                                    last_interaction_type = review.state

                        # Check comments
                        for comment in pr.get_issue_comments():
                            if comment.user and comment.user.login != "jules":
                                if last_interaction_time is None or comment.created_at > last_interaction_time:
                                    last_interaction_time = comment.created_at
                                    last_interaction_type = "COMMENT"

                        if last_interaction_time and last_interaction_type != "APPROVED":
                            # Check for Jules commits after interaction
                            commits = list(pr.get_commits())
                            jules_responded = False
                            if commits:
                                for commit in reversed(commits):
                                    # Check commit date
                                    commit_date = commit.commit.author.date
                                    if commit_date > last_interaction_time:
                                        if commit.author and commit.author.login == "jules":
                                            jules_responded = True
                                            break
                                    else:
                                        break

                            if not jules_responded:
                                logger.info(f"Skipping PR #{pr_number} - Waiting for Jules to update (requested at {last_interaction_time})")
                                continue

                    except Exception as e:
                        logger.warning(f"Failed to check Jules PR status for #{pr_number}: {e}")

                # Count only PRs that we will actually consider as candidates
                candidates_count += 1

                # Calculate priority
                # Enhanced priority logic to distinguish unmergeable PRs
                if any(
                    label in labels
                    for label in [
                        "breaking-change",
                        "breaking",
                        "api-change",
                        "deprecation",
                        "version-major",
                    ]
                ):
                    # Breaking-change PRs get highest priority (7)
                    pr_priority = 7
                elif "urgent" in labels:
                    # Urgent items get high priority
                    if not mergeable:
                        pr_priority = 4  # Urgent + unmergeable (highest urgent priority)
                    else:
                        pr_priority = 3  # Urgent + mergeable
                elif not mergeable:
                    pr_priority = 2  # Unmergeable PRs (elevated from priority 1)
                elif not checks.success:
                    pr_priority = 1  # Fix-required but mergeable PRs
                else:
                    pr_priority = 2  # Mergeable with successful checks (auto-merge candidate)

                # If this is a dependabot PR and we are processing it,
                # record the time and prevent further dependabot PRs in this run.
                if is_dependency_bot:
                    from .util.dependabot_timestamp import set_dependabot_pr_processed_time

                    logger.info(f"Dependabot PR #{pr_number} is a candidate, setting processed time.")
                    set_dependabot_pr_processed_time()
                    can_process_dependabot_pr = False  # Prevent any further Dependabot PRs in this same run

                candidates.append(
                    Candidate(
                        type="pr",
                        data=pr_data,
                        priority=pr_priority,
                        branch_name=pr_data.get("head", {}).get("ref"),
                        related_issues=_extract_linked_issues_from_pr_body(pr_data.get("body", "")),
                    )
                )

            # Collect issues if:
            # - max_items is set and we haven't reached it yet (respect the requested limit), OR
            # - we have no PR candidates, OR
            # - we have few PR candidates and they're low priority (optimization to avoid usage limits)
            should_collect_issues = (max_items is not None and candidates_count < max_items) or candidates_count == 0 or (candidates_count < 3 and max([candidate.priority for candidate in candidates]) < 2)

            if should_collect_issues:
                # Collect issue candidates
                issues = self.github.get_open_issues(repo_name)
                for issue in issues:
                    issue_data = self.github.get_issue_details(issue)
                    labels = issue_data.get("labels", []) or []

                    # Filter out issues created within the last 10 minutes
                    created_at_str = issue_data.get("created_at")
                    if created_at_str:
                        # Parse the timestamp string
                        # Example: "2024-07-15T12:34:56Z"
                        created_at = datetime.fromisoformat(created_at_str.replace("Z", "+00:00"))

                        # Ensure it's timezone-aware (UTC)
                        if created_at.tzinfo is None:
                            created_at = created_at.replace(tzinfo=timezone.utc)

                        # Get current time in UTC
                        now_utc = datetime.now(timezone.utc)

                        # If created within the last 10 minutes, skip
                        if now_utc - created_at < timedelta(minutes=10):
                            logger.debug(f"Skipping issue #{issue_data.get('number')} - created less than 10 minutes ago")
                            continue

                    # Skip if has sub-issues or linked PR
                    number = issue_data.get("number")
                    if not isinstance(number, int):
                        logger.warning(f"Issue data missing or invalid number: {issue_data}")
                        continue

                    # Skip if another instance is processing (@auto-coder label present) using LabelManager check
                    with LabelManager(
                        self.github,
                        repo_name,
                        number,
                        item_type="issue",
                        skip_label_add=True,
                        check_labels=self.config.CHECK_LABELS,
                    ) as should_process:
                        if not should_process:
                            continue

                    # Skip if issue has open sub-issues (it should be processed after sub-issues are resolved)
                    if self.github.get_open_sub_issues(repo_name, number):
                        continue

                    # Check for elder sibling dependency: if this issue is a sub-issue,
                    # ensure no elder sibling (sub-issue with lower number) is still open
                    parent_issue = self.github.get_parent_issue(repo_name, number)
                    if parent_issue is not None:
                        open_sub_issues = self.github.get_open_sub_issues(repo_name, parent_issue)
                        # Filter to only sibling sub-issues (exclude current issue)
                        elder_siblings = [s for s in open_sub_issues if s < number]
                        if elder_siblings:
                            logger.debug(f"Skipping issue #{number} - elder sibling(s) still open: {elder_siblings}")
                            continue

                    if self.github.has_linked_pr(repo_name, number):
                        continue

                    # Calculate priority
                    # Priority levels:
                    # - 7: Breaking-change (breaking-change, breaking, api-change, deprecation, version-major)
                    # - 3: Urgent
                    # - 0: Regular issues
                    issue_priority = 0
                    # Check for breaking-change related labels (highest priority)
                    breaking_change_labels = [
                        "breaking-change",
                        "breaking",
                        "api-change",
                        "deprecation",
                        "version-major",
                    ]
                    if any(label in labels for label in breaking_change_labels):
                        issue_priority = 7
                    elif "urgent" in labels:
                        issue_priority = 3

                    candidates.append(
                        Candidate(
                            type="issue",
                            data=issue_data,
                            priority=issue_priority,
                            issue_number=number,
                        )
                    )

            # Sort by priority descending, type (issue first), creation time ascending
            def _type_order(t: str) -> int:
                return 0 if t == "issue" else 1

            candidates.sort(
                key=lambda x: (
                    -x.priority,
                    _type_order(x.type),
                    x.data.get("created_at", ""),
                )
            )

            # Trim if max items specified
            if isinstance(max_items, int) and max_items > 0:
                candidates = candidates[:max_items]

            return candidates
        finally:
            # Clear the sub-issue cache when candidate acquisition is finished
            self.github.clear_sub_issue_cache()

    def _has_open_sub_issues(self, repo_name: str, candidate: Candidate) -> bool:
        """Fail-safe helper to check if target issue has unresolved sub-issues.
        - candidate is expected to be an element from _get_candidates (type: issue)
        - Returns False on exception to avoid skip suppression
        """
        try:
            if candidate.type != "issue":
                return False
            issue_data = candidate.data or {}
            issue_number = candidate.issue_number or issue_data.get("number")
            if not issue_number:
                return False
            sub_issues = self.github.get_open_sub_issues(repo_name, issue_number)
            return bool(sub_issues)
        except Exception as e:
            logger.warning(f"Failed to check open sub-issues for issue #{candidate.issue_number or issue_data.get('number', 'N/A')}: {e}")
            return False

    def _process_single_candidate_unified(
        self,
        repo_name: str,
        candidate: Candidate,
        config: AutomationConfig,
        jules_mode: bool = False,
    ) -> CandidateProcessingResult:
        """Unified function for processing single issue or PR candidate.

        Handles all common logic: LabelManager, branch_context, error handling.
        This consolidates the logic from both batch processing (_process_single_candidate)
        and single processing (process_single).

        Args:
            repo_name: Repository name
            candidate: Target candidate to process
            config: AutomationConfig instance
            jules_mode: Whether to use Jules mode for processing (default: False)

        Returns:
            Processing result
        """
        from .label_manager import LabelManager

        result = CandidateProcessingResult(
            type=candidate.type,
            number=candidate.data.get("number"),
            title=candidate.data.get("title"),
            success=False,
            actions=[],
            error=None,
        )

        try:
            # Get item number and type
            item_number = candidate.data.get("number")
            item_type = candidate.type

            # Ensure item_number is not None
            if item_number is None:
                raise ValueError(f"Item number is missing for {item_type} #{candidate.data.get('number', 'N/A')}")

            # Use LabelManager context manager to handle @auto-coder label automatically
            with LabelManager(self.github, repo_name, item_number, item_type=item_type, config=config, check_labels=config.CHECK_LABELS) as should_process:
                if not should_process:
                    result.actions = ["Skipped - another instance started processing (@auto-coder label added)"]
                    return result

                if item_type == "issue":
                    # Issue processing
                    if jules_mode:
                        # Use Jules mode for issue processing
                        from .issue_processor import _process_issue_jules_mode

                        result.actions = _process_issue_jules_mode(
                            repo_name,
                            candidate.data,
                            config,
                            self.github,
                            label_context=should_process,
                        )

                    else:
                        # Regular issue processing
                        result.actions = self._take_issue_actions(repo_name, candidate.data)
                    result.success = True
                elif item_type == "pr":
                    # PR processing
                    pr_result = process_pull_request(self.github, config, repo_name, candidate.data)
                    result.actions = pr_result.actions_taken
                    # Check if there was an error during processing
                    if pr_result.error:
                        result.error = pr_result.error
                    result.success = True

        except Exception as e:
            result.error = str(e)
            logger.error(f"Error processing {candidate.type} #{candidate.data.get('number', 'N/A')}: {e}")

        return result

    def _process_single_candidate(self, repo_name: str, candidate: Candidate) -> CandidateProcessingResult:
        """Process a single candidate (issue/PR).

        Args:
            repo_name: Repository name
            candidate: Target candidate to process

        Returns:
            Processing result
        """
        # Check if Jules mode should be used based on configuration
        from .llm_backend_config import is_jules_mode_enabled

        jules_mode = is_jules_mode_enabled()

        return self._process_single_candidate_unified(
            repo_name,
            candidate,
            self.config,
            jules_mode=jules_mode,
        )

    def run(self, repo_name: str) -> Dict[str, Any]:
        """Run the main automation process."""
        logger.info(f"Starting automation for repository: {repo_name}")

        # Check if current branch corresponds to a closed PR/Issue
        if not self._check_and_handle_closed_branch(repo_name):
            # check_and_handle_closed_state will handle branch switching and exit
            # This line should not be reached, but just in case
            return {
                "repository": repo_name,
                "timestamp": datetime.now().isoformat(),
                "issues_processed": [],
                "prs_processed": [],
                "errors": ["Exited due to closed item on current branch"],
            }

        # Get LLM backend information
        llm_backend_info = self._get_llm_backend_info()

        results = {
            "repository": repo_name,
            "timestamp": datetime.now().isoformat(),
            "llm_backend": llm_backend_info["backend"],
            "llm_provider": llm_backend_info["provider"],
            "llm_model": llm_backend_info["model"],
            "issues_processed": [],
            "prs_processed": [],
            "errors": [],
        }

        try:
            # Get initial candidates
            total_processed = 0

            while True:
                # Check for updates and restart if necessary
                check_for_updates_and_restart()

                # Check and resume failed Jules sessions
                check_and_resume_or_archive_sessions()

                # Get candidates
                candidates = self._get_candidates(repo_name)

                if not candidates:
                    logger.info("No more candidates found, ending automation")
                    break

                # Process all candidates in this batch
                batch_processed = 0
                for candidate in candidates:
                    try:
                        logger.info(f"Processing {candidate.type} #{candidate.data.get('number', 'N/A')}")

                        # Process the candidate
                        result = self._process_single_candidate(repo_name, candidate)

                        # Track results
                        # Convert dataclass to dict for backward compatibility with existing code
                        result_dict = {
                            "type": result.type,
                            "number": result.number,
                            "title": result.title,
                            "success": result.success,
                            "actions": result.actions,
                            "error": result.error,
                        }
                        if candidate.type == "issue":
                            results["issues_processed"].append(result_dict)  # type: ignore
                        elif candidate.type == "pr":
                            results["prs_processed"].append(result_dict)  # type: ignore

                        batch_processed += 1
                        total_processed += 1

                        logger.info(f"Successfully processed {candidate.type} #{candidate.data.get('number', 'N/A')}")
                        break

                    except Exception as e:
                        error_msg = f"Failed to process candidate: {e}"
                        logger.error(error_msg)
                        results["errors"].append(error_msg)  # type: ignore

                # If no candidates were processed in this batch, end the loop
                if batch_processed == 0:
                    logger.info("No candidates were processed in this batch, ending automation")
                    break

                # Clear GitHub API cache after each batch
                get_github_cache().clear()
                logger.debug("Cleared GitHub API cache")
            # Save results report
            self._save_report(results, "automation_report", repo_name)

            logger.info(f"Automation completed for {repo_name}")
            return results

        except Exception as e:
            error_msg = f"Automation failed for {repo_name}: {e}"
            logger.error(error_msg)
            results["errors"].append(error_msg)  # type: ignore
            return results

    def process_single(self, repo_name: str, target_type: str, number: int, jules_mode: bool = False) -> Dict[str, Any]:
        """Process a single issue or PR by number.

        Args:
            repo_name: Repository name
            target_type: Type of target ('issue' or 'pr')
            number: Issue or PR number
            jules_mode: Whether to use Jules mode for processing (default: False)

        Returns:
            Dictionary with processing results
        """
        # Check if Jules mode should be used based on configuration
        # Check if Jules mode should be used based on configuration
        from .llm_backend_config import is_jules_mode_enabled

        # Both must be true for Jules mode to be enabled
        # jules_mode parameter is requested state, and is_jules_mode_enabled checks config
        jules_mode = jules_mode and is_jules_mode_enabled()
        from datetime import datetime

        with ProgressStage("Processing single PR/IS"):
            # Check if current branch corresponds to a closed PR/Issue
            if not self._check_and_handle_closed_branch(repo_name):
                # check_and_handle_closed_state will handle branch switching and exit
                # This line should not be reached, but just in case
                return {
                    "repository": repo_name,
                    "timestamp": datetime.now().isoformat(),
                    "issues_processed": [],
                    "prs_processed": [],
                    "errors": ["Exited due to closed item on current branch"],
                }

            logger.info(f"Processing single target: type={target_type}, number={number} for {repo_name}")
            result = ProcessResult(
                repository=repo_name,
                timestamp=datetime.now().isoformat(),
            )

            try:
                # Create a Candidate from the single item
                candidate = self._create_candidate_from_single(repo_name, target_type, number)
                if not candidate:
                    msg = f"Failed to create candidate for {target_type} #{number}"
                    logger.error(msg)
                    result.errors.append(msg)
                    return {
                        "repository": result.repository,
                        "timestamp": result.timestamp,
                        "issues_processed": result.issues_processed,
                        "prs_processed": result.prs_processed,
                        "errors": result.errors,
                    }

                # Use unified processing function
                processing_result = self._process_single_candidate_unified(
                    repo_name,
                    candidate,
                    self.config,
                    jules_mode,
                )

                # Only add to processed list if there was no error
                if processing_result.error:
                    # Add error to errors list instead of processed list
                    error_msg = f"Error processing {candidate.type} #{candidate.data.get('number', 'N/A')}: {processing_result.error}"
                    result.errors.append(error_msg)
                else:
                    # Convert to the format expected by process_single
                    if candidate.type == "issue":
                        processed_item = {
                            "issue_data": candidate.data,
                            "actions_taken": processing_result.actions,
                        }
                        result.issues_processed.append(processed_item)
                    elif candidate.type == "pr":
                        processed_item = {
                            "pr_data": candidate.data,
                            "actions_taken": processing_result.actions,
                        }
                        result.prs_processed.append(processed_item)

                # After processing, check if the single PR/issue is now closed
                try:
                    if result.issues_processed or result.prs_processed:
                        # Get the processed item
                        first_processed_item: Dict[str, Any]
                        item_number = None
                        item_type = None

                        if result.issues_processed:
                            first_processed_item = result.issues_processed[0]
                            issue_data: Dict[str, Any] = first_processed_item.get("issue_data", {})
                            item_number = issue_data.get("number")
                            item_type = "issue"
                        elif result.prs_processed:
                            first_processed_item = result.prs_processed[0]
                            pr_data: Dict[str, Any] = first_processed_item.get("pr_data", {})
                            item_number = pr_data.get("number")
                            item_type = "pr"

                        if item_number and item_type:
                            # Check the current state of the item
                            from .util.github_action import check_and_handle_closed_state

                            with ProgressStage("Checking final status"):
                                repo = self.github.get_repository(repo_name)
                                if item_type == "issue":
                                    issue = repo.get_issue(item_number)
                                    current_item = self.github.get_issue_details(issue)
                                else:
                                    pr = repo.get_pull(item_number)
                                    current_item = self.github.get_pr_details(pr)

                                # Check if item is closed and handle state
                                check_and_handle_closed_state(
                                    repo_name,
                                    item_type,
                                    item_number,
                                    self.config,
                                    self.github,  # type: ignore[arg-type]
                                    current_item=current_item,
                                )
                except Exception as e:
                    logger.warning(f"Failed to check/handle closed item state: {e}")

            except Exception as e:
                msg = f"Error in process_single: {e}"
                logger.error(msg)
                result.errors.append(msg)

        # Convert dataclass to dict for backward compatibility with existing code
        return {
            "repository": result.repository,
            "timestamp": result.timestamp,
            "issues_processed": result.issues_processed,
            "prs_processed": result.prs_processed,
            "errors": result.errors,
        }

    def create_feature_issues(self, repo_name: str) -> List[Dict[str, Any]]:
        """Analyze repository and create feature enhancement issues."""
        return create_feature_issues(
            self.github,
            self.config,
            repo_name,
        )

    def fix_to_pass_tests(
        self,
        llm_backend_manager: Any,
        max_attempts: Optional[int] = None,
        message_backend_manager: Optional[Any] = None,
    ) -> Dict[str, Any]:
        """Run tests and, if failing, repeatedly request LLM fixes until tests pass."""
        run_override = getattr(self, "_run_local_tests", None)
        apply_override = getattr(self, "_apply_workspace_test_fix", None)

        if callable(run_override) or callable(apply_override):
            original_run = fix_to_pass_tests_runner_module.run_local_tests
            original_apply = fix_to_pass_tests_runner_module.apply_workspace_test_fix
            try:
                if callable(run_override):
                    fix_to_pass_tests_runner_module.run_local_tests = run_override
                if callable(apply_override):
                    fix_to_pass_tests_runner_module.apply_workspace_test_fix = apply_override
                return fix_to_pass_tests(
                    self.config,
                    llm_backend_manager,
                    max_attempts,
                    message_backend_manager,
                )
            finally:
                fix_to_pass_tests_runner_module.run_local_tests = original_run
                fix_to_pass_tests_runner_module.apply_workspace_test_fix = original_apply

        return fix_to_pass_tests(
            self.config,
            llm_backend_manager,
            max_attempts,
            message_backend_manager,
        )

    def _get_llm_backend_info(self) -> Dict[str, Optional[str]]:
        """Get LLM backend, provider, and model information for telemetry."""

        info: Dict[str, Optional[str]] = {
            "backend": None,
            "provider": None,
            "model": None,
        }

        def _extract_from_manager(
            manager: Optional[Any],
        ) -> Optional[Dict[str, Optional[str]]]:
            if manager is None:
                return None

            getter = getattr(manager, "get_last_backend_provider_and_model", None)
            if callable(getter):
                try:
                    backend, provider, model = getter()
                    return {"backend": backend, "provider": provider, "model": model}
                except Exception:
                    pass

            getter = getattr(manager, "get_last_backend_and_model", None)
            if callable(getter):
                try:
                    backend, model = getter()
                    return {"backend": backend, "provider": None, "model": model}
                except Exception:
                    pass
            return None

        try:
            sources = (
                lambda: get_llm_backend_manager(),
                lambda: LLMBackendManager.get_llm_instance(),
                lambda: LLMBackendManager._instance,
            )

            for source in sources:
                try:
                    details = _extract_from_manager(source())
                except (RuntimeError, AttributeError):
                    continue
                if details:
                    info.update(details)
                    return info
        except Exception as e:
            logger.debug(f"Error getting LLM backend info: {e}")

        return info

    def _save_report(self, data: Dict[str, Any], filename: str, repo_name: Optional[str] = None) -> None:
        """Save report to file.

        Args:
            data: Report data to save
            filename: Base filename (without timestamp and extension)
            repo_name: Repository name (e.g., 'owner/repo'). If provided, saves to
                      ~/.auto-coder/{repository}/ instead of the default reports/ directory.
        """
        try:
            # If repository name is specified, use repository-specific directory
            if repo_name:
                reports_dir = self.config.get_reports_dir(repo_name)
            else:
                reports_dir = self.config.REPORTS_DIR

            # Create reports directory if it doesn't exist
            os.makedirs(reports_dir, exist_ok=True)

            filepath = os.path.join(
                reports_dir,
                f"{filename}_{datetime.now().strftime('%Y%m%d_%H%M%S')}.json",
            )
            with open(filepath, "w", encoding="utf-8") as f:
                json.dump(data, f, indent=2, ensure_ascii=False)
            log_action(f"Report saved to {filepath}")
        except Exception as e:
            logger.error(f"Error saving report {filename}: {e}")

    def _create_pr_analysis_prompt(
        self,
        repo_name: str,
        pr_data: Dict[str, Any],
        pr_diff: str = "",
    ) -> str:
        """Compatibility wrapper used in tests to expose the PR prompt builder."""
        return _engine_pr_prompt(repo_name, pr_data, pr_diff, self.config)

    def _get_pr_diff(self, repo_name: str, pr_number: int) -> str:
        """Get PR diff for analysis."""
        return _pr_get_diff(repo_name, pr_number, self.config)

    def _take_issue_actions(self, repo_name: str, issue_data: Dict[str, Any]) -> List[str]:
        """Take actions on an issue using direct LLM CLI analysis and implementation."""
        from .issue_processor import _take_issue_actions as _take_issue_actions_func

        return _take_issue_actions_func(
            repo_name,
            issue_data,
            self.config,
            self.github,
        )

    def _apply_issue_actions_directly(self, repo_name: str, issue_data: Dict[str, Any]) -> List[str]:
        """Ask LLM CLI to analyze an issue and take appropriate actions directly."""
        from .issue_processor import _apply_issue_actions_directly as _apply_issue_actions_directly_func

        return _apply_issue_actions_directly_func(
            repo_name,
            issue_data,
            self.config,
            self.github,
        )

    def _commit_changes(self, fix_suggestion: Dict[str, Any]) -> str:
        """Commit changes made by the automation."""
        try:
            # Use git_commit_with_retry for centralized commit logic
            commit_message = f"Auto-Coder: {fix_suggestion.get('summary', 'Fix applied')}"
            commit_result = git_commit_with_retry(commit_message)

            if commit_result.success:
                return f"Committed changes: {commit_message}"
            else:
                return f"Failed to commit changes: {commit_result.stderr}"
        except Exception as e:
            return f"Error committing changes: {e}"

    # Additional methods needed by tests
    def _resolve_pr_merge_conflicts(self, repo_name: str, pr_number: int) -> bool:
        """Resolve merge conflicts for a PR."""
        try:
            # Get PR details to determine the base branch
            repo = self.github.get_repository(repo_name)
            pr = repo.get_pull(pr_number)
            pr_data = self.github.get_pr_details(pr)
            base_branch = pr_data.get("base_branch", "main")

            # Clean up any existing conflicts
            self.cmd.run_command(["git", "reset", "--hard", "HEAD"])
            self.cmd.run_command(["git", "clean", "-fd"])
            self.cmd.run_command(["git", "merge", "--abort"])

            # Checkout the PR branch
            gh_logger = get_gh_logger()
            gh_logger.execute_with_logging(
                ["gh", "pr", "checkout", str(pr_number)],
                repo=repo_name,
                capture_output=True,
            )

            # If base branch is not main, fetch and merge it
            if base_branch != "main":
                self.cmd.run_command(["git", "fetch", "origin", base_branch])
                # Resolve base to a fully qualified remote ref to avoid ambiguity
                origin_ref = f"refs/remotes/origin/{base_branch}"
                base_check = self.cmd.run_command(["git", "rev-parse", "--verify", origin_ref])
                resolved_base = origin_ref if base_check.success else base_branch
                self.cmd.run_command(["git", "merge", resolved_base])

            # Push the resolved conflicts
            self.cmd.run_command(["git", "push"])

            return True
        except Exception as e:
            logger.error(f"Failed to resolve merge conflicts for PR #{pr_number}: {e}")
            return False

    def _update_with_base_branch(self, repo_name: str, pr_data: Dict[str, Any]) -> List[str]:
        """Update PR branch with latest changes from base branch."""
        import subprocess

        actions = []

        try:
            # Get the base branch from PR data, default to 'main'
            base_branch = pr_data.get("base_branch", "main")
            pr_number = pr_data.get("number", 999)

            # Fetch the latest changes from origin
            fetch_result = subprocess.run(["git", "fetch", "origin"], capture_output=True, text=True)
            if fetch_result.returncode != 0:
                return [f"Failed to fetch from origin: {fetch_result.stderr}"]

            # Check how many commits behind the base branch we are
            rev_list_result = subprocess.run(
                [
                    "git",
                    "rev-list",
                    "--count",
                    f"HEAD..refs/remotes/origin/{base_branch}",
                ],
                capture_output=True,
                text=True,
            )

            if rev_list_result.returncode == 0:
                commits_behind = int(rev_list_result.stdout.strip())
                if commits_behind > 0:
                    actions.append(f"{commits_behind} commits behind {base_branch}")

                    # Merge the base branch
                    merge_result = subprocess.run(
                        [
                            "git",
                            "merge",
                            f"refs/remotes/origin/{base_branch}",
                            "--no-edit",
                        ],
                        capture_output=True,
                        text=True,
                    )

                    if merge_result.returncode == 0:
                        actions.append(f"Successfully merged {base_branch} branch into PR #{pr_number}")

                        # Push the updated branch
                        push_result = subprocess.run(["git", "push"], capture_output=True, text=True)
                        if push_result.returncode == 0:
                            actions.append("Pushed updated branch")
                            actions.append(self.FLAG_SKIP_ANALYSIS)
                        else:
                            actions.append(f"Failed to push: {push_result.stderr}")
                    else:
                        actions.append(f"Failed to merge {base_branch}: {merge_result.stderr}")
                else:
                    actions.append(f"PR #{pr_number} is up to date with {base_branch} branch")
            else:
                actions.append(f"Could not determine commit status: {rev_list_result.stderr}")

        except Exception as e:
            actions.append(f"Error updating with base branch: {e}")

        return actions

    def _get_repository_context(self, repo_name: str) -> Dict[str, Any]:
        """Get repository context information."""
        try:
            repo = self.github.get_repository(repo_name)
            return {
                "name": repo.name,
                "description": repo.description or "",
                "language": repo.language or "",
                "stars": repo.stargazers_count,
                "forks": repo.forks_count,
            }
        except Exception as e:
            logger.error(f"Failed to get repository context for {repo_name}: {e}")
            # Return minimal fallback data
            return {
                "name": repo_name.split("/")[-1] if "/" in repo_name else repo_name,
                "description": "Unable to fetch description",
                "language": "Unknown",
                "stars": 0,
                "forks": 0,
            }

    def _format_feature_issue_body(self, suggestion: Dict[str, Any]) -> str:
        """Format feature suggestion as issue body."""
        body = "## Feature Request\n\n"
        body += f"**Description:**\n{suggestion.get('description', 'No description provided')}\n\n"
        body += f"**Rationale:**\n{suggestion.get('rationale', 'No rationale provided')}\n\n"
        body += f"**Priority:** {suggestion.get('priority', 'medium')}\n\n"

        # Add acceptance criteria if present
        acceptance_criteria = suggestion.get("acceptance_criteria", [])
        if acceptance_criteria:
            body += "**Acceptance Criteria:**\n"
            for criteria in acceptance_criteria:
                body += f"- [ ] {criteria}\n"
            body += "\n"

        body += "*This feature request was generated automatically by Auto-Coder.*"
        return body

    def _should_auto_merge_pr(self, analysis: Dict[str, Any], pr_data: Dict[str, Any]) -> bool:
        """Determine if PR should be auto-merged."""
        return analysis.get("risk_level") == "low" and not pr_data.get("draft", False)

    def _run_pr_tests(self, repo_name: str, pr_data: Dict[str, Any]) -> Dict[str, Any]:
        """Run tests for PR."""
        import subprocess

        test_script_path = self.config.TEST_SCRIPT_PATH
        cwd = None  # Could be extended to use repo-specific working directory

        if not os.path.exists(test_script_path):
            return {
                "success": False,
                "errors": f"Test script not found: {test_script_path}",
                "return_code": -1,
            }

        try:
            result = subprocess.run(
                ["bash", test_script_path],
                capture_output=True,
                text=True,
                timeout=3600,
                cwd=cwd,
            )

            if result.returncode == 0:
                return {"success": True, "output": result.stdout}
            else:
                return {
                    "success": False,
                    "output": result.stdout,
                    "errors": result.stderr,
                    "return_code": result.returncode,
                }
        except subprocess.TimeoutExpired:
            return {
                "success": False,
                "errors": "Test execution timed out after 1 hour",
                "return_code": -1,
            }
        except Exception as e:
            return {
                "success": False,
                "errors": f"Failed to execute tests: {e}",
                "return_code": -1,
            }

    def _extract_important_errors(self, test_result: Union[TestResult, Dict[str, Any]]) -> str:
        """Extract important errors using the structured TestResult flow when available.

        Falls back to the legacy regex-based extraction when conversion fails.
        """
        try:
            # Prefer structured extractor from fix_to_pass_tests_runner
            if isinstance(test_result, TestResult):
                return cast(
                    str,
                    fix_to_pass_tests_runner_module.extract_important_errors(test_result),
                )
            # Convert legacy dict payloads to TestResult for better extraction
            tr = fix_to_pass_tests_runner_module._to_test_result(test_result)
            return cast(str, fix_to_pass_tests_runner_module.extract_important_errors(tr))
        except Exception:
            # Legacy fallback: minimal regex-based extraction from dict payloads
            import re

            important_lines: List[str] = []
            output = ""
            errors_field = ""
            try:
                if isinstance(test_result, dict):
                    output = str(test_result.get("output", ""))
                    errors_field = str(test_result.get("errors", ""))
            except Exception:
                pass

            if output:
                error_patterns = [
                    r"ERROR:.*",
                    r"FAILED:.*",
                    r"Failures?:.*",
                    r"Error.*",
                    r"Exception.*",
                    r"Traceback.*",
                ]
                for line in output.split("\n"):
                    line = line.strip()
                    if any(re.search(pattern, line, re.IGNORECASE) for pattern in error_patterns):
                        if line and line not in important_lines:
                            important_lines.append(line)

            if errors_field and errors_field not in important_lines:
                important_lines.append(errors_field)

            return "\n".join(important_lines)

    def _apply_github_actions_fix(
        self,
        repo_name: str,
        pr_data: Dict[str, Any],
        test_result: TestResult,
        github_logs: Optional[str] = None,
    ) -> List[str]:
        """Apply GitHub Actions fix using structured TestResult context.

        - Accepts TestResult to enable richer, framework-aware error extraction
        - Passes structured metadata to the LLM prompt for targeted fixes
        """
        actions: List[str] = []

        try:
            # Derive a concise error summary using the structured extractor
            error_summary = cast(
                str,
                fix_to_pass_tests_runner_module.extract_important_errors(test_result),
            )
            if not github_logs:
                github_logs = error_summary

            # Prepare enhanced prompt with structured context
            prompt = render_prompt(
                "pr.github_actions_fix_direct",
                data={
                    "repo_name": repo_name,
                    "pr_title": pr_data.get("title", "N/A"),
                    "pr_body": pr_data.get("body", "N/A"),
                    "pr_number": pr_data.get("number", "N/A"),
                    "github_logs": (github_logs or ""),
                    # Structured enhancements
                    "structured_errors": test_result.extraction_context or {},
                    "framework_type": test_result.framework_type or "unknown",
                },
            )

            llm_response = run_llm_prompt(prompt)
            preview = (llm_response or "").strip()[:256]
            actions.append(f"Applied GitHub Actions fix{': ' + preview + '...' if preview else ''}")

            # Commit the changes using the centralized commit logic
            commit_result = git_commit_with_retry(f"Auto-Coder: Fix GitHub Actions issues for PR #{pr_data.get('number', 'N/A')}")
            if commit_result.success:
                actions.append("Committed changes")

                # Push the changes
                push_result = git_push()
                if push_result.success:
                    actions.append("Pushed changes")
                else:
                    actions.append(f"Failed to push: {push_result.stderr}")
            else:
                actions.append(f"Failed to commit: {commit_result.stderr}")

        except Exception as e:
            actions.append(f"Error applying GitHub Actions fix: {e}")

        return actions

    def _format_direct_fix_comment(self, pr_data: Dict[str, Any], github_logs: str, fix_actions: List[str]) -> str:
        """Format direct fix comment."""
        return f"Auto-Coder Applied GitHub Actions Fixes\n\n**PR:** #{pr_data['number']} - {pr_data['title']}\n\nError: {github_logs}\n\nFixes applied: {', '.join(fix_actions)}"

    def parse_commit_history_with_actions(self, repo_name: str, search_depth: int = 10) -> List[Dict[str, Any]]:
        """Parse git commit history and identify commits that triggered GitHub Actions.

        Args:
            repo_name: Repository name in format 'owner/repo'
            search_depth: Number of recent commits to check (default: 10)

        Returns:
            List of commits that have GitHub Actions runs with status information.
            Each dict contains: commit_hash, message, actions_status, actions_url
        """
        import subprocess

        try:
            # Use git log --oneline to retrieve recent commit history
            result = subprocess.run(
                ["git", "log", "--oneline", f"-{search_depth}"],
                capture_output=True,
                text=True,
                timeout=30,
            )

            if result.returncode != 0:
                logger.error(f"Failed to get git log: {result.stderr}")
                return []

            commits_with_actions = []

            # Parse the output to extract commit hashes and messages
            lines = result.stdout.strip().split("\n")

            for line in lines:
                if not line.strip():
                    continue

                # Parse commit hash and message (format: "hash message")
                # Strip leading/trailing whitespace from line first
                line = line.strip()
                parts = line.split(" ", 1)
                if len(parts) < 2:
                    continue

                commit_hash = parts[0]
                commit_message = parts[1]

                # Skip lines with empty commit hash (e.g., malformed lines)
                if not commit_hash:
                    continue

                # Check if this commit has associated GitHub Actions runs
                # Use gh CLI to list workflow runs for this commit
                try:
                    gh_logger = get_gh_logger()
                    run_result = gh_logger.execute_with_logging(
                        ["gh", "run", "list", "--commit", commit_hash, "--limit", "1"],
                        repo=repo_name,
                        timeout=10,
                    )

                    # If no runs found for this commit, skip it
                    if run_result.returncode != 0 or "no runs found" in run_result.stdout.lower():
                        logger.debug(f"Commit {commit_hash[:8]}: No GitHub Actions runs found")
                        continue

                    # Check if there are any runs (success or failure)
                    # Parse the output to check for completed runs
                    run_lines = run_result.stdout.strip().split("\n")

                    actions_status = None
                    actions_url = ""

                    for run_line in run_lines:
                        if not run_line.strip() or run_line.startswith("STATUS") or run_line.startswith("WORKFLOW"):
                            continue

                        # Parse tab-separated format
                        if "\t" in run_line:
                            parts = run_line.split("\t")
                            if len(parts) >= 3:
                                status = parts[1].strip().lower()
                                url = parts[3] if len(parts) > 3 else ""

                                # Only include commits with completed runs (success or failure)
                                # Skip queued or in-progress runs
                                if status in [
                                    "success",
                                    "completed",
                                    "failure",
                                    "failed",
                                    "cancelled",
                                    "pass",
                                ]:
                                    actions_status = status
                                    actions_url = url
                                    break

                    # Only add commits that have completed Action runs
                    if actions_status and actions_status in [
                        "success",
                        "completed",
                        "failure",
                        "failed",
                        "cancelled",
                        "pass",
                    ]:
                        commits_with_actions.append(
                            {
                                "commit_hash": commit_hash,
                                "message": commit_message,
                                "actions_status": actions_status,
                                "actions_url": actions_url,
                            }
                        )
                        logger.info(f"Commit {commit_hash[:8]}: Found Actions run with status '{actions_status}'")

                except subprocess.TimeoutExpired:
                    logger.warning(f"Timeout checking Actions for commit {commit_hash[:8]}")
                    continue

            logger.info(f"Found {len(commits_with_actions)} commits with GitHub Actions")
            return commits_with_actions

        except Exception as e:
            logger.error(f"Error parsing commit history: {e}")
            return []

    def _create_candidate_from_single(self, repo_name: str, target_type: str, number: int) -> Optional[Candidate]:
        """Create a Candidate from a single issue or PR.

        Args:
            repo_name: Repository name
            target_type: Type of target ('issue' or 'pr')
            number: Issue or PR number

        Returns:
            Candidate or None if failed
        """
        from .pr_processor import _extract_linked_issues_from_pr_body

        try:
            # Handle 'auto' type
            if target_type == "auto":
                # Prefer PR to avoid mislabeling PR issues
                try:
                    repo = self.github.get_repository(repo_name)
                    pr = repo.get_pull(number)
                    pr_data = self.github.get_pr_details(pr)
                    target_type = "pr"
                except Exception:
                    target_type = "issue"

            if target_type == "pr":
                # Get PR data
                repo = self.github.get_repository(repo_name)
                pr = repo.get_pull(number)
                pr_data = self.github.get_pr_details(pr)
                branch_name = pr_data.get("head_branch")
                pr_body = pr_data.get("body", "")
                related_issues = []
                if pr_body:
                    related_issues = _extract_linked_issues_from_pr_body(pr_body)

                return Candidate(
                    type="pr",
                    data=pr_data,
                    priority=0,  # Single processing doesn't need priority
                    branch_name=branch_name,
                    related_issues=related_issues,
                )
            elif target_type == "issue":
                # Get issue data
                repo = self.github.get_repository(repo_name)
                issue = repo.get_issue(number)
                issue_data = self.github.get_issue_details(issue)

                return Candidate(
                    type="issue",
                    data=issue_data,
                    priority=0,  # Single processing doesn't need priority
                    issue_number=number,
                )
        except Exception as e:
            logger.error(f"Failed to create candidate for {target_type} #{number}: {e}")
            return None

        return None

    # Constants
    FLAG_SKIP_ANALYSIS = "[SKIP_LLM_ANALYSIS]"<|MERGE_RESOLUTION|>--- conflicted
+++ resolved
@@ -143,16 +143,12 @@
         - Creation time ascending (oldest first)
         """
         from .pr_processor import _extract_linked_issues_from_pr_body, _is_dependabot_pr, _is_jules_pr
-<<<<<<< HEAD
         from .util.dependabot_timestamp import should_process_dependabot_pr
-        from .util.github_action import _check_github_actions_status, check_github_actions_and_exit_if_in_progress
-=======
         from .util.github_action import (
             _check_github_actions_status,
             check_github_actions_and_exit_if_in_progress,
             preload_github_actions_status,
         )
->>>>>>> b4a519bd
 
         candidates: List[Candidate] = []
         candidates_count = 0
@@ -161,21 +157,16 @@
             # Collect PR candidates
             prs = self.github.get_open_pull_requests(repo_name)
 
-<<<<<<< HEAD
             # Check if we should process Dependabot PRs at all in this run
             can_process_dependabot_pr = should_process_dependabot_pr()
             if not can_process_dependabot_pr:
                 logger.info("Skipping Dependabot PRs in this run due to 24-hour processing limit.")
 
-            for pr in prs:
-                pr_data = self.github.get_pr_details(pr)
-=======
             # Preload PR data and GitHub Actions statuses to avoid N+1 API calls
             pr_data_pairs = [(pr, self.github.get_pr_details(pr)) for pr in prs]
             preload_github_actions_status(repo_name, [p[1] for p in pr_data_pairs])
 
             for pr, pr_data in pr_data_pairs:
->>>>>>> b4a519bd
                 labels = pr_data.get("labels", []) or []
 
                 pr_number = pr_data.get("number")
@@ -621,7 +612,7 @@
         # Get LLM backend information
         llm_backend_info = self._get_llm_backend_info()
 
-        results = {
+        results: Dict[str, Any] = {
             "repository": repo_name,
             "timestamp": datetime.now().isoformat(),
             "llm_backend": llm_backend_info["backend"],
