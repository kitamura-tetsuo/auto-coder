"""
Main automation engine for Auto-Coder.
"""

import json
import os
from datetime import datetime
from typing import Any, Dict, List, Optional, Union

from auto_coder.backend_manager import LLMBackendManager, get_llm_backend_manager, run_llm_prompt
from auto_coder.prompt_loader import render_prompt
from auto_coder.util.github_action import get_github_actions_logs_from_url

from . import fix_to_pass_tests_runner as fix_to_pass_tests_runner_module
<<<<<<< HEAD
from .automation_config import AutomationConfig, Candidate, CandidateProcessingResult
=======
from .automation_config import AutomationConfig, Candidate, CandidateProcessingResult, ProcessResult
>>>>>>> 49cb0079
from .fix_to_pass_tests_runner import fix_to_pass_tests
from .git_utils import git_commit_with_retry, git_push
from .issue_processor import create_feature_issues
from .logger_config import get_logger
from .pr_processor import _create_pr_analysis_prompt as _engine_pr_prompt
from .pr_processor import _get_pr_diff as _pr_get_diff
from .pr_processor import process_pull_request
from .progress_footer import ProgressStage
from .utils import CommandExecutor, log_action

logger = get_logger(__name__)


class AutomationEngine:
    """Main automation engine that orchestrates GitHub and LLM integration."""

    def __init__(
        self,
        github_client: Any,
        config: Optional[AutomationConfig] = None,
    ) -> None:
        """Initialize automation engine."""
        self.github = github_client
        self.config = config or AutomationConfig()
        self.cmd = CommandExecutor()

        # Note: Report directories are created per repository,
        # so we do not create one here (created in _save_report)

    def _get_candidates(self, repo_name: str, max_items: Optional[int] = None) -> List[Candidate]:
        """Collect PR/Issue candidates with priority.

        Priority definitions:
        - 3: PR/Issue with 'urgent' label (highest priority)
        - 2: Mergeable PR with successful GitHub Actions (auto-merge candidate)
        - 1: PR requiring fixes (GH Actions failed or mergeable=False)
        - 0: Regular issues

        Sort order:
        - Priority descending (3 -> 0)
        - Creation time ascending (oldest first)
        """
        from .pr_processor import _extract_linked_issues_from_pr_body
        from .util.github_action import _check_github_actions_status

        candidates: List[Candidate] = []
        candidates_count = 0

        # Collect PR candidates
        prs = self.github.get_open_pull_requests(repo_name)
        for pr in prs:
            pr_data = self.github.get_pr_details(pr)
            labels = pr_data.get("labels", []) or []

            # Ignore PRs created by bots (dependabot, renovate, etc.)
            author = pr_data.get("author")
            if author:
                # List common bot author names
                bot_authors = ["app/dependabot", "dependabot-preview", "renovate-bot", "dependabot[bot]"]
                if author in bot_authors or author.endswith("[bot]"):
                    continue
            candidates_count += 1

            # Skip if has @auto-coder label
            if "@auto-coder" in labels:
                continue

            # Calculate priority
            checks = _check_github_actions_status(repo_name, pr_data, self.config)
            mergeable = pr_data.get("mergeable", True)
            pr_priority = 3 if (checks.success and mergeable) else 2

            if "urgent" in labels:
                pr_priority += 4

            candidates.append(
                Candidate(
                    type="pr",
                    data=pr_data,
                    priority=pr_priority,
                    branch_name=pr_data.get("head", {}).get("ref"),
                    related_issues=_extract_linked_issues_from_pr_body(pr_data.get("body", "")),
                )
            )

        if candidates_count < 5:
            # Collect issue candidates
            issues = self.github.get_open_issues(repo_name)
            for issue in issues:
                issue_data = self.github.get_issue_details(issue)
                labels = issue_data.get("labels", []) or []

                # Skip if has @auto-coder label
                if "@auto-coder" in labels:
                    continue

                # Skip if has sub-issues or linked PR
                number = issue_data.get("number")
                if self.github.get_open_sub_issues(repo_name, number):
                    continue
                if self.github.has_linked_pr(repo_name, number):
                    continue

                issue_priority = 1 if "urgent" in labels else 0

                candidates.append(
                    Candidate(
                        type="issue",
                        data=issue_data,
                        priority=issue_priority,
                        issue_number=number,
                    )
                )

        # Sort by priority descending, type (issue first), creation time ascending
        def _type_order(t: str) -> int:
            return 0 if t == "issue" else 1

        candidates.sort(
            key=lambda x: (
                -x.priority,
                _type_order(x.type),
                x.data.get("created_at", ""),
            )
        )

        # Trim if max items specified
        if isinstance(max_items, int) and max_items > 0:
            candidates = candidates[:max_items]

        return candidates

    def _has_open_sub_issues(self, repo_name: str, candidate: Candidate) -> bool:
        """Fail-safe helper to check if target issue has unresolved sub-issues.
        - candidate is expected to be an element from _get_candidates (type: issue)
        - Returns False on exception to avoid skip suppression
        """
        try:
            if candidate.type != "issue":
                return False
            issue_data = candidate.data or {}
            issue_number = candidate.issue_number or issue_data.get("number")
            if not issue_number:
                return False
            sub_issues = self.github.get_open_sub_issues(repo_name, issue_number)
            return bool(sub_issues)
        except Exception as e:
            logger.warning(f"Failed to check open sub-issues for issue #{candidate.issue_number or issue_data.get('number', 'N/A')}: {e}")
            return False

    def _process_single_candidate_unified(
        self,
        repo_name: str,
        candidate: Candidate,
        config: AutomationConfig,
        jules_mode: bool = False,
    ) -> CandidateProcessingResult:
        """Unified function for processing single issue or PR candidate.

        Handles all common logic: LabelManager, branch_context, error handling.
        This consolidates the logic from both batch processing (_process_single_candidate)
        and single processing (process_single).

        Args:
            repo_name: Repository name
            candidate: Target candidate to process
            config: AutomationConfig instance
            jules_mode: Whether Jules mode is enabled

        Returns:
            Processing result
        """
<<<<<<< HEAD
=======
        from .label_manager import LabelManager

>>>>>>> 49cb0079
        result = CandidateProcessingResult(
            type=candidate.type,
            number=candidate.data.get("number"),
            title=candidate.data.get("title"),
            success=False,
            actions=[],
            error=None,
        )

        try:
            # Get item number and type
            item_number = candidate.data.get("number")
            item_type = candidate.type

            # Ensure item_number is not None
            if item_number is None:
                raise ValueError(f"Item number is missing for {item_type} #{candidate.data.get('number', 'N/A')}")

<<<<<<< HEAD
            if jules_mode and item_type == "issue":
                # Jules mode: only add 'jules' label
                from .issue_processor import _process_issue_jules_mode

                jules_result = _process_issue_jules_mode(self.github, config, repo_name, candidate.data)
                result.actions = jules_result.actions_taken
                result.success = True
            elif item_type == "issue":
                # Regular issue processing
                result.actions = self._take_issue_actions(repo_name, candidate.data)
                result.success = True
            elif item_type == "pr":
                # PR processing
                pr_result = process_pull_request(self.github, config, repo_name, candidate.data)
                result.actions = pr_result.actions_taken
                # Check if there was an error during processing
                if pr_result.error:
                    result.error = pr_result.error
                result.success = True
=======
            # Use LabelManager context manager to handle @auto-coder label automatically
            with LabelManager(self.github, repo_name, item_number, item_type=item_type, config=config) as should_process:
                if not should_process:
                    result.actions = ["Skipped - another instance started processing (@auto-coder label added)"]
                    return result

                if jules_mode and item_type == "issue":
                    # Jules mode: only add 'jules' label
                    from .issue_processor import _process_issue_jules_mode

                    jules_result = _process_issue_jules_mode(self.github, config, repo_name, candidate.data)
                    result.actions = jules_result.actions_taken
                    result.success = True
                elif item_type == "issue":
                    # Regular issue processing
                    result.actions = self._take_issue_actions(repo_name, candidate.data)
                    result.success = True
                elif item_type == "pr":
                    # PR processing
                    pr_result = process_pull_request(self.github, config, repo_name, candidate.data)
                    result.actions = pr_result.actions_taken
                    # Check if there was an error during processing
                    if pr_result.error:
                        result.error = pr_result.error
                    result.success = True
>>>>>>> 49cb0079

        except Exception as e:
            result.error = str(e)
            logger.error(f"Error processing {candidate.type} #{candidate.data.get('number', 'N/A')}: {e}")

        return result

    def _process_single_candidate(self, repo_name: str, candidate: Candidate, jules_mode: bool = False) -> CandidateProcessingResult:
        """Process a single candidate (issue/PR).

        Args:
            repo_name: Repository name
            candidate: Target candidate to process
            jules_mode: Whether Jules mode is enabled

        Returns:
            Processing result
        """
        return self._process_single_candidate_unified(
            repo_name,
            candidate,
            self.config,
            jules_mode=jules_mode,
        )

    def run(self, repo_name: str, jules_mode: bool = False) -> Dict[str, Any]:
        """Run the main automation process."""
        logger.info(f"Starting automation for repository: {repo_name}")

        # Get LLM backend information
        llm_backend_info = self._get_llm_backend_info()

        results = {
            "repository": repo_name,
            "timestamp": datetime.now().isoformat(),
            "jules_mode": jules_mode,
            "llm_backend": llm_backend_info["backend"],
            "llm_model": llm_backend_info["model"],
            "issues_processed": [],
            "prs_processed": [],
            "errors": [],
        }

        try:
            # Get initial candidates
            total_processed = 0

            while True:
                # Get candidates
                candidates = self._get_candidates(repo_name)

                if not candidates:
                    logger.info("No more candidates found, ending automation")
                    break

                # Process all candidates in this batch
                batch_processed = 0
                for candidate in candidates:
                    try:
                        logger.info(f"Processing {candidate.type} #{candidate.data.get('number', 'N/A')}")

                        # Process the candidate
                        result = self._process_single_candidate(repo_name, candidate, jules_mode)

                        # Track results
                        # Convert dataclass to dict for backward compatibility with existing code
                        result_dict = {
                            "type": result.type,
                            "number": result.number,
                            "title": result.title,
                            "success": result.success,
                            "actions": result.actions,
                            "error": result.error,
                        }
                        if candidate.type == "issue":
                            results["issues_processed"].append(result_dict)  # type: ignore
                        elif candidate.type == "pr":
                            results["prs_processed"].append(result_dict)  # type: ignore

                        batch_processed += 1
                        total_processed += 1

                        logger.info(f"Successfully processed {candidate.type} #{candidate.data.get('number', 'N/A')}")
                        break

                    except Exception as e:
                        error_msg = f"Failed to process candidate: {e}"
                        logger.error(error_msg)
                        results["errors"].append(error_msg)  # type: ignore

                # If no candidates were processed in this batch, end the loop
                if batch_processed == 0:
                    logger.info("No candidates were processed in this batch, ending automation")
                    break
            # Save results report
            self._save_report(results, "automation_report", repo_name)

            logger.info(f"Automation completed for {repo_name}")
            return results

        except Exception as e:
            error_msg = f"Automation failed for {repo_name}: {e}"
            logger.error(error_msg)
            results["errors"].append(error_msg)  # type: ignore
            return results

    def process_single(self, repo_name: str, target_type: str, number: int, jules_mode: bool = False) -> Dict[str, Any]:
        """Process a single issue or PR by number.

        Args:
            repo_name: Repository name
            target_type: Type of target ('issue' or 'pr')
            number: Issue or PR number
            jules_mode: Whether Jules mode is enabled

        Returns:
            Dictionary with processing results
        """
        from datetime import datetime

<<<<<<< HEAD
        from .automation_config import ProcessResult

=======
>>>>>>> 49cb0079
        with ProgressStage("Processing single PR/IS"):
            logger.info(f"Processing single target: type={target_type}, number={number} for {repo_name}")
            result = ProcessResult(
                repository=repo_name,
                timestamp=datetime.now().isoformat(),
<<<<<<< HEAD
                dry_run=self.config.DRY_RUN,
=======
>>>>>>> 49cb0079
                jules_mode=jules_mode,
            )

            try:
                # Create a Candidate from the single item
                candidate = self._create_candidate_from_single(repo_name, target_type, number)
                if not candidate:
                    msg = f"Failed to create candidate for {target_type} #{number}"
                    logger.error(msg)
                    result.errors.append(msg)
                    return {
                        "repository": result.repository,
                        "timestamp": result.timestamp,
<<<<<<< HEAD
                        "dry_run": result.dry_run,
=======
>>>>>>> 49cb0079
                        "jules_mode": result.jules_mode,
                        "issues_processed": result.issues_processed,
                        "prs_processed": result.prs_processed,
                        "errors": result.errors,
                    }

                # Use unified processing function
                processing_result = self._process_single_candidate_unified(
                    repo_name,
                    candidate,
                    self.config,
                    jules_mode=jules_mode,
                )

                # Only add to processed list if there was no error
                if processing_result.error:
                    # Add error to errors list instead of processed list
                    error_msg = f"Error processing {candidate.type} #{candidate.data.get('number', 'N/A')}: {processing_result.error}"
                    result.errors.append(error_msg)
                else:
                    # Convert to the format expected by process_single
                    if candidate.type == "issue":
                        processed_item = {
                            "issue_data": candidate.data,
                            "actions_taken": processing_result.actions,
                        }
                        result.issues_processed.append(processed_item)
                    elif candidate.type == "pr":
                        processed_item = {
                            "pr_data": candidate.data,
                            "actions_taken": processing_result.actions,
                        }
                        result.prs_processed.append(processed_item)

                # After processing, check if the single PR/issue is now closed
                try:
<<<<<<< HEAD
                    if not self.config.DRY_RUN and (result.issues_processed or result.prs_processed):
=======
                    if result.issues_processed or result.prs_processed:
>>>>>>> 49cb0079
                        # Get the processed item
                        first_processed_item: Dict[str, Any]
                        item_number = None
                        item_type = None

                        if result.issues_processed:
                            first_processed_item = result.issues_processed[0]
                            issue_data: Dict[str, Any] = first_processed_item.get("issue_data", {})
                            item_number = issue_data.get("number")
                            item_type = "issue"
                        elif result.prs_processed:
                            first_processed_item = result.prs_processed[0]
                            pr_data: Dict[str, Any] = first_processed_item.get("pr_data", {})
                            item_number = pr_data.get("number")
                            item_type = "pr"

                        if item_number and item_type:
                            # Check the current state of the item
                            from .util.github_action import check_and_handle_closed_state

                            with ProgressStage("Checking final status"):
                                if item_type == "issue":
                                    current_item = self.github.get_issue_details_by_number(repo_name, item_number)
                                else:
                                    current_item = self.github.get_pr_details_by_number(repo_name, item_number)

                                # Check if item is closed and handle state
                                check_and_handle_closed_state(
                                    repo_name,
                                    item_type,
                                    item_number,
                                    self.config,
                                    self.github,
                                    current_item=current_item,
                                )
                except Exception as e:
                    logger.warning(f"Failed to check/handle closed item state: {e}")

            except Exception as e:
                msg = f"Error in process_single: {e}"
                logger.error(msg)
                result.errors.append(msg)

        # Convert dataclass to dict for backward compatibility with existing code
        return {
            "repository": result.repository,
            "timestamp": result.timestamp,
<<<<<<< HEAD
            "dry_run": result.dry_run,
=======
>>>>>>> 49cb0079
            "jules_mode": result.jules_mode,
            "issues_processed": result.issues_processed,
            "prs_processed": result.prs_processed,
            "errors": result.errors,
        }
<<<<<<< HEAD

    def _create_candidate_from_single(self, repo_name: str, target_type: str, number: int) -> Optional[Candidate]:
        """Create a Candidate from a single issue or PR.

        Args:
            repo_name: Repository name
            target_type: Type of target ('issue' or 'pr')
            number: Issue or PR number

        Returns:
            Candidate or None if failed
        """
        from .automation_config import Candidate
        from .pr_processor import _extract_linked_issues_from_pr_body

        try:
            if target_type == "pr":
                # Get PR data
                pr_data = self.github.get_pr_details_by_number(repo_name, number)
                branch_name = pr_data.get("head", {}).get("ref")
                pr_body = pr_data.get("body", "")
                related_issues = []
                if pr_body:
                    related_issues = _extract_linked_issues_from_pr_body(pr_body)

                return Candidate(
                    type="pr",
                    data=pr_data,
                    priority=0,  # Single processing doesn't need priority
                    branch_name=branch_name,
                    related_issues=related_issues,
                )
            elif target_type == "issue":
                # Get issue data
                issue_data = self.github.get_issue_details_by_number(repo_name, number)

                return Candidate(
                    type="issue",
                    data=issue_data,
                    priority=0,  # Single processing doesn't need priority
                    issue_number=number,
                )
        except Exception as e:
            logger.error(f"Failed to create candidate for {target_type} #{number}: {e}")
            return None

        return None
=======
>>>>>>> 49cb0079

    def create_feature_issues(self, repo_name: str) -> List[Dict[str, Any]]:
        """Analyze repository and create feature enhancement issues."""
        return create_feature_issues(
            self.github,
            self.config,
            repo_name,
        )

    def fix_to_pass_tests(self, max_attempts: Optional[int] = None, message_backend_manager: Optional[Any] = None) -> Dict[str, Any]:
        """Run tests and, if failing, repeatedly request LLM fixes until tests pass."""
        run_override = getattr(self, "_run_local_tests", None)
        apply_override = getattr(self, "_apply_workspace_test_fix", None)

        if callable(run_override) or callable(apply_override):
            original_run = fix_to_pass_tests_runner_module.run_local_tests
            original_apply = fix_to_pass_tests_runner_module.apply_workspace_test_fix
            try:
                if callable(run_override):
                    fix_to_pass_tests_runner_module.run_local_tests = run_override
                if callable(apply_override):
                    fix_to_pass_tests_runner_module.apply_workspace_test_fix = apply_override
                return fix_to_pass_tests(
                    self.config,
                    max_attempts,
                )
            finally:
                fix_to_pass_tests_runner_module.run_local_tests = original_run
                fix_to_pass_tests_runner_module.apply_workspace_test_fix = original_apply

        return fix_to_pass_tests(self.config, max_attempts)

    def _get_llm_backend_info(self) -> Dict[str, Optional[str]]:
        """Get LLM backend and model information.

        Returns:
            Dictionary with 'backend' and 'model' keys.
        """
        try:
            # Try to get the manager using get_llm_backend_manager() to ensure proper initialization
            try:
                manager = get_llm_backend_manager()
                if manager is not None:
                    backend, model = manager.get_last_backend_and_model()
                    return {"backend": backend, "model": model}
            except (RuntimeError, AttributeError):
                # get_llm_backend_manager() fails if not initialized, fall back to direct access
                try:
                    manager = LLMBackendManager.get_llm_instance()
                    if manager is not None:
                        backend, model = manager.get_last_backend_and_model()
                        return {"backend": backend, "model": model}
                except (RuntimeError, AttributeError):
                    # Also try direct instance access
                    llm_instance: Optional[Any] = LLMBackendManager._instance
                    if llm_instance is not None:
                        backend, model = llm_instance.get_last_backend_and_model()
                        return {"backend": backend, "model": model}

            # Manager not initialized
            return {"backend": None, "model": None}
        except Exception as e:
            # Any other exceptions
            logger.debug(f"Error getting LLM backend info: {e}")
            return {"backend": None, "model": None}

    def _save_report(self, data: Dict[str, Any], filename: str, repo_name: Optional[str] = None) -> None:
        """Save report to file.

        Args:
            data: Report data to save
            filename: Base filename (without timestamp and extension)
            repo_name: Repository name (e.g., 'owner/repo'). If provided, saves to
                      ~/.auto-coder/{repository}/ instead of the default reports/ directory.
        """
        try:
            # If repository name is specified, use repository-specific directory
            if repo_name:
                reports_dir = self.config.get_reports_dir(repo_name)
            else:
                reports_dir = self.config.REPORTS_DIR

            # Create reports directory if it doesn't exist
            os.makedirs(reports_dir, exist_ok=True)

            filepath = os.path.join(
                reports_dir,
                f"{filename}_{datetime.now().strftime('%Y%m%d_%H%M%S')}.json",
            )
            with open(filepath, "w", encoding="utf-8") as f:
                json.dump(data, f, indent=2, ensure_ascii=False)
            log_action(f"Report saved to {filepath}")
        except Exception as e:
            logger.error(f"Error saving report {filename}: {e}")

    def _create_pr_analysis_prompt(
        self,
        repo_name: str,
        pr_data: Dict[str, Any],
        pr_diff: str = "",
    ) -> str:
        """Compatibility wrapper used in tests to expose the PR prompt builder."""
        return _engine_pr_prompt(repo_name, pr_data, pr_diff, self.config)

    def _get_pr_diff(self, repo_name: str, pr_number: int) -> str:
        """Get PR diff for analysis."""
        return _pr_get_diff(repo_name, pr_number, self.config)

    def _take_issue_actions(self, repo_name: str, issue_data: Dict[str, Any]) -> List[str]:
        """Take actions on an issue using direct LLM CLI analysis and implementation."""
        from .issue_processor import _take_issue_actions as _take_issue_actions_func

        return _take_issue_actions_func(
            repo_name,
            issue_data,
            self.config,
            self.github,
        )

    def _apply_issue_actions_directly(self, repo_name: str, issue_data: Dict[str, Any]) -> List[str]:
        """Ask LLM CLI to analyze an issue and take appropriate actions directly."""
        from .issue_processor import _apply_issue_actions_directly as _apply_issue_actions_directly_func

        return _apply_issue_actions_directly_func(
            repo_name,
            issue_data,
            self.config,
            self.github,
        )

    def _commit_changes(self, fix_suggestion: Dict[str, Any]) -> str:
        """Commit changes made by the automation."""
        try:
            # Use git_commit_with_retry for centralized commit logic
            commit_message = f"Auto-Coder: {fix_suggestion.get('summary', 'Fix applied')}"
            commit_result = git_commit_with_retry(commit_message)

            if commit_result.success:
                return f"Committed changes: {commit_message}"
            else:
                return f"Failed to commit changes: {commit_result.stderr}"
        except Exception as e:
            return f"Error committing changes: {e}"

    # Additional methods needed by tests
    def _resolve_pr_merge_conflicts(self, repo_name: str, pr_number: int) -> bool:
        """Resolve merge conflicts for a PR."""
        try:
            # Get PR details to determine the base branch
            pr_data = self.github.get_pr_details_by_number(repo_name, pr_number)
            base_branch = pr_data.get("base", {}).get("ref", "main")

            # Clean up any existing conflicts
            self.cmd.run_command(["git", "reset", "--hard", "HEAD"])
            self.cmd.run_command(["git", "clean", "-fd"])
            self.cmd.run_command(["git", "merge", "--abort"])

            # Checkout the PR branch
            self.cmd.run_command(["gh", "pr", "checkout", str(pr_number)])

            # If base branch is not main, fetch and merge it
            if base_branch != "main":
                self.cmd.run_command(["git", "fetch", "origin", base_branch])
                self.cmd.run_command(["git", "merge", f"origin/{base_branch}"])

            # Push the resolved conflicts
            self.cmd.run_command(["git", "push"])

            return True
        except Exception as e:
            logger.error(f"Failed to resolve merge conflicts for PR #{pr_number}: {e}")
            return False

    def _update_with_base_branch(self, repo_name: str, pr_data: Dict[str, Any]) -> List[str]:
        """Update PR branch with latest changes from base branch."""
        import subprocess

        actions = []

        try:
            # Get the base branch from PR data, default to 'main'
            base_branch = pr_data.get("base_branch", "main")
            pr_number = pr_data.get("number", 999)

            # Fetch the latest changes from origin
            fetch_result = subprocess.run(["git", "fetch", "origin"], capture_output=True, text=True)
            if fetch_result.returncode != 0:
                return [f"Failed to fetch from origin: {fetch_result.stderr}"]

            # Check how many commits behind the base branch we are
            rev_list_result = subprocess.run(
                ["git", "rev-list", "--count", f"HEAD..origin/{base_branch}"],
                capture_output=True,
                text=True,
            )

            if rev_list_result.returncode == 0:
                commits_behind = int(rev_list_result.stdout.strip())
                if commits_behind > 0:
                    actions.append(f"{commits_behind} commits behind {base_branch}")

                    # Merge the base branch
                    merge_result = subprocess.run(
                        ["git", "merge", f"origin/{base_branch}", "--no-edit"],
                        capture_output=True,
                        text=True,
                    )

                    if merge_result.returncode == 0:
                        actions.append(f"Successfully merged {base_branch} branch into PR #{pr_number}")

                        # Push the updated branch
                        push_result = subprocess.run(["git", "push"], capture_output=True, text=True)
                        if push_result.returncode == 0:
                            actions.append("Pushed updated branch")
                            actions.append(self.FLAG_SKIP_ANALYSIS)
                        else:
                            actions.append(f"Failed to push: {push_result.stderr}")
                    else:
                        actions.append(f"Failed to merge {base_branch}: {merge_result.stderr}")
                else:
                    actions.append(f"PR #{pr_number} is up to date with {base_branch} branch")
            else:
                actions.append(f"Could not determine commit status: {rev_list_result.stderr}")

        except Exception as e:
            actions.append(f"Error updating with base branch: {e}")

        return actions

    def _get_repository_context(self, repo_name: str) -> Dict[str, Any]:
        """Get repository context information."""
        try:
            repo = self.github.get_repository(repo_name)
            return {
                "name": repo.name,
                "description": repo.description or "",
                "language": repo.language or "",
                "stars": repo.stargazers_count,
                "forks": repo.forks_count,
            }
        except Exception as e:
            logger.error(f"Failed to get repository context for {repo_name}: {e}")
            # Return minimal fallback data
            return {
                "name": repo_name.split("/")[-1] if "/" in repo_name else repo_name,
                "description": "Unable to fetch description",
                "language": "Unknown",
                "stars": 0,
                "forks": 0,
            }

    def _format_feature_issue_body(self, suggestion: Dict[str, Any]) -> str:
        """Format feature suggestion as issue body."""
        body = "## Feature Request\n\n"
        body += f"**Description:**\n{suggestion.get('description', 'No description provided')}\n\n"
        body += f"**Rationale:**\n{suggestion.get('rationale', 'No rationale provided')}\n\n"
        body += f"**Priority:** {suggestion.get('priority', 'medium')}\n\n"

        # Add acceptance criteria if present
        acceptance_criteria = suggestion.get("acceptance_criteria", [])
        if acceptance_criteria:
            body += "**Acceptance Criteria:**\n"
            for criteria in acceptance_criteria:
                body += f"- [ ] {criteria}\n"
            body += "\n"

        body += "*This feature request was generated automatically by Auto-Coder.*"
        return body

    def _should_auto_merge_pr(self, analysis: Dict[str, Any], pr_data: Dict[str, Any]) -> bool:
        """Determine if PR should be auto-merged."""
        return analysis.get("risk_level") == "low" and not pr_data.get("draft", False)

    def _run_pr_tests(self, repo_name: str, pr_data: Dict[str, Any]) -> Dict[str, Any]:
        """Run tests for PR."""
        import subprocess

        test_script_path = self.config.TEST_SCRIPT_PATH
        cwd = None  # Could be extended to use repo-specific working directory

        if not os.path.exists(test_script_path):
            return {
                "success": False,
                "errors": f"Test script not found: {test_script_path}",
                "return_code": -1,
            }

        try:
            result = subprocess.run(
                ["bash", test_script_path],
                capture_output=True,
                text=True,
                timeout=3600,
                cwd=cwd,
            )

            if result.returncode == 0:
                return {"success": True, "output": result.stdout}
            else:
                return {
                    "success": False,
                    "output": result.stdout,
                    "errors": result.stderr,
                    "return_code": result.returncode,
                }
        except subprocess.TimeoutExpired:
            return {
                "success": False,
                "errors": "Test execution timed out after 1 hour",
                "return_code": -1,
            }
        except Exception as e:
            return {
                "success": False,
                "errors": f"Failed to execute tests: {e}",
                "return_code": -1,
            }

    def _extract_important_errors(self, test_result: Dict[str, Any]) -> str:
        """Extract important errors from test output."""
        import re

        important_lines = []

        # Extract important error patterns from output
        output = test_result.get("output", "")
        if output:
            # Look for common error patterns
            error_patterns = [
                r"ERROR:.*",
                r"FAILED:.*",
                r"Failures?:.*",
                r"Error.*",
                r"Exception.*",
                r"Traceback.*",
            ]

            for line in output.split("\n"):
                line = line.strip()
                if any(re.search(pattern, line, re.IGNORECASE) for pattern in error_patterns):
                    if line and line not in important_lines:
                        important_lines.append(line)

        # Include the errors field if present
        errors = test_result.get("errors", "")
        if errors and errors not in important_lines:
            important_lines.append(errors)

        return "\n".join(important_lines)

    def _apply_github_actions_fix(self, repo_name: str, pr_data: Dict[str, Any], github_logs: str) -> List[str]:
        """Apply GitHub Actions fix."""
        actions = []

        try:
            # Load prompt from yaml file and format with context
            prompt = render_prompt(
                "pr.github_actions_fix_direct",
                data={
                    "repo_name": repo_name,
                    "pr_title": pr_data.get("title", "N/A"),
                    "pr_body": pr_data.get("body", "N/A"),
                    "pr_number": pr_data.get("number", "N/A"),
                    "github_logs": github_logs,
                },
            )

            llm_response = run_llm_prompt(prompt)
            actions.append(f"Applied GitHub Actions fix")

            # Commit the changes using the centralized commit logic
            commit_result = git_commit_with_retry(f"Auto-Coder: Fix GitHub Actions issues for PR #{pr_data.get('number', 'N/A')}")
            if commit_result.success:
                actions.append("Committed changes")

                # Push the changes
                push_result = git_push()
                if push_result.success:
                    actions.append("Pushed changes")
                else:
                    actions.append(f"Failed to push: {push_result.stderr}")
            else:
                actions.append(f"Failed to commit: {commit_result.stderr}")

        except Exception as e:
            actions.append(f"Error applying GitHub Actions fix: {e}")

        return actions

    def _format_direct_fix_comment(self, pr_data: Dict[str, Any], github_logs: str, fix_actions: List[str]) -> str:
        """Format direct fix comment."""
        return f"Auto-Coder Applied GitHub Actions Fixes\n\n**PR:** #{pr_data['number']} - {pr_data['title']}\n\nError: {github_logs}\n\nFixes applied: {', '.join(fix_actions)}"

    def parse_commit_history_with_actions(self, repo_name: str, search_depth: int = 10) -> List[Dict[str, Any]]:
        """Parse git commit history and identify commits that triggered GitHub Actions.

        Args:
            repo_name: Repository name in format 'owner/repo'
            search_depth: Number of recent commits to check (default: 10)

        Returns:
            List of commits that have GitHub Actions runs with status information.
            Each dict contains: commit_hash, message, actions_status, actions_url
        """
        import subprocess

        try:
            # Use git log --oneline to retrieve recent commit history
            result = subprocess.run(
                ["git", "log", "--oneline", f"-{search_depth}"],
                capture_output=True,
                text=True,
                timeout=30,
            )

            if result.returncode != 0:
                logger.error(f"Failed to get git log: {result.stderr}")
                return []

            commits_with_actions = []

            # Parse the output to extract commit hashes and messages
            lines = result.stdout.strip().split("\n")

            for line in lines:
                if not line.strip():
                    continue

                # Parse commit hash and message (format: "hash message")
                # Strip leading/trailing whitespace from line first
                line = line.strip()
                parts = line.split(" ", 1)
                if len(parts) < 2:
                    continue

                commit_hash = parts[0]
                commit_message = parts[1]

                # Skip lines with empty commit hash (e.g., malformed lines)
                if not commit_hash:
                    continue

                # Check if this commit has associated GitHub Actions runs
                # Use gh CLI to list workflow runs for this commit
                try:
                    run_result = subprocess.run(
                        ["gh", "run", "list", "--commit", commit_hash, "--limit", "1"],
                        capture_output=True,
                        text=True,
                        timeout=10,
                    )

                    # If no runs found for this commit, skip it
                    if run_result.returncode != 0 or "no runs found" in run_result.stdout.lower():
                        logger.debug(f"Commit {commit_hash[:8]}: No GitHub Actions runs found")
                        continue

                    # Check if there are any runs (success or failure)
                    # Parse the output to check for completed runs
                    run_lines = run_result.stdout.strip().split("\n")

                    actions_status = None
                    actions_url = ""

                    for run_line in run_lines:
                        if not run_line.strip() or run_line.startswith("STATUS") or run_line.startswith("WORKFLOW"):
                            continue

                        # Parse tab-separated format
                        if "\t" in run_line:
                            parts = run_line.split("\t")
                            if len(parts) >= 3:
                                status = parts[1].strip().lower()
                                url = parts[3] if len(parts) > 3 else ""

                                # Only include commits with completed runs (success or failure)
                                # Skip queued or in-progress runs
                                if status in [
                                    "success",
                                    "completed",
                                    "failure",
                                    "failed",
                                    "cancelled",
                                    "pass",
                                ]:
                                    actions_status = status
                                    actions_url = url
                                    break

                    # Only add commits that have completed Action runs
                    if actions_status and actions_status in [
                        "success",
                        "completed",
                        "failure",
                        "failed",
                        "cancelled",
                        "pass",
                    ]:
                        commits_with_actions.append(
                            {
                                "commit_hash": commit_hash,
                                "message": commit_message,
                                "actions_status": actions_status,
                                "actions_url": actions_url,
                            }
                        )
                        logger.info(f"Commit {commit_hash[:8]}: Found Actions run with status '{actions_status}'")

                except subprocess.TimeoutExpired:
                    logger.warning(f"Timeout checking Actions for commit {commit_hash[:8]}")
                    continue

            logger.info(f"Found {len(commits_with_actions)} commits with GitHub Actions")
            return commits_with_actions

        except Exception as e:
            logger.error(f"Error parsing commit history: {e}")
            return []

    def _create_candidate_from_single(self, repo_name: str, target_type: str, number: int) -> Optional[Candidate]:
        """Create a Candidate from a single issue or PR.

        Args:
            repo_name: Repository name
            target_type: Type of target ('issue' or 'pr')
            number: Issue or PR number

        Returns:
            Candidate or None if failed
        """
        from .pr_processor import _extract_linked_issues_from_pr_body

        try:
            # Handle 'auto' type
            if target_type == "auto":
                # Prefer PR to avoid mislabeling PR issues
                try:
                    pr_data = self.github.get_pr_details_by_number(repo_name, number)
                    target_type = "pr"
                except Exception:
                    target_type = "issue"

            if target_type == "pr":
                # Get PR data
                pr_data = self.github.get_pr_details_by_number(repo_name, number)
                branch_name = pr_data.get("head", {}).get("ref")
                pr_body = pr_data.get("body", "")
                related_issues = []
                if pr_body:
                    related_issues = _extract_linked_issues_from_pr_body(pr_body)

                return Candidate(
                    type="pr",
                    data=pr_data,
                    priority=0,  # Single processing doesn't need priority
                    branch_name=branch_name,
                    related_issues=related_issues,
                )
            elif target_type == "issue":
                # Get issue data
                issue_data = self.github.get_issue_details_by_number(repo_name, number)

                return Candidate(
                    type="issue",
                    data=issue_data,
                    priority=0,  # Single processing doesn't need priority
                    issue_number=number,
                )
        except Exception as e:
            logger.error(f"Failed to create candidate for {target_type} #{number}: {e}")
            return None

        return None

    # Constants
    FLAG_SKIP_ANALYSIS = "[SKIP_LLM_ANALYSIS]"<|MERGE_RESOLUTION|>--- conflicted
+++ resolved
@@ -12,11 +12,7 @@
 from auto_coder.util.github_action import get_github_actions_logs_from_url
 
 from . import fix_to_pass_tests_runner as fix_to_pass_tests_runner_module
-<<<<<<< HEAD
-from .automation_config import AutomationConfig, Candidate, CandidateProcessingResult
-=======
 from .automation_config import AutomationConfig, Candidate, CandidateProcessingResult, ProcessResult
->>>>>>> 49cb0079
 from .fix_to_pass_tests_runner import fix_to_pass_tests
 from .git_utils import git_commit_with_retry, git_push
 from .issue_processor import create_feature_issues
@@ -189,11 +185,8 @@
         Returns:
             Processing result
         """
-<<<<<<< HEAD
-=======
         from .label_manager import LabelManager
 
->>>>>>> 49cb0079
         result = CandidateProcessingResult(
             type=candidate.type,
             number=candidate.data.get("number"),
@@ -212,27 +205,6 @@
             if item_number is None:
                 raise ValueError(f"Item number is missing for {item_type} #{candidate.data.get('number', 'N/A')}")
 
-<<<<<<< HEAD
-            if jules_mode and item_type == "issue":
-                # Jules mode: only add 'jules' label
-                from .issue_processor import _process_issue_jules_mode
-
-                jules_result = _process_issue_jules_mode(self.github, config, repo_name, candidate.data)
-                result.actions = jules_result.actions_taken
-                result.success = True
-            elif item_type == "issue":
-                # Regular issue processing
-                result.actions = self._take_issue_actions(repo_name, candidate.data)
-                result.success = True
-            elif item_type == "pr":
-                # PR processing
-                pr_result = process_pull_request(self.github, config, repo_name, candidate.data)
-                result.actions = pr_result.actions_taken
-                # Check if there was an error during processing
-                if pr_result.error:
-                    result.error = pr_result.error
-                result.success = True
-=======
             # Use LabelManager context manager to handle @auto-coder label automatically
             with LabelManager(self.github, repo_name, item_number, item_type=item_type, config=config) as should_process:
                 if not should_process:
@@ -258,7 +230,6 @@
                     if pr_result.error:
                         result.error = pr_result.error
                     result.success = True
->>>>>>> 49cb0079
 
         except Exception as e:
             result.error = str(e)
@@ -379,20 +350,11 @@
         """
         from datetime import datetime
 
-<<<<<<< HEAD
-        from .automation_config import ProcessResult
-
-=======
->>>>>>> 49cb0079
         with ProgressStage("Processing single PR/IS"):
             logger.info(f"Processing single target: type={target_type}, number={number} for {repo_name}")
             result = ProcessResult(
                 repository=repo_name,
                 timestamp=datetime.now().isoformat(),
-<<<<<<< HEAD
-                dry_run=self.config.DRY_RUN,
-=======
->>>>>>> 49cb0079
                 jules_mode=jules_mode,
             )
 
@@ -406,10 +368,6 @@
                     return {
                         "repository": result.repository,
                         "timestamp": result.timestamp,
-<<<<<<< HEAD
-                        "dry_run": result.dry_run,
-=======
->>>>>>> 49cb0079
                         "jules_mode": result.jules_mode,
                         "issues_processed": result.issues_processed,
                         "prs_processed": result.prs_processed,
@@ -446,11 +404,7 @@
 
                 # After processing, check if the single PR/issue is now closed
                 try:
-<<<<<<< HEAD
-                    if not self.config.DRY_RUN and (result.issues_processed or result.prs_processed):
-=======
                     if result.issues_processed or result.prs_processed:
->>>>>>> 49cb0079
                         # Get the processed item
                         first_processed_item: Dict[str, Any]
                         item_number = None
@@ -498,65 +452,11 @@
         return {
             "repository": result.repository,
             "timestamp": result.timestamp,
-<<<<<<< HEAD
-            "dry_run": result.dry_run,
-=======
->>>>>>> 49cb0079
             "jules_mode": result.jules_mode,
             "issues_processed": result.issues_processed,
             "prs_processed": result.prs_processed,
             "errors": result.errors,
         }
-<<<<<<< HEAD
-
-    def _create_candidate_from_single(self, repo_name: str, target_type: str, number: int) -> Optional[Candidate]:
-        """Create a Candidate from a single issue or PR.
-
-        Args:
-            repo_name: Repository name
-            target_type: Type of target ('issue' or 'pr')
-            number: Issue or PR number
-
-        Returns:
-            Candidate or None if failed
-        """
-        from .automation_config import Candidate
-        from .pr_processor import _extract_linked_issues_from_pr_body
-
-        try:
-            if target_type == "pr":
-                # Get PR data
-                pr_data = self.github.get_pr_details_by_number(repo_name, number)
-                branch_name = pr_data.get("head", {}).get("ref")
-                pr_body = pr_data.get("body", "")
-                related_issues = []
-                if pr_body:
-                    related_issues = _extract_linked_issues_from_pr_body(pr_body)
-
-                return Candidate(
-                    type="pr",
-                    data=pr_data,
-                    priority=0,  # Single processing doesn't need priority
-                    branch_name=branch_name,
-                    related_issues=related_issues,
-                )
-            elif target_type == "issue":
-                # Get issue data
-                issue_data = self.github.get_issue_details_by_number(repo_name, number)
-
-                return Candidate(
-                    type="issue",
-                    data=issue_data,
-                    priority=0,  # Single processing doesn't need priority
-                    issue_number=number,
-                )
-        except Exception as e:
-            logger.error(f"Failed to create candidate for {target_type} #{number}: {e}")
-            return None
-
-        return None
-=======
->>>>>>> 49cb0079
 
     def create_feature_issues(self, repo_name: str) -> List[Dict[str, Any]]:
         """Analyze repository and create feature enhancement issues."""
