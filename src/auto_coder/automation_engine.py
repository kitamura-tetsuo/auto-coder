--- conflicted
+++ resolved
@@ -12,14 +12,10 @@
 from auto_coder.util.github_action import get_github_actions_logs_from_url
 
 from . import fix_to_pass_tests_runner as fix_to_pass_tests_runner_module
-from .automation_config import AutomationConfig, Candidate, CandidateProcessingResult
+from .automation_config import AutomationConfig, Candidate, CandidateProcessingResult, ProcessResult
 from .fix_to_pass_tests_runner import fix_to_pass_tests
 from .git_utils import git_commit_with_retry, git_push
-<<<<<<< HEAD
 from .issue_processor import create_feature_issues
-=======
-from .issue_processor import ProcessResult, create_feature_issues, process_single
->>>>>>> 709f8c3c
 from .logger_config import get_logger
 from .pr_processor import _create_pr_analysis_prompt as _engine_pr_prompt
 from .pr_processor import _get_pr_diff as _pr_get_diff
@@ -341,7 +337,6 @@
             return results
 
     def process_single(self, repo_name: str, target_type: str, number: int, jules_mode: bool = False) -> Dict[str, Any]:
-<<<<<<< HEAD
         """Process a single issue or PR by number.
 
         Args:
@@ -362,7 +357,6 @@
             result = ProcessResult(
                 repository=repo_name,
                 timestamp=datetime.now().isoformat(),
-                dry_run=self.config.DRY_RUN,
                 jules_mode=jules_mode,
             )
 
@@ -376,7 +370,6 @@
                     return {
                         "repository": result.repository,
                         "timestamp": result.timestamp,
-                        "dry_run": result.dry_run,
                         "jules_mode": result.jules_mode,
                         "issues_processed": result.issues_processed,
                         "prs_processed": result.prs_processed,
@@ -413,7 +406,7 @@
 
                 # After processing, check if the single PR/issue is now closed
                 try:
-                    if not self.config.DRY_RUN and (result.issues_processed or result.prs_processed):
+                    if result.issues_processed or result.prs_processed:
                         # Get the processed item
                         first_processed_item: Dict[str, Any]
                         item_number = None
@@ -461,80 +454,11 @@
         return {
             "repository": result.repository,
             "timestamp": result.timestamp,
-            "dry_run": result.dry_run,
             "jules_mode": result.jules_mode,
             "issues_processed": result.issues_processed,
             "prs_processed": result.prs_processed,
             "errors": result.errors,
         }
-
-    def _create_candidate_from_single(self, repo_name: str, target_type: str, number: int) -> Optional[Candidate]:
-        """Create a Candidate from a single issue or PR.
-
-        Args:
-            repo_name: Repository name
-            target_type: Type of target ('issue' or 'pr')
-            number: Issue or PR number
-
-        Returns:
-            Candidate or None if failed
-        """
-        from .automation_config import Candidate
-        from .pr_processor import _extract_linked_issues_from_pr_body
-
-        try:
-            # Handle 'auto' type
-            if target_type == "auto":
-                # Prefer PR to avoid mislabeling PR issues
-                try:
-                    pr_data = self.github.get_pr_details_by_number(repo_name, number)
-                    target_type = "pr"
-                except Exception:
-                    target_type = "issue"
-
-            if target_type == "pr":
-                # Get PR data
-                pr_data = self.github.get_pr_details_by_number(repo_name, number)
-                branch_name = pr_data.get("head", {}).get("ref")
-                pr_body = pr_data.get("body", "")
-                related_issues = []
-                if pr_body:
-                    related_issues = _extract_linked_issues_from_pr_body(pr_body)
-
-                return Candidate(
-                    type="pr",
-                    data=pr_data,
-                    priority=0,  # Single processing doesn't need priority
-                    branch_name=branch_name,
-                    related_issues=related_issues,
-                )
-            elif target_type == "issue":
-                # Get issue data
-                issue_data = self.github.get_issue_details_by_number(repo_name, number)
-
-                return Candidate(
-                    type="issue",
-                    data=issue_data,
-                    priority=0,  # Single processing doesn't need priority
-                    issue_number=number,
-                )
-        except Exception as e:
-            logger.error(f"Failed to create candidate for {target_type} #{number}: {e}")
-            return None
-
-        return None
-=======
-        """Process a single issue or PR by number."""
-        result = process_single(
-            self.github,
-            self.config,
-            repo_name,
-            target_type,
-            number,
-            jules_mode,
-        )
-        return result  # type: ignore[return-value]  # ProcessResult is a TypedDict, compatible with Dict[str, Any]
->>>>>>> 709f8c3c
 
     def create_feature_issues(self, repo_name: str) -> List[Dict[str, Any]]:
         """Analyze repository and create feature enhancement issues."""
@@ -1055,5 +979,60 @@
             logger.error(f"Error parsing commit history: {e}")
             return []
 
+    def _create_candidate_from_single(self, repo_name: str, target_type: str, number: int) -> Optional[Candidate]:
+        """Create a Candidate from a single issue or PR.
+
+        Args:
+            repo_name: Repository name
+            target_type: Type of target ('issue' or 'pr')
+            number: Issue or PR number
+
+        Returns:
+            Candidate or None if failed
+        """
+        from .pr_processor import _extract_linked_issues_from_pr_body
+
+        try:
+            # Handle 'auto' type
+            if target_type == "auto":
+                # Prefer PR to avoid mislabeling PR issues
+                try:
+                    pr_data = self.github.get_pr_details_by_number(repo_name, number)
+                    target_type = "pr"
+                except Exception:
+                    target_type = "issue"
+
+            if target_type == "pr":
+                # Get PR data
+                pr_data = self.github.get_pr_details_by_number(repo_name, number)
+                branch_name = pr_data.get("head", {}).get("ref")
+                pr_body = pr_data.get("body", "")
+                related_issues = []
+                if pr_body:
+                    related_issues = _extract_linked_issues_from_pr_body(pr_body)
+
+                return Candidate(
+                    type="pr",
+                    data=pr_data,
+                    priority=0,  # Single processing doesn't need priority
+                    branch_name=branch_name,
+                    related_issues=related_issues,
+                )
+            elif target_type == "issue":
+                # Get issue data
+                issue_data = self.github.get_issue_details_by_number(repo_name, number)
+
+                return Candidate(
+                    type="issue",
+                    data=issue_data,
+                    priority=0,  # Single processing doesn't need priority
+                    issue_number=number,
+                )
+        except Exception as e:
+            logger.error(f"Failed to create candidate for {target_type} #{number}: {e}")
+            return None
+
+        return None
+
     # Constants
     FLAG_SKIP_ANALYSIS = "[SKIP_LLM_ANALYSIS]"