--- conflicted
+++ resolved
@@ -206,18 +206,6 @@
     # Setup logger to show detailed output
     setup_logger(stream=sys.stderr)
 
-<<<<<<< HEAD
-    # Determine if we're in dry run mode (default is dry run, unless --execute is used)
-    is_dry_run = not execute
-
-    if is_dry_run:
-        click.echo("=" * 80)
-        click.echo("DRY RUN MODE - No changes will be made")
-        click.echo("=" * 80)
-        click.echo()
-
-=======
->>>>>>> 709f8c3c
     # Check if we're in a git repository
     if not is_git_repository():
         raise click.ClickException("Not in a Git repository. Please run from within a Git repository.")
@@ -241,14 +229,7 @@
     if results["migrated"]:
         click.echo(f"\n✅ Successfully migrated: {len(results['migrated'])}")
         for item in results["migrated"]:
-<<<<<<< HEAD
-            if is_dry_run:
-                click.echo(f"  - {item['from']} -> {item['to']} (DRY RUN)")
-            else:
-                click.echo(f"  - {item['from']} -> {item['to']}")
-=======
             click.echo(f"  - {item['from']} -> {item['to']}")
->>>>>>> 709f8c3c
 
     if results["skipped"]:
         click.echo(f"\n⚠️  Skipped: {len(results['skipped'])}")
@@ -270,24 +251,12 @@
     click.echo("=" * 80)
 
     # Provide guidance based on results
-<<<<<<< HEAD
-    if not is_dry_run:
-        if results["conflicts"] or results["failed"]:
-            click.echo("\n⚠️  Some issues occurred during migration.")
-            if results["conflicts"]:
-                click.echo("   Use --force flag to auto-resolve merge conflicts, or resolve manually.")
-            if results["failed"]:
-                click.echo("   Please check the error messages above and resolve manually.")
-        else:
-            click.echo("✅ Migration completed successfully!")
-=======
     if results["conflicts"] or results["failed"]:
         click.echo("\n⚠️  Some issues occurred during migration.")
         if results["conflicts"]:
             click.echo("   Use --force flag to auto-resolve merge conflicts, or resolve manually.")
         if results["failed"]:
             click.echo("   Please check the error messages above and resolve manually.")
->>>>>>> 709f8c3c
     else:
         click.echo("✅ Migration completed successfully!")
 
