"""
Codex CLI client for Auto-Coder.
"""

import datetime
import json
import subprocess
from pathlib import Path
from typing import Optional

from .exceptions import AutoCoderUsageLimitError
from .llm_backend_config import get_llm_config
from .llm_client_base import LLMClientBase
from .logger_config import get_logger
from .utils import CommandExecutor

logger = get_logger(__name__)


class CodexClient(LLMClientBase):
    """Codex CLI client for analyzing issues and generating solutions."""

    def __init__(self, model_name: Optional[str] = None) -> None:
        """Initialize Codex CLI client.

        Args:
            model_name: Model name (not used by codex CLI, accepted for interface compatibility).
                        If None, will use the configuration value, then fall back to default.
        """
        config = get_llm_config()
        config_backend = config.get_backend_config("codex")

        # Use provided value, fall back to config, then to default
        self.model_name = model_name or (config_backend and config_backend.model) or "codex"
        self.default_model = self.model_name
        self.conflict_model = self.model_name
        self.timeout = None

        # Check if codex CLI is available
        try:
            result = subprocess.run(["codex", "--version"], capture_output=True, text=True, timeout=10)
            if result.returncode != 0:
                raise RuntimeError("codex CLI not available or not working")
        except Exception as e:
            raise RuntimeError(f"codex CLI not available: {e}")

    def switch_to_conflict_model(self) -> None:
        """No-op; codex has no model switching."""
        logger.info("CodexClient: switch_to_conflict_model noop")

    def switch_to_default_model(self) -> None:
        """No-op; codex has no model switching."""
        logger.info("CodexClient: switch_to_default_model noop")

    def _escape_prompt(self, prompt: str) -> str:
        """Escape special characters that may confuse shell/CLI."""
        return prompt.replace("@", "\\@").strip()

    def _run_llm_cli(self, prompt: str) -> str:
        """Run codex CLI with the given prompt and show real-time output."""

        try:
            escaped_prompt = self._escape_prompt(prompt)
            cmd = [
                "codex",
                "exec",
                "-s",
                "workspace-write",
                "--dangerously-bypass-approvals-and-sandbox",
                escaped_prompt,
            ]

            usage_markers = (
                "rate limit",
                "usage limit",
                "upgrade to pro",
                "too many requests",
            )

            # Capture output without streaming to logger
            result = CommandExecutor.run_command(
                cmd,
                stream_output=False,
            )

            stdout = (result.stdout or "").strip()
            stderr = (result.stderr or "").strip()
            combined_parts = [part for part in (stdout, stderr) if part]
            full_output = "\n".join(combined_parts) if combined_parts else (result.stderr or result.stdout or "")
            full_output = full_output.strip()
            low = full_output.lower()
<<<<<<< HEAD
=======

            # Prepare structured JSON log entry
            log_entry = {
                "timestamp": datetime.datetime.utcnow().isoformat() + "Z",
                "client": "codex",
                "model": self.model_name,
                "prompt_length": len(prompt),
                "return_code": result.returncode,
                "success": result.returncode == 0,
                "usage_limit_hit": any(marker in low for marker in usage_markers),
                "output": full_output,
            }

            # Log as single-line JSON
            logger.info(json.dumps(log_entry, ensure_ascii=False))

            # Print summary to stdout
            summary = f"[Codex] Model: {self.model_name}, Prompt: {len(prompt)} chars, Output: {len(full_output)} chars"
            print(summary)

            # Handle errors
            if result.returncode != 0:
                if log_entry["usage_limit_hit"]:
                    raise AutoCoderUsageLimitError(full_output)
                raise RuntimeError(f"codex CLI failed with return code {result.returncode}\n{full_output}")
>>>>>>> 46871499

            if log_entry["usage_limit_hit"]:
                raise AutoCoderUsageLimitError(full_output)

            if result.returncode != 0:
                raise RuntimeError(f"codex CLI failed with return code {result.returncode}\n{full_output}")

            return full_output
        except AutoCoderUsageLimitError:
            raise
        except Exception as e:
            raise RuntimeError(f"Failed to run codex CLI: {e}")

    def check_mcp_server_configured(self, server_name: str) -> bool:
        """Check if a specific MCP server is configured for Codex CLI.

        Args:
            server_name: Name of the MCP server to check (e.g., 'graphrag', 'mcp-pdb')

        Returns:
            True if the MCP server is configured, False otherwise
        """
        try:
            result = subprocess.run(
                ["codex", "mcp", "list"],
                capture_output=True,
                text=True,
                timeout=10,
            )
            if result.returncode == 0:
                output = result.stdout.lower()
                if server_name.lower() in output:
                    logger.info(f"Found MCP server '{server_name}' via 'codex mcp list'")
                    return True
                logger.debug(f"MCP server '{server_name}' not found via 'codex mcp list'")
                return False
            else:
                logger.debug(f"'codex mcp list' command failed with return code {result.returncode}")
                return False
        except (FileNotFoundError, subprocess.TimeoutExpired) as e:
            logger.debug(f"Failed to check Codex MCP config: {e}")
            return False

    def add_mcp_server_config(self, server_name: str, command: str, args: list[str]) -> bool:
        """Add MCP server configuration to Codex CLI config.

        Args:
            server_name: Name of the MCP server (e.g., 'graphrag', 'mcp-pdb')
            command: Command to run the MCP server (e.g., 'uv', '/path/to/script.sh')
            args: Arguments for the command (e.g., ['run', 'main.py'] or [])

        Returns:
            True if configuration was added successfully, False otherwise
        """
        try:
            # Use ~/.codex/config.json as primary location
            config_dir = Path.home() / ".codex"
            config_path = config_dir / "config.json"

            # Create directory if it doesn't exist
            config_dir.mkdir(parents=True, exist_ok=True)

            # Read existing config or create new one
            if config_path.exists():
                with open(config_path, "r", encoding="utf-8") as f:
                    config = json.load(f)
            else:
                config = {}

            # Add MCP server
            if "mcpServers" not in config:
                config["mcpServers"] = {}

            config["mcpServers"][server_name] = {"command": command, "args": args}

            # Write config
            with open(config_path, "w", encoding="utf-8") as f:
                json.dump(config, f, indent=2)

            logger.info(f"Added MCP server '{server_name}' to {config_path}")
            return True
        except Exception as e:
            logger.error(f"Failed to add Codex MCP config: {e}")
            return False<|MERGE_RESOLUTION|>--- conflicted
+++ resolved
@@ -75,6 +75,7 @@
                 "usage limit",
                 "upgrade to pro",
                 "too many requests",
+                "429",
             )
 
             # Capture output without streaming to logger
@@ -89,10 +90,9 @@
             full_output = "\n".join(combined_parts) if combined_parts else (result.stderr or result.stdout or "")
             full_output = full_output.strip()
             low = full_output.lower()
-<<<<<<< HEAD
-=======
 
             # Prepare structured JSON log entry
+            usage_limit_hit = any(marker in low for marker in usage_markers)
             log_entry = {
                 "timestamp": datetime.datetime.utcnow().isoformat() + "Z",
                 "client": "codex",
@@ -100,7 +100,7 @@
                 "prompt_length": len(prompt),
                 "return_code": result.returncode,
                 "success": result.returncode == 0,
-                "usage_limit_hit": any(marker in low for marker in usage_markers),
+                "usage_limit_hit": usage_limit_hit,
                 "output": full_output,
             }
 
@@ -112,13 +112,7 @@
             print(summary)
 
             # Handle errors
-            if result.returncode != 0:
-                if log_entry["usage_limit_hit"]:
-                    raise AutoCoderUsageLimitError(full_output)
-                raise RuntimeError(f"codex CLI failed with return code {result.returncode}\n{full_output}")
->>>>>>> 46871499
-
-            if log_entry["usage_limit_hit"]:
+            if usage_limit_hit:
                 raise AutoCoderUsageLimitError(full_output)
 
             if result.returncode != 0:
