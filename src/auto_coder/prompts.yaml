--- conflicted
+++ resolved
@@ -135,11 +135,7 @@
     For valid issue but need to more than about 30 file changes:
     - Break down the issue into multiple smaller sub issues
     - Create multiple smaller sub issues via gh.
-<<<<<<< HEAD
-      example: gh-sub-issue create --parent $issue_number --title $title --body $body
-=======
       example: github-sub-issue create --parent $issue_number --title $title --body $body
->>>>>>> 700696d5
     - Keep open the issue
 
     For valid issues that can be implemented:
