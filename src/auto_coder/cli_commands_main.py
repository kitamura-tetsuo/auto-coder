"""Main CLI commands (process_issues, create_feature_issues, fix_to_pass_tests)."""

import os
import re
from pathlib import Path
from typing import Optional

import click

from .automation_config import AutomationConfig
from .automation_engine import AutomationEngine
from .cli_commands_utils import get_github_token_or_fail, get_repo_or_detect
from .cli_helpers import build_backend_manager, build_models_map, check_backend_prerequisites, check_github_sub_issue_or_setup, check_graphrag_mcp_for_backends, ensure_test_script_or_fail, initialize_graphrag, normalize_backends
from .git_utils import extract_number_from_branch, get_current_branch
from .github_client import GitHubClient
from .logger_config import get_logger, setup_logger
from .progress_footer import setup_progress_footer_logging
from .utils import VERBOSE_ENV_FLAG, CommandExecutor

logger = get_logger(__name__)


@click.command()
@click.option(
    "--repo",
    help="GitHub repository (owner/repo). If not specified, auto-detects from current Git repository.",
)
@click.option("--github-token", envvar="GITHUB_TOKEN", help="GitHub API token")
@click.option(
<<<<<<< HEAD
    "--backend",
    "backends",
    multiple=True,
    default=("codex",),
    type=click.Choice(["codex", "codex-mcp", "gemini", "qwen", "auggie", "claude"]),
    help="[DEPRECATED] AI backend(s) to use in priority order (default: codex). Use configuration file instead: auto-coder config edit",
)
@click.option(
    "--message-backend",
    "message_backends",
    multiple=True,
    default=None,
    type=click.Choice(["codex", "codex-mcp", "gemini", "qwen", "auggie", "claude"]),
    help="[DEPRECATED] AI backend(s) for message generation in priority order (default: same as --backend). Use configuration file instead: auto-coder config edit",
)
@click.option(
    "--gemini-api-key",
    envvar="GEMINI_API_KEY",
    help="[DEPRECATED] Gemini API key (optional, used when backend=gemini). Use configuration file instead: auto-coder config edit",
)
@click.option(
    "--openai-api-key",
    envvar="OPENAI_API_KEY",
    help="[DEPRECATED] OpenAI-style API key (optional, used when backend=qwen). Use configuration file instead: auto-coder config edit",
)
@click.option(
    "--openai-base-url",
    envvar="OPENAI_BASE_URL",
    help="[DEPRECATED] OpenAI-style Base URL (optional, used when backend=qwen). Use configuration file instead: auto-coder config edit",
)
@click.option(
    "--qwen-use-env-vars/--qwen-use-cli-options",
    default=False,
    help="[DEPRECATED] Pass Qwen credentials via environment variables or CLI options (default). Use configuration file instead: auto-coder config edit",
)
@click.option(
    "--qwen-preserve-env/--qwen-clear-env",
    default=False,
    help="[DEPRECATED] Preserve existing OPENAI_* environment variables (default: clear before setting). Use configuration file instead: auto-coder config edit",
)
@click.option("--model-gemini", help="[DEPRECATED] Model to use when backend=gemini. Use configuration file instead: auto-coder config edit")
@click.option("--model-qwen", help="[DEPRECATED] Model to use when backend=qwen. Use configuration file instead: auto-coder config edit")
@click.option("--model-auggie", help="[DEPRECATED] Model to use when backend=auggie (defaults to GPT-5). Use configuration file instead: auto-coder config edit")
@click.option("--model-claude", help="[DEPRECATED] Model to use when backend=claude (defaults to sonnet). Use configuration file instead: auto-coder config edit")
@click.option(
=======
>>>>>>> 72a2e9f1
    "--jules-mode/--no-jules-mode",
    default=True,
    help='Run in jules mode - only add "jules" label to issues without AI analysis (default: on)',
)
@click.option(
    "--disable-labels/--no-disable-labels",
    default=False,
    help="Disable GitHub label operations (@auto-coder label) - affects LabelManager context manager behavior",
)
@click.option(
    "--check-labels/--no-check-labels",
    default=True,
    help="Enable checking for existing @auto-coder label before processing (default: enabled)",
)
@click.option(
    "--skip-main-update/--no-skip-main-update",
    default=True,
    help="When PR checks fail, skip merging the PR base branch into the PR before attempting fixes (default: skip)",
)
@click.option(
    "--ignore-dependabot-prs/--no-ignore-dependabot-prs",
    default=False,
    help="Skip non-ready dependency-bot PRs (Dependabot/Renovate/[bot]); still auto-merge when checks pass and PR is mergeable.",
)
@click.option(
    "--force-clean-before-checkout/--no-force-clean-before-checkout",
    default=False,
    help="Force clean workspace (git reset --hard + git clean -fd) before PR checkout (default: do not force clean)",
)
@click.option(
    "--enable-graphrag/--disable-graphrag",
    default=True,
    help="Enable GraphRAG integration (default: enabled)",
)
@click.option(
    "--only",
    "only_target",
    help="Process only a specific issue/PR by URL or number (e.g., https://github.com/owner/repo/issues/123 or 123)",
)
@click.option(
    "--force-reindex",
    is_flag=True,
    default=False,
    help="Force GraphRAG code analysis reindexing even if index is up to date (default: false)",
)
@click.option(
    "--log-level",
    default="INFO",
    type=click.Choice(["DEBUG", "INFO", "WARNING", "ERROR", "CRITICAL"]),
    help="Set logging level",
)
@click.option("--log-file", help="Log file path (optional)")
@click.option("--verbose", is_flag=True, help="Enable verbose logging and detailed command traces")
@click.option(
    "--skip-deprecation-warnings",
    is_flag=True,
    default=False,
    help="Skip deprecation warnings for CLI options (useful for scripts)",
)
def process_issues(
    repo: Optional[str],
    github_token: Optional[str],
    jules_mode: bool,
    disable_labels: Optional[bool],
    check_labels: bool,
    skip_main_update: bool,
    ignore_dependabot_prs: bool,
    force_clean_before_checkout: bool,
    only_target: Optional[str],
    enable_graphrag: bool,
    force_reindex: bool,
    log_level: str,
    log_file: Optional[str],
    verbose: bool,
    skip_deprecation_warnings: bool,
) -> None:
    """Process GitHub issues and PRs using AI CLI (codex or gemini)."""

<<<<<<< HEAD
    # Show deprecation warnings unless explicitly skipped
    if not skip_deprecation_warnings:
        if backends != ("codex",) or message_backends is not None:
            click.echo("⚠️  WARNING: --backend and --message-backend options are deprecated. Use configuration file instead: auto-coder config edit")
            click.echo("💡 HINT: Run 'auto-coder config edit' to set up your configuration file.")

        if gemini_api_key or openai_api_key or openai_base_url:
            click.echo("⚠️  WARNING: API key and URL options are deprecated. Use configuration file instead: auto-coder config edit")

        if qwen_use_env_vars or qwen_preserve_env:
            click.echo("⚠️  WARNING: Qwen-specific environment options are deprecated. Use configuration file instead: auto-coder config edit")

        if model_gemini or model_qwen or model_auggie or model_claude:
            click.echo("⚠️  WARNING: Model options are deprecated. Use configuration file instead: auto-coder config edit")

    selected_backends = normalize_backends(backends)
=======
    # Get configuration from the new configuration system
    from .llm_backend_config import get_llm_backend_config

    config = get_llm_backend_config()

    # Use default backend from config defaults
    # For now, since the 'defaults' field might not be directly accessible in the dataclass,
    # we'll continue with the previous implementation but note this should come from config
    selected_backends = ["codex"]  # This should come from config.defaults.fallback_order eventually
>>>>>>> 72a2e9f1
    primary_backend = selected_backends[0]
    primary_model = "codex"  # This should come from the primary backend's config

    # Build models map based on config
    from .cli_helpers import build_models_map

    models = build_models_map(
        model_gemini=config.gemini.model,
        model_qwen=config.qwen.model,
        model_auggie=config.auggie.model,
        model_claude=config.claude.model,
    )

    # Configure verbose flag and setup logger with specified options
    if verbose:
        os.environ[VERBOSE_ENV_FLAG] = "1"
        effective_log_level = "DEBUG"
    else:
        os.environ.pop(VERBOSE_ENV_FLAG, None)
        effective_log_level = log_level

    setup_logger(log_level=effective_log_level, log_file=log_file)

    # Setup progress footer logging (re-configures logger with footer sink)
    setup_progress_footer_logging()

    # Check prerequisites
    github_token_final = get_github_token_or_fail(github_token)
    check_backend_prerequisites(selected_backends)

    # Get repository name (from parameter or auto-detect)
    repo_name = get_repo_or_detect(repo)

    # Ensure required test script is present (fail early)
    ensure_test_script_or_fail()

    backend_list_str = ", ".join(selected_backends)
    logger.info(f"Processing repository: {repo_name}")
    logger.info(f"Using backends: {backend_list_str} (default: {primary_backend})")
    if primary_backend in ("gemini", "qwen", "auggie", "claude"):
        logger.info(f"Using model: {primary_model}")
    logger.info(f"Jules mode: {jules_mode}")
    logger.info(f"Disable labels: {disable_labels}")
    logger.info(f"Check labels: {check_labels}")
    logger.info(f"Log level: {effective_log_level}")
    logger.info(f"Verbose logging: {verbose}")
    logger.info(f"Ignore Dependabot PRs: {ignore_dependabot_prs}")
    logger.info(f"Force clean before checkout: {force_clean_before_checkout}")

    # Explicitly show base branch update policy for PR checks failure
    policy_str = "SKIP (default)" if skip_main_update else "ENABLED (--no-skip-main-update)"
    logger.info(f"Base branch update before fixes when PR checks fail: {policy_str}")

    click.echo(f"Processing repository: {repo_name}")
    click.echo(f"Using backends: {backend_list_str} (default: {primary_backend})")
    if primary_backend in ("gemini", "qwen", "auggie", "claude"):
        click.echo(f"Using model: {primary_model}")
    click.echo(f"Jules mode: {jules_mode}")
    click.echo(f"Disable labels: {disable_labels}")
    click.echo(f"Check labels: {check_labels}")
    click.echo(f"Main update before fixes when PR checks fail: {policy_str}")
    click.echo(f"Ignore Dependabot PRs: {ignore_dependabot_prs}")
    click.echo(f"Force clean before checkout: {force_clean_before_checkout}")
    click.echo(f"Force reindex: {force_reindex}")
    click.echo(f"Verbose logging: {verbose}")

    # Initialize GraphRAG (conditionally enabled)
    if enable_graphrag:
        initialize_graphrag(force_reindex=force_reindex)

    # Initialize clients
    github_client = GitHubClient.get_instance(github_token_final, disable_labels=bool(disable_labels))
    # Use global LLMBackendManager for main backend
    from auto_coder.backend_manager import get_llm_backend_manager

    from .cli_helpers import build_backend_manager_from_config

<<<<<<< HEAD
    # Create manager using configuration from TOML file with CLI parameter overrides
    manager = build_backend_manager_from_config(
        gemini_api_key=gemini_api_key,
        openai_api_key=openai_api_key,
        openai_base_url=openai_base_url,
        qwen_use_env_vars=qwen_use_env_vars,
        qwen_preserve_env=qwen_preserve_env,
=======
    # First create a temporary manager to get the configuration
    temp_manager = build_backend_manager(
        selected_backends,
        primary_backend,
        models,
>>>>>>> 72a2e9f1
        enable_graphrag=enable_graphrag,
        cli_models=models,
        cli_backends=selected_backends,
    )

    # Get actual backends and primary backend from the manager
    selected_backends = manager._all_backends[:]
    primary_backend = manager._default_backend
    primary_model = None
    if primary_backend in ("gemini", "qwen", "auggie", "claude"):
        # Get the actual model from the client
        client = manager._clients[primary_backend]
        if client is not None:
            try:
                primary_model = client.model_name
            except AttributeError:
                primary_model = None  # Will be resolved from config

    # Check GraphRAG MCP configuration for selected backends using client
    check_graphrag_mcp_for_backends(selected_backends, client=manager)

    # Initialize message backend manager using configuration from TOML file
    # If message_backends are specified via CLI, use those instead of config
    from .cli_helpers import build_message_backend_manager

<<<<<<< HEAD
    # Only pass message backends and models if they were explicitly specified via CLI
    if message_backends:
        message_manager = build_message_backend_manager(
            selected_backends=list(message_backends),
            primary_backend=message_backends[0],
            models=build_models_map(model_gemini, model_qwen, model_auggie, model_claude),
            gemini_api_key=gemini_api_key,
            openai_api_key=openai_api_key,
            openai_base_url=openai_base_url,
            qwen_use_env_vars=qwen_use_env_vars,
            qwen_preserve_env=qwen_preserve_env,
        )
    else:
        # Use default configuration
        message_manager = build_message_backend_manager(
            gemini_api_key=gemini_api_key,
            openai_api_key=openai_api_key,
            openai_base_url=openai_base_url,
            qwen_use_env_vars=qwen_use_env_vars,
            qwen_preserve_env=qwen_preserve_env,
        )

    # Get actual message backends and primary backend from the manager
    message_backend_list = message_manager._all_backends[:]
    message_primary_backend = message_manager._default_backend

    if message_backends:  # This indicates if message backends were explicitly specified via CLI
        message_backend_str = ", ".join(message_backend_list)
        logger.info(f"Using message backends: {message_backend_str} (default: {message_primary_backend})")
        click.echo(f"Using message backends: {message_backend_str} (default: {message_primary_backend})")

=======
    # Use the same backends as the main backend list for messages
    message_backend_list = selected_backends
    message_primary_backend = message_backend_list[0]
    message_manager = build_message_backend_manager(
        message_backend_list,
        message_primary_backend,
        models,
    )

    # No specific message backends were configured, so skip this conditional section
>>>>>>> 72a2e9f1
    # Configure engine behavior flags
    engine_config = AutomationConfig()

    # When --only is specified, set CHECK_LABELS to False
    effective_check_labels = check_labels
    if only_target:
        effective_check_labels = False

    engine_config.CHECK_LABELS = effective_check_labels
    engine_config.SKIP_MAIN_UPDATE_WHEN_CHECKS_FAIL = bool(skip_main_update)
    engine_config.IGNORE_DEPENDABOT_PRS = bool(ignore_dependabot_prs)
    engine_config.DISABLE_LABELS = bool(disable_labels)
    engine_config.FORCE_CLEAN_BEFORE_CHECKOUT = bool(force_clean_before_checkout)

    automation_engine = AutomationEngine(
        github_client,
        config=engine_config,
    )

    # Check if we should resume work on current branch
    # (only if not on main branch and no --only target specified)
    if not only_target:
        current_branch = get_current_branch()
        if current_branch and current_branch != engine_config.MAIN_BRANCH:
            logger.info(f"Detected work in progress on branch '{current_branch}'")

            # Search for an open PR with this head branch
            target_type = None
            target_data = None
            number = None

            # Try to find PR by head branch
            try:
                pr_data = github_client.find_pr_by_head_branch(repo_name, current_branch)
                if pr_data:
                    target_type = "pr"
                    target_data = pr_data
                    number = pr_data.get("number")
                    logger.info(f"Found open PR #{number} for current branch")
            except Exception as e:
                logger.debug(f"No open PR found for branch '{current_branch}': {e}")

            # If no PR found, try to extract number from branch name and look for issue
            if not target_type:
                number = extract_number_from_branch(current_branch)
                if number:
                    try:
                        issue_data = github_client.get_issue_details_by_number(repo_name, number)
                        if issue_data and issue_data.get("state") == "open":
                            target_type = "issue"
                            target_data = issue_data
                            logger.info(f"Found open issue #{number} for current branch")
                    except Exception as e:
                        logger.debug(f"No open issue found for #{number}: {e}")

            # If we found an open PR or issue, process it
            if target_type and target_data and number:
                click.echo(f"Resuming work on {target_type} #{number} (branch: {current_branch})")
                logger.info(f"Resuming work on {target_type} #{number}")
                engine_config.CHECK_LABELS = False

                # Run single-item processing
                _ = automation_engine.process_single(repo_name, target_type, number, jules_mode=jules_mode)
                # Print brief summary to stdout
                click.echo(f"Processed {target_type} #{number}")
                # Close MCP session if present
                try:
                    manager.close()
                    message_manager.close()
                except Exception:
                    pass
                return
            else:
                logger.info(f"No open PR or issue found for branch '{current_branch}', proceeding with normal processing")

    # If only_target is provided, parse and process a single item
    if only_target:
        number = None
        target_type = None
        # If URL, extract number and type
        m = re.search(r"/issues/(\d+)$", only_target)
        if m:
            target_type = "issue"
            number = int(m.group(1))
        else:
            m = re.search(r"/pull/(\d+)$", only_target)
            if m:
                target_type = "pr"
                number = int(m.group(1))
        if number is None:
            # Try plain number - auto-detect type (try PR first, then issue)
            try:
                number = int(only_target.strip())
            except ValueError:
                raise click.ClickException("--only must be a PR/Issue URL or a number")
        # Run single-item processing with auto-detection if needed
        if target_type is None:
            # Auto-detect: try PR first, then issue
            try:
                _ = automation_engine.process_single(repo_name, "pr", number, jules_mode=jules_mode)
                target_type = "pr"
            except Exception:
                # Fall back to issue
                _ = automation_engine.process_single(repo_name, "issue", number, jules_mode=jules_mode)
                target_type = "issue"
        else:
            _ = automation_engine.process_single(repo_name, target_type, number, jules_mode=jules_mode)
        # Print brief summary to stdout
        click.echo(f"Processed single {target_type} #{number}")
        # Close MCP session if present
        try:
            manager.close()
        except Exception:
            pass
        return

    # Run automation
    if primary_backend == "gemini" and config.gemini.api_key is not None:
        automation_engine.run(repo_name)
    else:
        automation_engine.run(repo_name, jules_mode=jules_mode)

    # Close MCP session if present
    try:
        manager.close()
    except Exception:
        pass


@click.command()
@click.option(
    "--repo",
    help="GitHub repository (owner/repo). If not specified, auto-detects from current Git repository.",
)
@click.option("--github-token", envvar="GITHUB_TOKEN", help="GitHub API token")
@click.option(
<<<<<<< HEAD
    "--backend",
    "backends",
    multiple=True,
    default=("codex",),
    type=click.Choice(["codex", "codex-mcp", "gemini", "qwen", "auggie", "claude"]),
    help="[DEPRECATED] AI backend(s) to use in priority order (default: codex). Use configuration file instead: auto-coder config edit",
)
@click.option(
=======
>>>>>>> 72a2e9f1
    "--disable-labels/--no-disable-labels",
    default=False,
    help="Disable GitHub label operations (@auto-coder label) - affects LabelManager context manager behavior",
)
@click.option(
    "--enable-graphrag/--disable-graphrag",
    default=True,
    help="Enable GraphRAG integration (default: enabled)",
)
@click.option(
    "--force-reindex",
    is_flag=True,
    default=False,
    help="Force GraphRAG code analysis reindexing even if index is up to date (default: false)",
)
@click.option(
    "--log-level",
    default="INFO",
    type=click.Choice(["DEBUG", "INFO", "WARNING", "ERROR", "CRITICAL"]),
    help="Set logging level",
)
@click.option("--log-file", help="Log file path (optional)")
@click.option("--verbose", is_flag=True, help="Enable verbose logging and detailed command traces")
@click.option(
    "--skip-deprecation-warnings",
    is_flag=True,
    default=False,
    help="Skip deprecation warnings for CLI options (useful for scripts)",
)
def create_feature_issues(
    repo: Optional[str],
    github_token: Optional[str],
    disable_labels: Optional[bool],
    enable_graphrag: bool,
    force_reindex: bool,
    log_level: str,
    log_file: Optional[str],
    verbose: bool,
    skip_deprecation_warnings: bool,
) -> None:
    """Analyze repository and create feature enhancement issues."""

<<<<<<< HEAD
    # Show deprecation warnings unless explicitly skipped
    if not skip_deprecation_warnings:
        if backends != ("codex",):
            click.echo("⚠️  WARNING: --backend option is deprecated. Use configuration file instead: auto-coder config edit")
            click.echo("💡 HINT: Run 'auto-coder config edit' to set up your configuration file.")

        if gemini_api_key or openai_api_key or openai_base_url:
            click.echo("⚠️  WARNING: API key and URL options are deprecated. Use configuration file instead: auto-coder config edit")

        if qwen_use_env_vars or qwen_preserve_env:
            click.echo("⚠️  WARNING: Qwen-specific environment options are deprecated. Use configuration file instead: auto-coder config edit")

        if model_gemini or model_qwen or model_auggie or model_claude:
            click.echo("⚠️  WARNING: Model options are deprecated. Use configuration file instead: auto-coder config edit")

    selected_backends = normalize_backends(backends)
=======
    # Get configuration from the new configuration system
    from .llm_backend_config import get_llm_backend_config

    config = get_llm_backend_config()

    # Use default backend from config
    # For now, we'll use the default 'codex' until the configuration system has defaults integrated
    selected_backends = ["codex"]  # This should come from config.defaults.fallback_order eventually
>>>>>>> 72a2e9f1
    primary_backend = selected_backends[0]
    primary_model = "codex"  # This should come from the primary backend's config

    # Build models map based on config
    from .cli_helpers import build_models_map

    models = build_models_map(
        model_gemini=config.gemini.model,
        model_qwen=config.qwen.model,
        model_auggie=config.auggie.model,
        model_claude=config.claude.model,
    )

    # Configure verbose flag and setup logger with specified options
    if verbose:
        os.environ[VERBOSE_ENV_FLAG] = "1"
        effective_log_level = "DEBUG"
    else:
        os.environ.pop(VERBOSE_ENV_FLAG, None)
        effective_log_level = log_level

    setup_logger(log_level=effective_log_level, log_file=log_file)

    # Check prerequisites
    github_token_final = get_github_token_or_fail(github_token)
    check_backend_prerequisites(selected_backends)
    check_github_sub_issue_or_setup()

    # Get repository name (from parameter or auto-detect)
    repo_name = get_repo_or_detect(repo)

    backend_list_str = ", ".join(selected_backends)
    logger.info(f"Analyzing repository for feature opportunities: {repo_name}")
    logger.info(f"Using backends: {backend_list_str} (default: {primary_backend})")
    if primary_backend in ("gemini", "qwen", "auggie", "claude"):
        logger.info(f"Using model: {primary_model}")
    logger.info(f"Log level: {effective_log_level}")
    logger.info(f"Verbose logging: {verbose}")
    logger.info(f"Disable labels: {disable_labels}")

    click.echo(f"Analyzing repository for feature opportunities: {repo_name}")
    click.echo(f"Using backends: {backend_list_str} (default: {primary_backend})")
    if primary_backend in ("gemini", "qwen", "auggie", "claude"):
        click.echo(f"Using model: {primary_model}")
    click.echo(f"Disable labels: {disable_labels}")
    click.echo(f"Force reindex: {force_reindex}")
    click.echo(f"Verbose logging: {verbose}")

    # Initialize GraphRAG (conditionally enabled)
    if enable_graphrag:
        initialize_graphrag(force_reindex=force_reindex)

    # Initialize clients
    github_client = GitHubClient.get_instance(github_token_final, disable_labels=bool(disable_labels))
<<<<<<< HEAD
    from .cli_helpers import build_backend_manager_from_config

    # Create manager using configuration from TOML file with CLI parameter overrides
    manager = build_backend_manager_from_config(
        gemini_api_key=gemini_api_key,
        openai_api_key=openai_api_key,
        openai_base_url=openai_base_url,
        qwen_use_env_vars=qwen_use_env_vars,
        qwen_preserve_env=qwen_preserve_env,
=======
    manager = build_backend_manager(
        selected_backends,
        primary_backend,
        models,
>>>>>>> 72a2e9f1
        enable_graphrag=enable_graphrag,
        cli_models=models,
        cli_backends=selected_backends,
    )

    # Get actual backends and primary backend from the manager
    selected_backends = manager._all_backends[:]
    primary_backend = manager._default_backend
    primary_model = None
    if primary_backend in ("gemini", "qwen", "auggie", "claude"):
        # Get the actual model from the client
        client = manager._clients[primary_backend]
        if client is not None:
            try:
                primary_model = client.model_name
            except AttributeError:
                primary_model = None  # Will be resolved from config

    # Check GraphRAG MCP configuration for selected backends using client
    check_graphrag_mcp_for_backends(selected_backends, client=manager)

    automation_engine = AutomationEngine(github_client)

    # Analyze and create feature issues
    automation_engine.create_feature_issues(repo_name)

    # Close MCP session if present
    try:
        manager.close()
    except Exception:
        pass


@click.command(name="fix-to-pass-tests")
@click.option(
<<<<<<< HEAD
    "--backend",
    "backends",
    multiple=True,
    default=("codex",),
    type=click.Choice(["codex", "codex-mcp", "gemini", "qwen", "auggie", "claude"]),
    help="[DEPRECATED] AI backend(s) to use in priority order (default: codex). Use configuration file instead: auto-coder config edit",
)
@click.option(
    "--message-backend",
    "message_backends",
    multiple=True,
    default=None,
    type=click.Choice(["codex", "codex-mcp", "gemini", "qwen", "auggie", "claude"]),
    help="[DEPRECATED] AI backend(s) for message generation in priority order (default: same as --backend). Use configuration file instead: auto-coder config edit",
)
@click.option(
=======
>>>>>>> 72a2e9f1
    "--disable-labels/--no-disable-labels",
    default=False,
    help="Disable GitHub label operations (@auto-coder label) - affects LabelManager context manager behavior",
)
@click.option(
    "--max-attempts",
    type=int,
    default=None,
    help="Maximum fix attempts before giving up (defaults to engine config)",
)
@click.option(
    "--enable-graphrag/--disable-graphrag",
    default=True,
    help="Enable GraphRAG integration (default: enabled)",
)
@click.option(
    "--force-reindex",
    is_flag=True,
    default=False,
    help="Force GraphRAG code analysis reindexing even if index is up to date (default: false)",
)
@click.option(
    "--log-level",
    default="INFO",
    type=click.Choice(["DEBUG", "INFO", "WARNING", "ERROR", "CRITICAL"]),
    help="Set logging level",
)
@click.option("--log-file", help="Log file path (optional)")
@click.option("--verbose", is_flag=True, help="Enable verbose logging and detailed command traces")
@click.option(
    "--skip-deprecation-warnings",
    is_flag=True,
    default=False,
    help="Skip deprecation warnings for CLI options (useful for scripts)",
)
def fix_to_pass_tests_command(
    disable_labels: Optional[bool],
    max_attempts: Optional[int],
    enable_graphrag: bool,
    force_reindex: bool,
    log_level: str,
    log_file: Optional[str],
    verbose: bool,
    skip_deprecation_warnings: bool,
) -> None:
    """Run local tests and repeatedly request LLM fixes until tests pass.

    If the LLM makes no edits in an iteration, error and stop.
    """
<<<<<<< HEAD
    # Show deprecation warnings unless explicitly skipped
    if not skip_deprecation_warnings:
        if backends != ("codex",) or message_backends is not None:
            click.echo("⚠️  WARNING: --backend and --message-backend options are deprecated. Use configuration file instead: auto-coder config edit")
            click.echo("💡 HINT: Run 'auto-coder config edit' to set up your configuration file.")

        if gemini_api_key or openai_api_key or openai_base_url:
            click.echo("⚠️  WARNING: API key and URL options are deprecated. Use configuration file instead: auto-coder config edit")

        if qwen_use_env_vars or qwen_preserve_env:
            click.echo("⚠️  WARNING: Qwen-specific environment options are deprecated. Use configuration file instead: auto-coder config edit")

        if model_gemini or model_qwen or model_auggie or model_claude:
            click.echo("⚠️  WARNING: Model options are deprecated. Use configuration file instead: auto-coder config edit")

    selected_backends = normalize_backends(backends)
=======
    # Get configuration from the new configuration system
    from .llm_backend_config import get_llm_backend_config

    config = get_llm_backend_config()

    # Use default backend from config
    # For now, we'll use the default 'codex' until the configuration system has defaults integrated
    selected_backends = ["codex"]  # This should come from config.defaults.fallback_order eventually
>>>>>>> 72a2e9f1
    primary_backend = selected_backends[0]
    primary_model = "codex"  # This should come from the primary backend's config

    # Build models map based on config
    from .cli_helpers import build_models_map

    models = build_models_map(
        model_gemini=config.gemini.model,
        model_qwen=config.qwen.model,
        model_auggie=config.auggie.model,
        model_claude=config.claude.model,
    )

    if verbose:
        os.environ[VERBOSE_ENV_FLAG] = "1"
        effective_log_level = "DEBUG"
    else:
        os.environ.pop(VERBOSE_ENV_FLAG, None)
        effective_log_level = log_level

    setup_logger(log_level=effective_log_level, log_file=log_file)

    # Ensure required test script is present (fail early)
    ensure_test_script_or_fail()

    # Check backend CLI availability
    check_backend_prerequisites(selected_backends)
    check_github_sub_issue_or_setup()

    backend_list_str = ", ".join(selected_backends)
    click.echo(f"Using backends: {backend_list_str} (default: {primary_backend})")
    if primary_backend in ("gemini", "qwen", "auggie", "claude"):
        click.echo(f"Using model: {primary_model}")
    click.echo(f"Disable labels: {disable_labels}")
    click.echo(f"Force reindex: {force_reindex}")
    click.echo(f"Verbose logging: {verbose}")

    # Initialize GraphRAG (conditionally enabled)
    if enable_graphrag:
        initialize_graphrag(force_reindex=force_reindex)

    # Initialize minimal clients (GitHub not used here, but engine expects a client)
    try:
        from .github_client import GitHubClient as _GH

        github_client = _GH("", disable_labels=bool(disable_labels))
    except Exception:
        # Fallback to a minimal stand-in (never used)
        class _Dummy:
            token = ""

        github_client = _Dummy()  # type: ignore

<<<<<<< HEAD
    from .cli_helpers import build_backend_manager_from_config

    # Create manager using configuration from TOML file with CLI parameter overrides
    manager = build_backend_manager_from_config(
        gemini_api_key=gemini_api_key,
        openai_api_key=openai_api_key,
        openai_base_url=openai_base_url,
        qwen_use_env_vars=qwen_use_env_vars,
        qwen_preserve_env=qwen_preserve_env,
=======
    manager = build_backend_manager(
        selected_backends,
        primary_backend,
        models,
>>>>>>> 72a2e9f1
        enable_graphrag=enable_graphrag,
        cli_models=models,
        cli_backends=selected_backends,
    )

    # Get actual backends and primary backend from the manager
    selected_backends = manager._all_backends[:]
    primary_backend = manager._default_backend
    primary_model = None
    if primary_backend in ("gemini", "qwen", "auggie", "claude"):
        # Get the actual model from the client
        client = manager._clients[primary_backend]
        if client is not None:
            try:
                primary_model = client.model_name
            except AttributeError:
                primary_model = None  # Will be resolved from config

    # Check GraphRAG MCP configuration for selected backends using client
    check_graphrag_mcp_for_backends(selected_backends, client=manager)

    # Initialize message backend manager using configuration from TOML file
    # If message_backends are specified via CLI, use those instead of config
    from .cli_helpers import build_message_backend_manager

<<<<<<< HEAD
    # Only pass message backends and models if they were explicitly specified via CLI
    if message_backends:
        message_manager = build_message_backend_manager(
            selected_backends=list(message_backends),
            primary_backend=message_backends[0],
            models=build_models_map(model_gemini, model_qwen, model_auggie, model_claude),
            gemini_api_key=gemini_api_key,
            openai_api_key=openai_api_key,
            openai_base_url=openai_base_url,
            qwen_use_env_vars=qwen_use_env_vars,
            qwen_preserve_env=qwen_preserve_env,
        )
    else:
        # Use default configuration
        message_manager = build_message_backend_manager(
            gemini_api_key=gemini_api_key,
            openai_api_key=openai_api_key,
            openai_base_url=openai_base_url,
            qwen_use_env_vars=qwen_use_env_vars,
            qwen_preserve_env=qwen_preserve_env,
        )

    # Get actual message backends and primary backend from the manager
    message_backend_list = message_manager._all_backends[:]
    message_primary_backend = message_manager._default_backend

    if message_backends:  # This indicates if message backends were explicitly specified via CLI
        message_backend_str = ", ".join(message_backend_list)
        logger.info(f"Using message backends: {message_backend_str} (default: {message_primary_backend})")
        click.echo(f"Using message backends: {message_backend_str} (default: {message_primary_backend})")

=======
    # Use the same backends as the main backend list for messages
    message_backend_list = selected_backends
    message_primary_backend = message_backend_list[0]
    message_manager = build_message_backend_manager(
        message_backend_list,
        message_primary_backend,
        models,
    )

    # No specific message backends were configured, so skip this conditional section
>>>>>>> 72a2e9f1
    engine_config = AutomationConfig()
    engine = AutomationEngine(github_client, config=engine_config)

    try:
        result = engine.fix_to_pass_tests(max_attempts=max_attempts, message_backend_manager=message_manager)
        if result.get("success"):
            click.echo(f"✅ Tests passed in {result.get('attempts')} attempt(s)")
        else:
            click.echo("❌ Tests still failing after attempts")
            raise click.ClickException("Tests did not pass within the attempt limit")
    except RuntimeError as e:
        # Specific error when LLM made no edits
        raise click.ClickException(str(e))
    finally:
        # Close underlying sessions if present
        try:
            manager.close()
            message_manager.close()
        except Exception:
            pass<|MERGE_RESOLUTION|>--- conflicted
+++ resolved
@@ -3,16 +3,17 @@
 import os
 import re
 from pathlib import Path
-from typing import Optional
+from typing import Any, Optional
 
 import click
 
 from .automation_config import AutomationConfig
 from .automation_engine import AutomationEngine
 from .cli_commands_utils import get_github_token_or_fail, get_repo_or_detect
-from .cli_helpers import build_backend_manager, build_models_map, check_backend_prerequisites, check_github_sub_issue_or_setup, check_graphrag_mcp_for_backends, ensure_test_script_or_fail, initialize_graphrag, normalize_backends
+from .cli_helpers import build_models_map, check_backend_prerequisites, check_github_sub_issue_or_setup, check_graphrag_mcp_for_backends, ensure_test_script_or_fail, initialize_graphrag
 from .git_utils import extract_number_from_branch, get_current_branch
 from .github_client import GitHubClient
+from .llm_backend_config import get_llm_config
 from .logger_config import get_logger, setup_logger
 from .progress_footer import setup_progress_footer_logging
 from .utils import VERBOSE_ENV_FLAG, CommandExecutor
@@ -20,6 +21,26 @@
 logger = get_logger(__name__)
 
 
+def _resolve_backends_from_config(config: Any) -> list[str]:
+    """Return enabled backends honoring configured order, falling back to default backend."""
+    if getattr(config, "backend_order", None):
+        candidates = list(config.backend_order)
+    else:
+        candidates = [config.default_backend]
+
+    resolved: list[str] = []
+    for name in candidates:
+        backend_cfg = config.get_backend_config(name)
+        if backend_cfg is not None and not backend_cfg.enabled:
+            continue
+        if name not in resolved:
+            resolved.append(name)
+
+    if not resolved:
+        resolved.append("codex")
+    return resolved
+
+
 @click.command()
 @click.option(
     "--repo",
@@ -27,54 +48,6 @@
 )
 @click.option("--github-token", envvar="GITHUB_TOKEN", help="GitHub API token")
 @click.option(
-<<<<<<< HEAD
-    "--backend",
-    "backends",
-    multiple=True,
-    default=("codex",),
-    type=click.Choice(["codex", "codex-mcp", "gemini", "qwen", "auggie", "claude"]),
-    help="[DEPRECATED] AI backend(s) to use in priority order (default: codex). Use configuration file instead: auto-coder config edit",
-)
-@click.option(
-    "--message-backend",
-    "message_backends",
-    multiple=True,
-    default=None,
-    type=click.Choice(["codex", "codex-mcp", "gemini", "qwen", "auggie", "claude"]),
-    help="[DEPRECATED] AI backend(s) for message generation in priority order (default: same as --backend). Use configuration file instead: auto-coder config edit",
-)
-@click.option(
-    "--gemini-api-key",
-    envvar="GEMINI_API_KEY",
-    help="[DEPRECATED] Gemini API key (optional, used when backend=gemini). Use configuration file instead: auto-coder config edit",
-)
-@click.option(
-    "--openai-api-key",
-    envvar="OPENAI_API_KEY",
-    help="[DEPRECATED] OpenAI-style API key (optional, used when backend=qwen). Use configuration file instead: auto-coder config edit",
-)
-@click.option(
-    "--openai-base-url",
-    envvar="OPENAI_BASE_URL",
-    help="[DEPRECATED] OpenAI-style Base URL (optional, used when backend=qwen). Use configuration file instead: auto-coder config edit",
-)
-@click.option(
-    "--qwen-use-env-vars/--qwen-use-cli-options",
-    default=False,
-    help="[DEPRECATED] Pass Qwen credentials via environment variables or CLI options (default). Use configuration file instead: auto-coder config edit",
-)
-@click.option(
-    "--qwen-preserve-env/--qwen-clear-env",
-    default=False,
-    help="[DEPRECATED] Preserve existing OPENAI_* environment variables (default: clear before setting). Use configuration file instead: auto-coder config edit",
-)
-@click.option("--model-gemini", help="[DEPRECATED] Model to use when backend=gemini. Use configuration file instead: auto-coder config edit")
-@click.option("--model-qwen", help="[DEPRECATED] Model to use when backend=qwen. Use configuration file instead: auto-coder config edit")
-@click.option("--model-auggie", help="[DEPRECATED] Model to use when backend=auggie (defaults to GPT-5). Use configuration file instead: auto-coder config edit")
-@click.option("--model-claude", help="[DEPRECATED] Model to use when backend=claude (defaults to sonnet). Use configuration file instead: auto-coder config edit")
-@click.option(
-=======
->>>>>>> 72a2e9f1
     "--jules-mode/--no-jules-mode",
     default=True,
     help='Run in jules mode - only add "jules" label to issues without AI analysis (default: on)',
@@ -128,12 +101,6 @@
 )
 @click.option("--log-file", help="Log file path (optional)")
 @click.option("--verbose", is_flag=True, help="Enable verbose logging and detailed command traces")
-@click.option(
-    "--skip-deprecation-warnings",
-    is_flag=True,
-    default=False,
-    help="Skip deprecation warnings for CLI options (useful for scripts)",
-)
 def process_issues(
     repo: Optional[str],
     github_token: Optional[str],
@@ -149,50 +116,14 @@
     log_level: str,
     log_file: Optional[str],
     verbose: bool,
-    skip_deprecation_warnings: bool,
 ) -> None:
     """Process GitHub issues and PRs using AI CLI (codex or gemini)."""
 
-<<<<<<< HEAD
-    # Show deprecation warnings unless explicitly skipped
-    if not skip_deprecation_warnings:
-        if backends != ("codex",) or message_backends is not None:
-            click.echo("⚠️  WARNING: --backend and --message-backend options are deprecated. Use configuration file instead: auto-coder config edit")
-            click.echo("💡 HINT: Run 'auto-coder config edit' to set up your configuration file.")
-
-        if gemini_api_key or openai_api_key or openai_base_url:
-            click.echo("⚠️  WARNING: API key and URL options are deprecated. Use configuration file instead: auto-coder config edit")
-
-        if qwen_use_env_vars or qwen_preserve_env:
-            click.echo("⚠️  WARNING: Qwen-specific environment options are deprecated. Use configuration file instead: auto-coder config edit")
-
-        if model_gemini or model_qwen or model_auggie or model_claude:
-            click.echo("⚠️  WARNING: Model options are deprecated. Use configuration file instead: auto-coder config edit")
-
-    selected_backends = normalize_backends(backends)
-=======
-    # Get configuration from the new configuration system
-    from .llm_backend_config import get_llm_backend_config
-
-    config = get_llm_backend_config()
-
-    # Use default backend from config defaults
-    # For now, since the 'defaults' field might not be directly accessible in the dataclass,
-    # we'll continue with the previous implementation but note this should come from config
-    selected_backends = ["codex"]  # This should come from config.defaults.fallback_order eventually
->>>>>>> 72a2e9f1
-    primary_backend = selected_backends[0]
-    primary_model = "codex"  # This should come from the primary backend's config
-
-    # Build models map based on config
-    from .cli_helpers import build_models_map
-
-    models = build_models_map(
-        model_gemini=config.gemini.model,
-        model_qwen=config.qwen.model,
-        model_auggie=config.auggie.model,
-        model_claude=config.claude.model,
-    )
+    config = get_llm_config()
+    selected_backends = _resolve_backends_from_config(config)
+    primary_backend = config.default_backend
+    models = build_models_map()
+    primary_model = models.get(primary_backend)
 
     # Configure verbose flag and setup logger with specified options
     if verbose:
@@ -258,25 +189,8 @@
 
     from .cli_helpers import build_backend_manager_from_config
 
-<<<<<<< HEAD
     # Create manager using configuration from TOML file with CLI parameter overrides
-    manager = build_backend_manager_from_config(
-        gemini_api_key=gemini_api_key,
-        openai_api_key=openai_api_key,
-        openai_base_url=openai_base_url,
-        qwen_use_env_vars=qwen_use_env_vars,
-        qwen_preserve_env=qwen_preserve_env,
-=======
-    # First create a temporary manager to get the configuration
-    temp_manager = build_backend_manager(
-        selected_backends,
-        primary_backend,
-        models,
->>>>>>> 72a2e9f1
-        enable_graphrag=enable_graphrag,
-        cli_models=models,
-        cli_backends=selected_backends,
-    )
+    manager = build_backend_manager_from_config(enable_graphrag=enable_graphrag, cli_models=models, cli_backends=selected_backends)
 
     # Get actual backends and primary backend from the manager
     selected_backends = manager._all_backends[:]
@@ -295,53 +209,15 @@
     check_graphrag_mcp_for_backends(selected_backends, client=manager)
 
     # Initialize message backend manager using configuration from TOML file
-    # If message_backends are specified via CLI, use those instead of config
     from .cli_helpers import build_message_backend_manager
 
-<<<<<<< HEAD
-    # Only pass message backends and models if they were explicitly specified via CLI
-    if message_backends:
-        message_manager = build_message_backend_manager(
-            selected_backends=list(message_backends),
-            primary_backend=message_backends[0],
-            models=build_models_map(model_gemini, model_qwen, model_auggie, model_claude),
-            gemini_api_key=gemini_api_key,
-            openai_api_key=openai_api_key,
-            openai_base_url=openai_base_url,
-            qwen_use_env_vars=qwen_use_env_vars,
-            qwen_preserve_env=qwen_preserve_env,
-        )
-    else:
-        # Use default configuration
-        message_manager = build_message_backend_manager(
-            gemini_api_key=gemini_api_key,
-            openai_api_key=openai_api_key,
-            openai_base_url=openai_base_url,
-            qwen_use_env_vars=qwen_use_env_vars,
-            qwen_preserve_env=qwen_preserve_env,
-        )
-
-    # Get actual message backends and primary backend from the manager
+    message_manager = build_message_backend_manager(selected_backends, selected_backends[0], models)
     message_backend_list = message_manager._all_backends[:]
     message_primary_backend = message_manager._default_backend
-
-    if message_backends:  # This indicates if message backends were explicitly specified via CLI
-        message_backend_str = ", ".join(message_backend_list)
-        logger.info(f"Using message backends: {message_backend_str} (default: {message_primary_backend})")
-        click.echo(f"Using message backends: {message_backend_str} (default: {message_primary_backend})")
-
-=======
-    # Use the same backends as the main backend list for messages
-    message_backend_list = selected_backends
-    message_primary_backend = message_backend_list[0]
-    message_manager = build_message_backend_manager(
-        message_backend_list,
-        message_primary_backend,
-        models,
-    )
-
-    # No specific message backends were configured, so skip this conditional section
->>>>>>> 72a2e9f1
+    message_backend_str = ", ".join(message_backend_list)
+    logger.info(f"Using message backends: {message_backend_str} (default: {message_primary_backend})")
+    click.echo(f"Using message backends: {message_backend_str} (default: {message_primary_backend})")
+
     # Configure engine behavior flags
     engine_config = AutomationConfig()
 
@@ -459,7 +335,8 @@
         return
 
     # Run automation
-    if primary_backend == "gemini" and config.gemini.api_key is not None:
+    gemini_config = config.get_backend_config("gemini")
+    if primary_backend == "gemini" and gemini_config is not None and gemini_config.api_key is not None:
         automation_engine.run(repo_name)
     else:
         automation_engine.run(repo_name, jules_mode=jules_mode)
@@ -478,17 +355,6 @@
 )
 @click.option("--github-token", envvar="GITHUB_TOKEN", help="GitHub API token")
 @click.option(
-<<<<<<< HEAD
-    "--backend",
-    "backends",
-    multiple=True,
-    default=("codex",),
-    type=click.Choice(["codex", "codex-mcp", "gemini", "qwen", "auggie", "claude"]),
-    help="[DEPRECATED] AI backend(s) to use in priority order (default: codex). Use configuration file instead: auto-coder config edit",
-)
-@click.option(
-=======
->>>>>>> 72a2e9f1
     "--disable-labels/--no-disable-labels",
     default=False,
     help="Disable GitHub label operations (@auto-coder label) - affects LabelManager context manager behavior",
@@ -512,12 +378,6 @@
 )
 @click.option("--log-file", help="Log file path (optional)")
 @click.option("--verbose", is_flag=True, help="Enable verbose logging and detailed command traces")
-@click.option(
-    "--skip-deprecation-warnings",
-    is_flag=True,
-    default=False,
-    help="Skip deprecation warnings for CLI options (useful for scripts)",
-)
 def create_feature_issues(
     repo: Optional[str],
     github_token: Optional[str],
@@ -527,49 +387,14 @@
     log_level: str,
     log_file: Optional[str],
     verbose: bool,
-    skip_deprecation_warnings: bool,
 ) -> None:
     """Analyze repository and create feature enhancement issues."""
 
-<<<<<<< HEAD
-    # Show deprecation warnings unless explicitly skipped
-    if not skip_deprecation_warnings:
-        if backends != ("codex",):
-            click.echo("⚠️  WARNING: --backend option is deprecated. Use configuration file instead: auto-coder config edit")
-            click.echo("💡 HINT: Run 'auto-coder config edit' to set up your configuration file.")
-
-        if gemini_api_key or openai_api_key or openai_base_url:
-            click.echo("⚠️  WARNING: API key and URL options are deprecated. Use configuration file instead: auto-coder config edit")
-
-        if qwen_use_env_vars or qwen_preserve_env:
-            click.echo("⚠️  WARNING: Qwen-specific environment options are deprecated. Use configuration file instead: auto-coder config edit")
-
-        if model_gemini or model_qwen or model_auggie or model_claude:
-            click.echo("⚠️  WARNING: Model options are deprecated. Use configuration file instead: auto-coder config edit")
-
-    selected_backends = normalize_backends(backends)
-=======
-    # Get configuration from the new configuration system
-    from .llm_backend_config import get_llm_backend_config
-
-    config = get_llm_backend_config()
-
-    # Use default backend from config
-    # For now, we'll use the default 'codex' until the configuration system has defaults integrated
-    selected_backends = ["codex"]  # This should come from config.defaults.fallback_order eventually
->>>>>>> 72a2e9f1
-    primary_backend = selected_backends[0]
-    primary_model = "codex"  # This should come from the primary backend's config
-
-    # Build models map based on config
-    from .cli_helpers import build_models_map
-
-    models = build_models_map(
-        model_gemini=config.gemini.model,
-        model_qwen=config.qwen.model,
-        model_auggie=config.auggie.model,
-        model_claude=config.claude.model,
-    )
+    config = get_llm_config()
+    selected_backends = _resolve_backends_from_config(config)
+    primary_backend = config.default_backend
+    models = build_models_map()
+    primary_model = models.get(primary_backend)
 
     # Configure verbose flag and setup logger with specified options
     if verbose:
@@ -612,26 +437,10 @@
 
     # Initialize clients
     github_client = GitHubClient.get_instance(github_token_final, disable_labels=bool(disable_labels))
-<<<<<<< HEAD
     from .cli_helpers import build_backend_manager_from_config
 
     # Create manager using configuration from TOML file with CLI parameter overrides
-    manager = build_backend_manager_from_config(
-        gemini_api_key=gemini_api_key,
-        openai_api_key=openai_api_key,
-        openai_base_url=openai_base_url,
-        qwen_use_env_vars=qwen_use_env_vars,
-        qwen_preserve_env=qwen_preserve_env,
-=======
-    manager = build_backend_manager(
-        selected_backends,
-        primary_backend,
-        models,
->>>>>>> 72a2e9f1
-        enable_graphrag=enable_graphrag,
-        cli_models=models,
-        cli_backends=selected_backends,
-    )
+    manager = build_backend_manager_from_config(enable_graphrag=enable_graphrag, cli_models=models, cli_backends=selected_backends)
 
     # Get actual backends and primary backend from the manager
     selected_backends = manager._all_backends[:]
@@ -663,25 +472,6 @@
 
 @click.command(name="fix-to-pass-tests")
 @click.option(
-<<<<<<< HEAD
-    "--backend",
-    "backends",
-    multiple=True,
-    default=("codex",),
-    type=click.Choice(["codex", "codex-mcp", "gemini", "qwen", "auggie", "claude"]),
-    help="[DEPRECATED] AI backend(s) to use in priority order (default: codex). Use configuration file instead: auto-coder config edit",
-)
-@click.option(
-    "--message-backend",
-    "message_backends",
-    multiple=True,
-    default=None,
-    type=click.Choice(["codex", "codex-mcp", "gemini", "qwen", "auggie", "claude"]),
-    help="[DEPRECATED] AI backend(s) for message generation in priority order (default: same as --backend). Use configuration file instead: auto-coder config edit",
-)
-@click.option(
-=======
->>>>>>> 72a2e9f1
     "--disable-labels/--no-disable-labels",
     default=False,
     help="Disable GitHub label operations (@auto-coder label) - affects LabelManager context manager behavior",
@@ -711,12 +501,6 @@
 )
 @click.option("--log-file", help="Log file path (optional)")
 @click.option("--verbose", is_flag=True, help="Enable verbose logging and detailed command traces")
-@click.option(
-    "--skip-deprecation-warnings",
-    is_flag=True,
-    default=False,
-    help="Skip deprecation warnings for CLI options (useful for scripts)",
-)
 def fix_to_pass_tests_command(
     disable_labels: Optional[bool],
     max_attempts: Optional[int],
@@ -725,51 +509,16 @@
     log_level: str,
     log_file: Optional[str],
     verbose: bool,
-    skip_deprecation_warnings: bool,
 ) -> None:
     """Run local tests and repeatedly request LLM fixes until tests pass.
 
     If the LLM makes no edits in an iteration, error and stop.
     """
-<<<<<<< HEAD
-    # Show deprecation warnings unless explicitly skipped
-    if not skip_deprecation_warnings:
-        if backends != ("codex",) or message_backends is not None:
-            click.echo("⚠️  WARNING: --backend and --message-backend options are deprecated. Use configuration file instead: auto-coder config edit")
-            click.echo("💡 HINT: Run 'auto-coder config edit' to set up your configuration file.")
-
-        if gemini_api_key or openai_api_key or openai_base_url:
-            click.echo("⚠️  WARNING: API key and URL options are deprecated. Use configuration file instead: auto-coder config edit")
-
-        if qwen_use_env_vars or qwen_preserve_env:
-            click.echo("⚠️  WARNING: Qwen-specific environment options are deprecated. Use configuration file instead: auto-coder config edit")
-
-        if model_gemini or model_qwen or model_auggie or model_claude:
-            click.echo("⚠️  WARNING: Model options are deprecated. Use configuration file instead: auto-coder config edit")
-
-    selected_backends = normalize_backends(backends)
-=======
-    # Get configuration from the new configuration system
-    from .llm_backend_config import get_llm_backend_config
-
-    config = get_llm_backend_config()
-
-    # Use default backend from config
-    # For now, we'll use the default 'codex' until the configuration system has defaults integrated
-    selected_backends = ["codex"]  # This should come from config.defaults.fallback_order eventually
->>>>>>> 72a2e9f1
-    primary_backend = selected_backends[0]
-    primary_model = "codex"  # This should come from the primary backend's config
-
-    # Build models map based on config
-    from .cli_helpers import build_models_map
-
-    models = build_models_map(
-        model_gemini=config.gemini.model,
-        model_qwen=config.qwen.model,
-        model_auggie=config.auggie.model,
-        model_claude=config.claude.model,
-    )
+    config = get_llm_config()
+    selected_backends = _resolve_backends_from_config(config)
+    primary_backend = config.default_backend
+    models = build_models_map()
+    primary_model = models.get(primary_backend)
 
     if verbose:
         os.environ[VERBOSE_ENV_FLAG] = "1"
@@ -811,26 +560,10 @@
 
         github_client = _Dummy()  # type: ignore
 
-<<<<<<< HEAD
     from .cli_helpers import build_backend_manager_from_config
 
     # Create manager using configuration from TOML file with CLI parameter overrides
-    manager = build_backend_manager_from_config(
-        gemini_api_key=gemini_api_key,
-        openai_api_key=openai_api_key,
-        openai_base_url=openai_base_url,
-        qwen_use_env_vars=qwen_use_env_vars,
-        qwen_preserve_env=qwen_preserve_env,
-=======
-    manager = build_backend_manager(
-        selected_backends,
-        primary_backend,
-        models,
->>>>>>> 72a2e9f1
-        enable_graphrag=enable_graphrag,
-        cli_models=models,
-        cli_backends=selected_backends,
-    )
+    manager = build_backend_manager_from_config(enable_graphrag=enable_graphrag, cli_models=models, cli_backends=selected_backends)
 
     # Get actual backends and primary backend from the manager
     selected_backends = manager._all_backends[:]
@@ -849,53 +582,15 @@
     check_graphrag_mcp_for_backends(selected_backends, client=manager)
 
     # Initialize message backend manager using configuration from TOML file
-    # If message_backends are specified via CLI, use those instead of config
     from .cli_helpers import build_message_backend_manager
 
-<<<<<<< HEAD
-    # Only pass message backends and models if they were explicitly specified via CLI
-    if message_backends:
-        message_manager = build_message_backend_manager(
-            selected_backends=list(message_backends),
-            primary_backend=message_backends[0],
-            models=build_models_map(model_gemini, model_qwen, model_auggie, model_claude),
-            gemini_api_key=gemini_api_key,
-            openai_api_key=openai_api_key,
-            openai_base_url=openai_base_url,
-            qwen_use_env_vars=qwen_use_env_vars,
-            qwen_preserve_env=qwen_preserve_env,
-        )
-    else:
-        # Use default configuration
-        message_manager = build_message_backend_manager(
-            gemini_api_key=gemini_api_key,
-            openai_api_key=openai_api_key,
-            openai_base_url=openai_base_url,
-            qwen_use_env_vars=qwen_use_env_vars,
-            qwen_preserve_env=qwen_preserve_env,
-        )
-
-    # Get actual message backends and primary backend from the manager
+    message_manager = build_message_backend_manager(selected_backends, selected_backends[0], models)
     message_backend_list = message_manager._all_backends[:]
     message_primary_backend = message_manager._default_backend
-
-    if message_backends:  # This indicates if message backends were explicitly specified via CLI
-        message_backend_str = ", ".join(message_backend_list)
-        logger.info(f"Using message backends: {message_backend_str} (default: {message_primary_backend})")
-        click.echo(f"Using message backends: {message_backend_str} (default: {message_primary_backend})")
-
-=======
-    # Use the same backends as the main backend list for messages
-    message_backend_list = selected_backends
-    message_primary_backend = message_backend_list[0]
-    message_manager = build_message_backend_manager(
-        message_backend_list,
-        message_primary_backend,
-        models,
-    )
-
-    # No specific message backends were configured, so skip this conditional section
->>>>>>> 72a2e9f1
+    message_backend_str = ", ".join(message_backend_list)
+    logger.info(f"Using message backends: {message_backend_str} (default: {message_primary_backend})")
+    click.echo(f"Using message backends: {message_backend_str} (default: {message_primary_backend})")
+
     engine_config = AutomationConfig()
     engine = AutomationEngine(github_client, config=engine_config)
 
