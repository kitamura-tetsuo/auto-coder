"""Main CLI commands (process_issues, create_feature_issues, fix_to_pass_tests)."""

import os
import re
from pathlib import Path
from typing import Optional

import click

from .automation_config import AutomationConfig
from .automation_engine import AutomationEngine
from .cli_commands_utils import get_github_token_or_fail, get_repo_or_detect
from .cli_helpers import (
    build_backend_manager,
    build_models_map,
    check_backend_prerequisites,
    check_github_sub_issue_or_setup,
    check_graphrag_mcp_for_backends,
    ensure_test_script_or_fail,
    initialize_graphrag,
    normalize_backends,
)
from .git_utils import extract_number_from_branch, get_current_branch
from .github_client import GitHubClient
from .logger_config import get_logger, setup_logger
from .progress_footer import setup_progress_footer_logging
from .utils import VERBOSE_ENV_FLAG, CommandExecutor

logger = get_logger(__name__)


@click.command()
@click.option(
    "--repo",
    help="GitHub repository (owner/repo). If not specified, auto-detects from current Git repository.",
)
@click.option("--github-token", envvar="GITHUB_TOKEN", help="GitHub API token")
@click.option(
    "--backend",
    "backends",
    multiple=True,
    default=("codex",),
    type=click.Choice(["codex", "codex-mcp", "gemini", "qwen", "auggie", "claude"]),
    help="AI backend(s) to use in priority order (default: codex)",
)
@click.option(
    "--message-backend",
    "message_backends",
    multiple=True,
    default=None,
    type=click.Choice(["codex", "codex-mcp", "gemini", "qwen", "auggie", "claude"]),
    help="AI backend(s) for message generation in priority order (default: same as --backend)",
)
@click.option(
    "--gemini-api-key",
    envvar="GEMINI_API_KEY",
    help="Gemini API key (optional, used when backend=gemini)",
)
@click.option(
    "--openai-api-key",
    envvar="OPENAI_API_KEY",
    help="OpenAI-style API key (optional, used when backend=qwen)",
)
@click.option(
    "--openai-base-url",
    envvar="OPENAI_BASE_URL",
    help="OpenAI-style Base URL (optional, used when backend=qwen)",
)
@click.option(
    "--qwen-use-env-vars/--qwen-use-cli-options",
    default=False,
    help="Pass Qwen credentials via environment variables or CLI options (default)",
)
@click.option(
    "--qwen-preserve-env/--qwen-clear-env",
    default=False,
    help="Preserve existing OPENAI_* environment variables (default: clear before setting)",
)
@click.option("--model-gemini", help="Model to use when backend=gemini")
@click.option("--model-qwen", help="Model to use when backend=qwen")
@click.option(
    "--model-auggie", help="Model to use when backend=auggie (defaults to GPT-5)"
)
@click.option(
    "--model-claude", help="Model to use when backend=claude (defaults to sonnet)"
)
@click.option(
    "--dry-run", is_flag=True, help="Run in dry-run mode without making changes"
)
@click.option(
    "--jules-mode/--no-jules-mode",
    default=True,
    help='Run in jules mode - only add "jules" label to issues without AI analysis (default: on)',
)
@click.option(
    "--disable-labels/--no-disable-labels",
    default=None,
    help="Disable GitHub label operations (@auto-coder label). Auto-detected: disabled in debugger, enabled otherwise",
)
@click.option(
    "--skip-main-update/--no-skip-main-update",
    default=True,
    help="When PR checks fail, skip merging the PR base branch into the PR before attempting fixes (default: skip)",
)
@click.option(
    "--ignore-dependabot-prs/--no-ignore-dependabot-prs",
    default=False,
    help="Ignore PRs opened by Dependabot when processing PRs (default: do not ignore)",
)
@click.option(
    "--force-clean-before-checkout/--no-force-clean-before-checkout",
    default=False,
    help="Force clean workspace (git reset --hard + git clean -fd) before PR checkout (default: do not force clean)",
)
@click.option(
    "--enable-graphrag/--disable-graphrag",
    default=True,
    help="Enable GraphRAG integration (default: enabled)",
)
@click.option(
    "--only",
    "only_target",
    help="Process only a specific issue/PR by URL or number (e.g., https://github.com/owner/repo/issues/123 or 123)",
)
@click.option(
    "--force-reindex",
    is_flag=True,
    default=False,
    help="Force GraphRAG code analysis reindexing even if index is up to date (default: false)",
)
@click.option(
    "--log-level",
    default="INFO",
    type=click.Choice(["DEBUG", "INFO", "WARNING", "ERROR", "CRITICAL"]),
    help="Set logging level",
)
@click.option("--log-file", help="Log file path (optional)")
@click.option(
    "--verbose", is_flag=True, help="Enable verbose logging and detailed command traces"
)
def process_issues(
    repo: Optional[str],
    github_token: Optional[str],
    backends: tuple[str, ...],
    message_backends: Optional[tuple[str, ...]],
    gemini_api_key: Optional[str],
    openai_api_key: Optional[str],
    openai_base_url: Optional[str],
    qwen_use_env_vars: bool,
    qwen_preserve_env: bool,
    model_gemini: Optional[str],
    model_qwen: Optional[str],
    model_auggie: Optional[str],
    model_claude: Optional[str],
    dry_run: bool,
    jules_mode: bool,
    disable_labels: Optional[bool],
    skip_main_update: bool,
    ignore_dependabot_prs: bool,
    force_clean_before_checkout: bool,
    only_target: Optional[str],
    enable_graphrag: bool,
    force_reindex: bool,
    log_level: str,
    log_file: Optional[str],
    verbose: bool,
) -> None:
    """Process GitHub issues and PRs using AI CLI (codex or gemini)."""

    selected_backends = normalize_backends(backends)
    primary_backend = selected_backends[0]
    models = build_models_map(model_gemini, model_qwen, model_auggie, model_claude)
    primary_model = models.get(primary_backend)

    # Configure verbose flag and setup logger with specified options
    if verbose:
        os.environ[VERBOSE_ENV_FLAG] = "1"
        effective_log_level = "DEBUG"
    else:
        os.environ.pop(VERBOSE_ENV_FLAG, None)
        effective_log_level = log_level

    setup_logger(log_level=effective_log_level, log_file=log_file)

    # Setup progress footer logging (re-configures logger with footer sink)
    setup_progress_footer_logging()

    # Check prerequisites
    github_token_final = get_github_token_or_fail(github_token)
    check_backend_prerequisites(selected_backends)

    # Get repository name (from parameter or auto-detect)
    repo_name = get_repo_or_detect(repo)

    # Ensure required test script is present (fail early)
    ensure_test_script_or_fail()

    # Auto-detect disable_labels if not explicitly set
    if disable_labels is None:
        # Disable labels when running in debugger, enable otherwise
        disable_labels = CommandExecutor.is_running_in_debugger()
        logger.debug(
            f"Auto-detected disable_labels={disable_labels} (debugger={disable_labels})"
        )

    backend_list_str = ", ".join(selected_backends)
    logger.info(f"Processing repository: {repo_name}")
    logger.info(f"Using backends: {backend_list_str} (default: {primary_backend})")
    if primary_backend in ("gemini", "qwen", "auggie", "claude"):
        logger.info(f"Using model: {primary_model}")
    logger.info(f"Jules mode: {jules_mode}")
    logger.info(f"Dry run mode: {dry_run}")
    logger.info(f"Disable labels: {disable_labels}")
    logger.info(f"Log level: {effective_log_level}")
    logger.info(f"Verbose logging: {verbose}")
    logger.info(f"Ignore Dependabot PRs: {ignore_dependabot_prs}")
    logger.info(f"Force clean before checkout: {force_clean_before_checkout}")

    # Explicitly show base branch update policy for PR checks failure
    policy_str = (
        "SKIP (default)" if skip_main_update else "ENABLED (--no-skip-main-update)"
    )
    logger.info(f"Base branch update before fixes when PR checks fail: {policy_str}")

    click.echo(f"Processing repository: {repo_name}")
    click.echo(f"Using backends: {backend_list_str} (default: {primary_backend})")
    if primary_backend in ("gemini", "qwen", "auggie", "claude"):
        click.echo(f"Using model: {primary_model}")
    click.echo(f"Jules mode: {jules_mode}")
    click.echo(f"Dry run mode: {dry_run}")
    click.echo(f"Disable labels: {disable_labels}")
    click.echo(f"Main update before fixes when PR checks fail: {policy_str}")
    click.echo(f"Ignore Dependabot PRs: {ignore_dependabot_prs}")
    click.echo(f"Force clean before checkout: {force_clean_before_checkout}")
    click.echo(f"Force reindex: {force_reindex}")
    click.echo(f"Verbose logging: {verbose}")

<<<<<<< HEAD
    # Initialize GraphRAG (always enabled)
    # initialize_graphrag(force_reindex=force_reindex)
=======
    # Initialize GraphRAG (conditionally enabled)
    if enable_graphrag:
        initialize_graphrag(force_reindex=force_reindex)
>>>>>>> c06d0401

    # Initialize clients
    github_client = GitHubClient(github_token_final, disable_labels=disable_labels)
    manager = build_backend_manager(
        selected_backends,
        primary_backend,
        models,
        gemini_api_key,
        openai_api_key,
        openai_base_url,
        qwen_use_env_vars=qwen_use_env_vars,
        qwen_preserve_env=qwen_preserve_env,
        enable_graphrag=enable_graphrag,
    )

    # Check GraphRAG MCP configuration for selected backends using client
    check_graphrag_mcp_for_backends(selected_backends, client=manager)

    # Initialize message backend manager (use same backends if not specified)
    message_backend_list = (
        normalize_backends(message_backends) if message_backends else selected_backends
    )
    message_primary_backend = message_backend_list[0]
    message_manager = build_backend_manager(
        message_backend_list,
        message_primary_backend,
        models,
        gemini_api_key,
        openai_api_key,
        openai_base_url,
        qwen_use_env_vars=qwen_use_env_vars,
        qwen_preserve_env=qwen_preserve_env,
        enable_graphrag=False,  # GraphRAG not needed for messages
    )

    if message_backends:
        message_backend_str = ", ".join(message_backend_list)
        logger.info(
            f"Using message backends: {message_backend_str} (default: {message_primary_backend})"
        )
        click.echo(
            f"Using message backends: {message_backend_str} (default: {message_primary_backend})"
        )

    # Configure engine behavior flags
    engine_config = AutomationConfig()
    engine_config.SKIP_MAIN_UPDATE_WHEN_CHECKS_FAIL = bool(skip_main_update)
    engine_config.IGNORE_DEPENDABOT_PRS = bool(ignore_dependabot_prs)
    engine_config.DISABLE_LABELS = bool(disable_labels)
    engine_config.FORCE_CLEAN_BEFORE_CHECKOUT = bool(force_clean_before_checkout)

    automation_engine = AutomationEngine(
        github_client,
        manager,
        dry_run=dry_run,
        config=engine_config,
        message_backend_manager=message_manager,
    )

    # Check if we should resume work on current branch
    # (only if not on main branch and no --only target specified)
    if not only_target:
        current_branch = get_current_branch()
        if current_branch and current_branch != engine_config.MAIN_BRANCH:
            logger.info(f"Detected work in progress on branch '{current_branch}'")

            # Search for an open PR with this head branch
            target_type = None
            target_data = None
            number = None

            # Try to find PR by head branch
            try:
                pr_data = github_client.find_pr_by_head_branch(
                    repo_name, current_branch
                )
                if pr_data:
                    target_type = "pr"
                    target_data = pr_data
                    number = pr_data.get("number")
                    logger.info(f"Found open PR #{number} for current branch")
            except Exception as e:
                logger.debug(f"No open PR found for branch '{current_branch}': {e}")

            # If no PR found, try to extract number from branch name and look for issue
            if not target_type:
                number = extract_number_from_branch(current_branch)
                if number:
                    try:
                        issue_data = github_client.get_issue_details_by_number(
                            repo_name, number
                        )
                        if issue_data and issue_data.get("state") == "open":
                            target_type = "issue"
                            target_data = issue_data
                            logger.info(
                                f"Found open issue #{number} for current branch"
                            )
                    except Exception as e:
                        logger.debug(f"No open issue found for #{number}: {e}")

            # If we found an open PR or issue, process it
            if target_type and target_data and number:
                click.echo(
                    f"Resuming work on {target_type} #{number} (branch: {current_branch})"
                )
                logger.info(f"Resuming work on {target_type} #{number}")

                # Run single-item processing
                _ = automation_engine.process_single(
                    repo_name, target_type, number, jules_mode=jules_mode
                )
                # Print brief summary to stdout
                click.echo(f"Processed {target_type} #{number}")
                # Close MCP session if present
                try:
                    manager.close()
                    message_manager.close()
                except Exception:
                    pass
                return
            else:
                logger.info(
                    f"No open PR or issue found for branch '{current_branch}', proceeding with normal processing"
                )

    # If only_target is provided, parse and process a single item
    if only_target:
        target_type = "auto"
        number = None
        # If URL, extract number and type
        m = re.search(r"/issues/(\d+)$", only_target)
        if m:
            target_type = "issue"
            number = int(m.group(1))
        else:
            m = re.search(r"/pull/(\d+)$", only_target)
            if m:
                target_type = "pr"
                number = int(m.group(1))
        if number is None:
            # Try plain number
            try:
                number = int(only_target.strip())
                target_type = "auto"
            except ValueError:
                raise click.ClickException("--only must be a PR/Issue URL or a number")
        # Run single-item processing
        _ = automation_engine.process_single(
            repo_name, target_type, number, jules_mode=jules_mode
        )
        # Print brief summary to stdout
        click.echo(f"Processed single {target_type} #{number}")
        # Close MCP session if present
        try:
            manager.close()
        except Exception:
            pass
        return

    # Run automation
    if primary_backend == "gemini" and gemini_api_key is not None:
        automation_engine.run(repo_name)
    else:
        automation_engine.run(repo_name, jules_mode=jules_mode)

    # Close MCP session if present
    try:
        manager.close()
    except Exception:
        pass


@click.command()
@click.option(
    "--repo",
    help="GitHub repository (owner/repo). If not specified, auto-detects from current Git repository.",
)
@click.option("--github-token", envvar="GITHUB_TOKEN", help="GitHub API token")
@click.option(
    "--backend",
    "backends",
    multiple=True,
    default=("codex",),
    type=click.Choice(["codex", "codex-mcp", "gemini", "qwen", "auggie", "claude"]),
    help="AI backend(s) to use in priority order (default: codex)",
)
@click.option(
    "--gemini-api-key",
    envvar="GEMINI_API_KEY",
    help="Gemini API key (optional, used when backend=gemini)",
)
@click.option(
    "--openai-api-key",
    envvar="OPENAI_API_KEY",
    help="OpenAI-style API key (optional, used when backend=qwen)",
)
@click.option(
    "--openai-base-url",
    envvar="OPENAI_BASE_URL",
    help="OpenAI-style Base URL (optional, used when backend=qwen)",
)
@click.option(
    "--qwen-use-env-vars/--qwen-use-cli-options",
    default=True,
    help="Pass Qwen credentials via environment variables (default) or CLI options",
)
@click.option(
    "--qwen-preserve-env/--qwen-clear-env",
    default=False,
    help="Preserve existing OPENAI_* environment variables (default: clear before setting)",
)
@click.option("--model-gemini", help="Model to use when backend=gemini")
@click.option("--model-qwen", help="Model to use when backend=qwen")
@click.option(
    "--model-auggie", help="Model to use when backend=auggie (defaults to GPT-5)"
)
@click.option(
    "--model-claude", help="Model to use when backend=claude (defaults to sonnet)"
)
@click.option(
    "--enable-graphrag/--disable-graphrag",
    default=True,
    help="Enable GraphRAG integration (default: enabled)",
)
@click.option(
    "--force-reindex",
    is_flag=True,
    default=False,
    help="Force GraphRAG code analysis reindexing even if index is up to date (default: false)",
)
@click.option(
    "--log-level",
    default="INFO",
    type=click.Choice(["DEBUG", "INFO", "WARNING", "ERROR", "CRITICAL"]),
    help="Set logging level",
)
@click.option("--log-file", help="Log file path (optional)")
@click.option(
    "--verbose", is_flag=True, help="Enable verbose logging and detailed command traces"
)
def create_feature_issues(
    repo: Optional[str],
    github_token: Optional[str],
    backends: tuple[str, ...],
    gemini_api_key: Optional[str],
    openai_api_key: Optional[str],
    openai_base_url: Optional[str],
    qwen_use_env_vars: bool,
    qwen_preserve_env: bool,
    model_gemini: Optional[str],
    model_qwen: Optional[str],
    model_auggie: Optional[str],
    model_claude: Optional[str],
    enable_graphrag: bool,
    force_reindex: bool,
    log_level: str,
    log_file: Optional[str],
    verbose: bool,
) -> None:
    """Analyze repository and create feature enhancement issues."""

    selected_backends = normalize_backends(backends)
    primary_backend = selected_backends[0]
    models = build_models_map(model_gemini, model_qwen, model_auggie, model_claude)
    primary_model = models.get(primary_backend)

    # Configure verbose flag and setup logger with specified options
    if verbose:
        os.environ[VERBOSE_ENV_FLAG] = "1"
        effective_log_level = "DEBUG"
    else:
        os.environ.pop(VERBOSE_ENV_FLAG, None)
        effective_log_level = log_level

    setup_logger(log_level=effective_log_level, log_file=log_file)

    # Check prerequisites
    github_token_final = get_github_token_or_fail(github_token)
    check_backend_prerequisites(selected_backends)
    check_github_sub_issue_or_setup()

    # Get repository name (from parameter or auto-detect)
    repo_name = get_repo_or_detect(repo)

    backend_list_str = ", ".join(selected_backends)
    logger.info(f"Analyzing repository for feature opportunities: {repo_name}")
    logger.info(f"Using backends: {backend_list_str} (default: {primary_backend})")
    if primary_backend in ("gemini", "qwen", "auggie", "claude"):
        logger.info(f"Using model: {primary_model}")
    logger.info(f"Log level: {effective_log_level}")
    logger.info(f"Verbose logging: {verbose}")

    click.echo(f"Analyzing repository for feature opportunities: {repo_name}")
    click.echo(f"Using backends: {backend_list_str} (default: {primary_backend})")
    if primary_backend in ("gemini", "qwen", "auggie", "claude"):
        click.echo(f"Using model: {primary_model}")
    click.echo(f"Force reindex: {force_reindex}")
    click.echo(f"Verbose logging: {verbose}")

    # Initialize GraphRAG (conditionally enabled)
    if enable_graphrag:
        initialize_graphrag(force_reindex=force_reindex)

    # Initialize clients
    github_client = GitHubClient(github_token_final)
    manager = build_backend_manager(
        selected_backends,
        primary_backend,
        models,
        gemini_api_key,
        openai_api_key,
        openai_base_url,
        qwen_use_env_vars=qwen_use_env_vars,
        qwen_preserve_env=qwen_preserve_env,
        enable_graphrag=enable_graphrag,
    )

    # Check GraphRAG MCP configuration for selected backends using client
    check_graphrag_mcp_for_backends(selected_backends, client=manager)

    automation_engine = AutomationEngine(github_client, manager)

    # Analyze and create feature issues
    automation_engine.create_feature_issues(repo_name)

    # Close MCP session if present
    try:
        manager.close()
    except Exception:
        pass


@click.command(name="fix-to-pass-tests")
@click.option(
    "--backend",
    "backends",
    multiple=True,
    default=("codex",),
    type=click.Choice(["codex", "codex-mcp", "gemini", "qwen", "auggie", "claude"]),
    help="AI backend(s) to use in priority order (default: codex)",
)
@click.option(
    "--message-backend",
    "message_backends",
    multiple=True,
    default=None,
    type=click.Choice(["codex", "codex-mcp", "gemini", "qwen", "auggie", "claude"]),
    help="AI backend(s) for message generation in priority order (default: same as --backend)",
)
@click.option(
    "--gemini-api-key",
    envvar="GEMINI_API_KEY",
    help="Gemini API key (optional, used when backend=gemini)",
)
@click.option(
    "--openai-api-key",
    envvar="OPENAI_API_KEY",
    help="OpenAI-style API key (optional, used when backend=qwen)",
)
@click.option(
    "--openai-base-url",
    envvar="OPENAI_BASE_URL",
    help="OpenAI-style Base URL (optional, used when backend=qwen)",
)
@click.option(
    "--qwen-use-env-vars/--qwen-use-cli-options",
    default=True,
    help="Pass Qwen credentials via environment variables (default) or CLI options",
)
@click.option(
    "--qwen-preserve-env/--qwen-clear-env",
    default=False,
    help="Preserve existing OPENAI_* environment variables (default: clear before setting)",
)
@click.option("--model-gemini", help="Model to use when backend=gemini")
@click.option("--model-qwen", help="Model to use when backend=qwen")
@click.option(
    "--model-auggie", help="Model to use when backend=auggie (defaults to GPT-5)"
)
@click.option(
    "--model-claude", help="Model to use when backend=claude (defaults to sonnet)"
)
@click.option(
    "--max-attempts",
    type=int,
    default=None,
    help="Maximum fix attempts before giving up (defaults to engine config)",
)
@click.option(
    "--enable-graphrag/--disable-graphrag",
    default=True,
    help="Enable GraphRAG integration (default: enabled)",
)
@click.option(
    "--dry-run", is_flag=True, help="Run without making changes (LLM edits simulated)"
)
@click.option(
    "--force-reindex",
    is_flag=True,
    default=False,
    help="Force GraphRAG code analysis reindexing even if index is up to date (default: false)",
)
@click.option(
    "--log-level",
    default="INFO",
    type=click.Choice(["DEBUG", "INFO", "WARNING", "ERROR", "CRITICAL"]),
    help="Set logging level",
)
@click.option("--log-file", help="Log file path (optional)")
@click.option(
    "--verbose", is_flag=True, help="Enable verbose logging and detailed command traces"
)
def fix_to_pass_tests_command(
    backends: tuple[str, ...],
    message_backends: Optional[tuple[str, ...]],
    gemini_api_key: Optional[str],
    openai_api_key: Optional[str],
    openai_base_url: Optional[str],
    qwen_use_env_vars: bool,
    qwen_preserve_env: bool,
    model_gemini: Optional[str],
    model_qwen: Optional[str],
    model_auggie: Optional[str],
    model_claude: Optional[str],
    max_attempts: Optional[int],
    dry_run: bool,
    enable_graphrag: bool,
    force_reindex: bool,
    log_level: str,
    log_file: Optional[str],
    verbose: bool,
) -> None:
    """Run local tests and repeatedly request LLM fixes until tests pass.

    If the LLM makes no edits in an iteration, error and stop.
    """
    selected_backends = normalize_backends(backends)
    primary_backend = selected_backends[0]
    models = build_models_map(model_gemini, model_qwen, model_auggie, model_claude)
    primary_model = models.get(primary_backend)

    if verbose:
        os.environ[VERBOSE_ENV_FLAG] = "1"
        effective_log_level = "DEBUG"
    else:
        os.environ.pop(VERBOSE_ENV_FLAG, None)
        effective_log_level = log_level

    setup_logger(log_level=effective_log_level, log_file=log_file)

    # Ensure required test script is present (fail early)
    ensure_test_script_or_fail()

    # Check backend CLI availability
    check_backend_prerequisites(selected_backends)
    check_github_sub_issue_or_setup()

    backend_list_str = ", ".join(selected_backends)
    click.echo(f"Using backends: {backend_list_str} (default: {primary_backend})")
    if primary_backend in ("gemini", "qwen", "auggie", "claude"):
        click.echo(f"Using model: {primary_model}")
    click.echo(f"Dry run mode: {dry_run}")
    click.echo(f"Force reindex: {force_reindex}")
    click.echo(f"Verbose logging: {verbose}")

    # Initialize GraphRAG (conditionally enabled)
    if enable_graphrag:
        initialize_graphrag(force_reindex=force_reindex)

    # Initialize minimal clients (GitHub not used here, but engine expects a client)
    try:
        from .github_client import GitHubClient as _GH

        github_client = _GH("")
    except Exception:
        # Fallback to a minimal stand-in (never used)
        class _Dummy:
            token = ""

        github_client = _Dummy()  # type: ignore

    manager = build_backend_manager(
        selected_backends,
        primary_backend,
        models,
        gemini_api_key,
        openai_api_key,
        openai_base_url,
        qwen_use_env_vars=qwen_use_env_vars,
        qwen_preserve_env=qwen_preserve_env,
        enable_graphrag=enable_graphrag,
    )

    # Check GraphRAG MCP configuration for selected backends using client
    check_graphrag_mcp_for_backends(selected_backends, client=manager)

    # Initialize message backend manager (use same backends if not specified)
    message_backend_list = (
        normalize_backends(message_backends) if message_backends else selected_backends
    )
    message_primary_backend = message_backend_list[0]
    message_manager = build_backend_manager(
        message_backend_list,
        message_primary_backend,
        models,
        gemini_api_key,
        openai_api_key,
        openai_base_url,
        qwen_use_env_vars=qwen_use_env_vars,
        qwen_preserve_env=qwen_preserve_env,
        enable_graphrag=False,  # GraphRAG not needed for messages
    )

    if message_backends:
        message_backend_str = ", ".join(message_backend_list)
        logger.info(
            f"Using message backends: {message_backend_str} (default: {message_primary_backend})"
        )
        click.echo(
            f"Using message backends: {message_backend_str} (default: {message_primary_backend})"
        )

    engine = AutomationEngine(github_client, manager, dry_run=dry_run)

    try:
        result = engine.fix_to_pass_tests(
            max_attempts=max_attempts, message_backend_manager=message_manager
        )
        if result.get("success"):
            click.echo(f"✅ Tests passed in {result.get('attempts')} attempt(s)")
        else:
            click.echo("❌ Tests still failing after attempts")
            raise click.ClickException("Tests did not pass within the attempt limit")
    except RuntimeError as e:
        # Specific error when LLM made no edits
        raise click.ClickException(str(e))
    finally:
        # Close underlying sessions if present
        try:
            manager.close()
            message_manager.close()
        except Exception:
            pass<|MERGE_RESOLUTION|>--- conflicted
+++ resolved
@@ -235,14 +235,9 @@
     click.echo(f"Force reindex: {force_reindex}")
     click.echo(f"Verbose logging: {verbose}")
 
-<<<<<<< HEAD
-    # Initialize GraphRAG (always enabled)
-    # initialize_graphrag(force_reindex=force_reindex)
-=======
     # Initialize GraphRAG (conditionally enabled)
     if enable_graphrag:
         initialize_graphrag(force_reindex=force_reindex)
->>>>>>> c06d0401
 
     # Initialize clients
     github_client = GitHubClient(github_token_final, disable_labels=disable_labels)
