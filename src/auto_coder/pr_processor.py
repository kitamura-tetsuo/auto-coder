--- conflicted
+++ resolved
@@ -3397,11 +3397,6 @@
 
         runs = []
 
-<<<<<<< HEAD
-        if not run_list.success or not run_list.stdout.strip():
-            logger.warning(f"Failed to get run list or empty result: {run_list.stderr}")
-            return None
-=======
         # If PR data is available, try to get runs for the specific PR commit first
         if pr_data:
             head_sha = pr_data.get("head", {}).get("sha", "")
@@ -3500,7 +3495,6 @@
             except json.JSONDecodeError as e:
                 logger.warning(f"Failed to parse run list JSON: {e}")
                 return None
->>>>>>> 5ecff1f6
 
 
         if not runs:
@@ -3529,41 +3523,6 @@
             )
 
             try:
-<<<<<<< HEAD
-                # Get jobs for this run
-                jobs_res = cmd.run_command(
-                    ["gh", "run", "view", str(run_id), "--json", "jobs"],
-                    timeout=60,
-                )
-
-                if jobs_res.returncode != 0 or not jobs_res.stdout.strip():
-                    logger.debug(f"Failed to get jobs for run {run_id}, skipping")
-                    continue
-
-                try:
-                    jobs_json = json.loads(jobs_res.stdout)
-                    jobs = jobs_json.get("jobs", [])
-
-                    # Get logs from failed jobs in this run
-                    logs = []
-                    for job in jobs:
-                        job_conclusion = job.get("conclusion", "")
-                        job_id = job.get("databaseId")
-
-                        # Only attempt to get logs from failed or error jobs
-                        if job_conclusion and job_conclusion.lower() in [
-                            "failure",
-                            "failed",
-                            "error",
-                        ]:
-                            if job_id:
-                                logger.debug(
-                                    f"Found failed job {job_id} in run {run_id}, attempting to get logs"
-                                )
-
-                                # Construct URL for this job
-                                url = f"https://github.com/{repo_name}/actions/runs/{run_id}/job/{job_id}"
-=======
                 jobs = _get_jobs_for_run_filtered_by_pr_number(run_id, pr_data.get("number") if pr_data else None)
                 if not jobs:
                     continue
@@ -3584,24 +3543,12 @@
                             logger.debug(
                                 f"Found failed job {job_id} in run {run_id}, attempting to get logs"
                             )
->>>>>>> 5ecff1f6
 
                             # Construct URL for this job
                             url = f"https://github.com/{repo_name}/actions/runs/{run_id}/job/{job_id}"
 
-<<<<<<< HEAD
-                                if (
-                                    job_logs
-                                    and job_logs != "No detailed logs available"
-                                ):
-                                    # Add metadata about which run this came from
-                                    logs.append(
-                                        f"[From run {run_id} on {run_branch} at {run.get('createdAt', 'unknown')} (commit {run_commit})]\n{job_logs}"
-                                    )
-=======
                             # Try to get logs for this job
                             job_logs = get_github_actions_logs_from_url(url)
->>>>>>> 5ecff1f6
 
                             if (
                                 job_logs
@@ -3612,17 +3559,11 @@
                                     f"[From run {run_id} on {run_branch} at {run.get('createdAt', 'unknown')} (commit {run_commit})]\n{job_logs}"
                                 )
 
-<<<<<<< HEAD
-                except json.JSONDecodeError as e:
-                    logger.debug(f"Failed to parse jobs JSON for run {run_id}: {e}")
-                    continue
-=======
                 if logs:
                     logger.info(
                         f"Successfully retrieved {len(logs)} log(s) from run {run_id}"
                     )
                     return "\n\n".join(logs)
->>>>>>> 5ecff1f6
 
             except Exception as e:
                 logger.debug(f"Error processing run {run_id}: {e}")
