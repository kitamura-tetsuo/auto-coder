--- conflicted
+++ resolved
@@ -14,6 +14,8 @@
 from datetime import datetime
 from typing import Any, Dict, List, Optional
 
+from auto_coder.progress_decorators import progress_stage
+
 from .automation_config import AutomationConfig
 from .conflict_resolver import (
     resolve_merge_conflicts_with_llm,
@@ -24,19 +26,11 @@
     extract_important_errors,
     run_local_tests,
 )
-from .git_utils import (
-    ensure_pushed_with_fallback,
-    git_checkout_branch,
-    git_commit_with_retry,
-    git_push,
-    save_commit_failure_history,
-    switch_to_branch,
-)
+from .git_utils import ensure_pushed_with_fallback, git_checkout_branch, git_commit_with_retry, git_push, save_commit_failure_history, switch_to_branch
 from .logger_config import get_logger
-from .progress_decorators import progress_stage
 from .progress_footer import (
+    newline_progress,
     ProgressStage,
-    newline_progress,
 )
 from .prompt_loader import render_prompt
 from .update_manager import check_for_updates_and_restart
@@ -101,14 +95,8 @@
                 if pr_body:
                     # Extract linked issues from PR body
                     related_issues = _extract_linked_issues_from_pr_body(pr_body)
-
-                with ProgressStage(
-                    "PR",
-                    pr_number,
-                    "First pass",
-                    related_issues=related_issues,
-                    branch_name=branch_name,
-                ):
+                
+                with ProgressStage("PR", pr_number, "First pass", related_issues=related_issues, branch_name=branch_name):
                     # Skip if PR already has @auto-coder label (being processed by another instance)
                     if not dry_run and not github_client.disable_labels:
                         if not github_client.try_add_work_in_progress_label(
@@ -134,8 +122,8 @@
 
                     try:
                         github_checks = _check_github_actions_status(
-                            repo_name, pr_data, config
-                        )
+                                repo_name, pr_data, config
+                            )
 
                         # Check both GitHub Actions success AND mergeable status (default True if unknown)
                         mergeable = pr_data.get("mergeable", True)
@@ -191,11 +179,7 @@
                             )
                     finally:
                         # Remove @auto-coder label only if handled in first pass
-                        if (
-                            not dry_run
-                            and not github_client.disable_labels
-                            and pr_number in handled_pr_numbers
-                        ):
+                        if not dry_run and not github_client.disable_labels and pr_number in handled_pr_numbers:
                             try:
                                 github_client.remove_labels_from_issue(
                                     repo_name, pr_number, ["@auto-coder"]
@@ -211,11 +195,7 @@
             except Exception as e:
                 logger.error(f"Failed to process PR #{pr.number} in merge pass: {e}")
                 # Try to remove @auto-coder label on error (if we added it)
-                if (
-                    not dry_run
-                    and not github_client.disable_labels
-                    and pr.number in labeled_pr_numbers
-                ):
+                if not dry_run and not github_client.disable_labels and pr.number in labeled_pr_numbers:
                     try:
                         github_client.remove_labels_from_issue(
                             repo_name, pr.number, ["@auto-coder"]
@@ -242,11 +222,7 @@
                 pr_number = pr_data["number"]
 
                 # Skip PRs that were already merged, handled, or skipped in first pass
-                if (
-                    pr_number in merged_pr_numbers
-                    or pr_number in handled_pr_numbers
-                    or pr_number in skipped_pr_numbers
-                ):
+                if pr_number in merged_pr_numbers or pr_number in handled_pr_numbers or pr_number in skipped_pr_numbers:
                     continue
 
                 # Second pass: fix issues
@@ -256,14 +232,8 @@
                 if pr_body:
                     # Extract linked issues from PR body
                     related_issues = _extract_linked_issues_from_pr_body(pr_body)
-
-                with ProgressStage(
-                    "PR",
-                    pr_number,
-                    "Second pass",
-                    related_issues=related_issues,
-                    branch_name=branch_name,
-                ):
+                
+                with ProgressStage("PR", pr_number, "Second pass", related_issues=related_issues, branch_name=branch_name):
                     # Label should already be present from first pass
                     # No need to add it again
 
@@ -277,11 +247,7 @@
                         processed_prs.append(processed_pr)
                     finally:
                         # Remove @auto-coder label after processing (added in first pass)
-                        if (
-                            not dry_run
-                            and not github_client.disable_labels
-                            and pr_number in labeled_pr_numbers
-                        ):
+                        if not dry_run and not github_client.disable_labels and pr_number in labeled_pr_numbers:
                             try:
                                 github_client.remove_labels_from_issue(
                                     repo_name, pr_number, ["@auto-coder"]
@@ -297,11 +263,7 @@
             except Exception as e:
                 logger.error(f"Failed to process PR #{pr.number} in fix pass: {e}")
                 # Try to remove @auto-coder label on error (if we added it)
-                if (
-                    not dry_run
-                    and not github_client.disable_labels
-                    and pr.number in labeled_pr_numbers
-                ):
+                if not dry_run and not github_client.disable_labels and pr.number in labeled_pr_numbers:
                     try:
                         github_client.remove_labels_from_issue(
                             repo_name, pr.number, ["@auto-coder"]
@@ -418,9 +380,7 @@
 
         # First, handle the merge process (GitHub Actions, testing, etc.)
         # This doesn't depend on Gemini analysis
-        merge_actions = _handle_pr_merge(
-            repo_name, pr_data, config, dry_run, {}, llm_client
-        )
+        merge_actions = _handle_pr_merge(repo_name, pr_data, config, dry_run, {}, llm_client)
         actions.extend(merge_actions)
 
         # If merge process completed successfully (PR was merged), skip analysis
@@ -466,9 +426,7 @@
 
         # Create action-oriented prompt (no comments)
         with ProgressStage("Creating prompt"):
-            action_prompt = _create_pr_analysis_prompt(
-                repo_name, pr_data, pr_diff, config
-            )
+            action_prompt = _create_pr_analysis_prompt(repo_name, pr_data, pr_diff, config)
             logger.debug(
                 "Prepared PR action prompt for #%s (preview: %s)",
                 pr_data.get("number", "unknown"),
@@ -502,7 +460,9 @@
             # Detect self-merged indication in summary/response
             lower = resp.lower()
             if "merged" in lower or "auto-merge" in lower:
-                actions.append(f"Auto-merged PR #{pr_number} based on LLM action")
+                actions.append(
+                    f"Auto-merged PR #{pr_number} based on LLM action"
+                )
             else:
                 # Stage, commit, and push via helpers (LLM must not commit directly)
                 with ProgressStage("Staging changes"):
@@ -526,30 +486,21 @@
                             actions.append(f"Pushed changes for PR #{pr_number}")
                         else:
                             # Push failed - try one more time after a brief pause
-                            logger.warning(
-                                f"First push attempt failed: {push_res.stderr}, retrying..."
-                            )
+                            logger.warning(f"First push attempt failed: {push_res.stderr}, retrying...")
 
                     if not push_res.success:
                         with ProgressStage("Retrying push"):
                             import time
-
                             time.sleep(2)
                             retry_push_res = git_push()
                             if retry_push_res.success:
-                                actions.append(
-                                    f"Pushed changes for PR #{pr_number} (after retry)"
-                                )
+                                actions.append(f"Pushed changes for PR #{pr_number} (after retry)")
                             else:
-                                logger.error(
-                                    f"Failed to push changes after retry: {retry_push_res.stderr}"
-                                )
-                                actions.append(
-                                    f"CRITICAL: Committed but failed to push changes: {retry_push_res.stderr}"
-                                )
+                                logger.error(f"Failed to push changes after retry: {retry_push_res.stderr}")
+                                actions.append(f"CRITICAL: Committed but failed to push changes: {retry_push_res.stderr}")
                 else:
                     # Check if it's a "nothing to commit" case
-                    if "nothing to commit" in (commit_res.stdout or ""):
+                    if 'nothing to commit' in (commit_res.stdout or ''):
                         actions.append("No changes to commit")
                     else:
                         # Save history and exit immediately
@@ -558,13 +509,9 @@
                             "pr_number": pr_number,
                             "commit_message": commit_msg,
                         }
-                        save_commit_failure_history(
-                            commit_res.stderr, context, repo_name=None
-                        )
+                        save_commit_failure_history(commit_res.stderr, context, repo_name=None)
                         # This line will never be reached due to sys.exit in save_commit_failure_history
-                        actions.append(
-                            f"Failed to commit changes: {commit_res.stderr or commit_res.stdout}"
-                        )
+                        actions.append(f"Failed to commit changes: {commit_res.stderr or commit_res.stdout}")
         else:
             actions.append("LLM CLI did not provide a clear response for PR actions")
 
@@ -618,7 +565,9 @@
 
     try:
         # Use gh CLI to get PR status checks (text output)
-        result = cmd.run_command(["gh", "pr", "checks", str(pr_number)])
+        result = cmd.run_command(
+            ["gh", "pr", "checks", str(pr_number)]
+        )
 
         # Note: gh pr checks returns non-zero exit code when some checks fail
         # This is expected behavior, not an error
@@ -702,11 +651,9 @@
                             all_passed = False
                         check_info = {
                             "name": name,
-                            "state": (
-                                "pending"
-                                if status in ["pending", "in_progress"]
-                                else "skipped"
-                            ),
+                            "state": "pending"
+                            if status in ["pending", "in_progress"]
+                            else "skipped",
                             "conclusion": status,
                         }
                         checks.append(check_info)
@@ -779,15 +726,13 @@
 
     try:
         # Ensure any unpushed commits are pushed before starting
-        logger.info(
-            f"Checking for unpushed commits before processing PR #{pr_number}..."
-        )
+        logger.info(f"Checking for unpushed commits before processing PR #{pr_number}...")
         push_result = ensure_pushed_with_fallback(
             llm_client=llm_client,
             message_backend_manager=llm_client,  # Use llm_client as both for backward compatibility
             commit_message=f"Auto-Coder: PR #{pr_number} processing",
             issue_number=pr_number,
-            repo_name=repo_name,
+            repo_name=repo_name
         )
         if push_result.success and "No unpushed commits" not in push_result.stdout:
             actions.append(f"Pushed unpushed commits: {push_result.stdout}")
@@ -842,9 +787,7 @@
 
             # Proceed directly to extracting GitHub Actions logs and attempting fixes
             if failed_checks:
-                github_logs = _get_github_actions_logs(
-                    repo_name, config, failed_checks, pr_data
-                )
+                github_logs = _get_github_actions_logs(repo_name, config, failed_checks)
                 fix_actions = _fix_pr_issues_with_testing(
                     repo_name, pr_data, config, dry_run, github_logs, llm_client
                 )
@@ -858,7 +801,7 @@
                 f"[Policy] Performing base branch update for PR #{pr_number} before fixes (config: SKIP_MAIN_UPDATE_WHEN_CHECKS_FAIL=False)"
             )
             update_actions = _update_with_base_branch(
-                repo_name, pr_data, config, dry_run, llm_client
+                repo_name, pr_data, config, dry_run
             )
             actions.extend(update_actions)
 
@@ -882,7 +825,7 @@
                 if failed_checks:
                     # Unit test expects _get_github_actions_logs(repo_name, failed_checks)
                     github_logs = _get_github_actions_logs(
-                        repo_name, config, failed_checks, pr_data
+                        repo_name, config, failed_checks
                     )
                     fix_actions = _fix_pr_issues_with_testing(
                         repo_name, pr_data, config, dry_run, github_logs, llm_client
@@ -982,9 +925,7 @@
             return False
 
         # Force checkout the branch (create or reset)
-        checkout_result = git_checkout_branch(
-            branch_name, create_new=True, base_branch=branch_name
-        )
+        checkout_result = git_checkout_branch(branch_name, create_new=True, base_branch=branch_name)
         if checkout_result.success:
             log_action(f"Successfully manually checked out PR #{pr_number}")
             return True
@@ -1002,11 +943,7 @@
 
 
 def _update_with_base_branch(
-    repo_name: str,
-    pr_data: Dict[str, Any],
-    config: AutomationConfig,
-    dry_run: bool,
-    llm_client=None,
+    repo_name: str, pr_data: Dict[str, Any], config: AutomationConfig, dry_run: bool
 ) -> List[str]:
     """Update PR branch with latest base branch commits.
 
@@ -1064,22 +1001,15 @@
                 actions.append("ACTION_FLAG:SKIP_ANALYSIS")
             else:
                 # Push failed - try one more time after a brief pause
-                logger.warning(
-                    f"First push attempt failed: {push_result.stderr}, retrying..."
-                )
+                logger.warning(f"First push attempt failed: {push_result.stderr}, retrying...")
                 import time
-
                 time.sleep(2)
                 retry_push_result = git_push()
                 if retry_push_result.success:
-                    actions.append(
-                        f"Pushed updated branch for PR #{pr_number} (after retry)"
-                    )
+                    actions.append(f"Pushed updated branch for PR #{pr_number} (after retry)")
                     actions.append("ACTION_FLAG:SKIP_ANALYSIS")
                 else:
-                    logger.error(
-                        f"Failed to push updated branch after retry: {retry_push_result.stderr}"
-                    )
+                    logger.error(f"Failed to push updated branch after retry: {retry_push_result.stderr}")
                     logger.error("Exiting application due to git push failure")
                     sys.exit(1)
         else:
@@ -1089,24 +1019,13 @@
             )
 
             # Use the common subroutine for conflict resolution
-            from .conflict_resolver import (
-                _perform_base_branch_merge_and_conflict_resolution,
-            )
-
+            from .conflict_resolver import _perform_base_branch_merge_and_conflict_resolution
             conflict_resolved = _perform_base_branch_merge_and_conflict_resolution(
-                pr_number,
-                target_branch,
-                config,
-                llm_client,
-                repo_name,
-                pr_data,
-                dry_run,
-            )
-
+                pr_number, target_branch, config, llm_client, repo_name, pr_data, dry_run
+            )
+            
             if conflict_resolved:
-                actions.append(
-                    f"Successfully resolved merge conflicts for PR #{pr_number}"
-                )
+                actions.append(f"Successfully resolved merge conflicts for PR #{pr_number}")
                 actions.append("ACTION_FLAG:SKIP_ANALYSIS")
             else:
                 actions.append(f"Failed to resolve merge conflicts for PR #{pr_number}")
@@ -1115,6 +1034,21 @@
         actions.append(f"Error updating with base branch for PR #{pr_number}: {e}")
 
     return actions
+
+
+def _get_merge_conflict_info() -> str:
+    """Get information about merge conflicts."""
+    try:
+        result = cmd.run_command(["git", "status", "--porcelain"])
+        return (
+            result.stdout
+            if result.success
+            else "Could not get merge conflict information"
+        )
+    except Exception as e:
+        return f"Error getting conflict info: {e}"
+
+
 
 
 def _extract_linked_issues_from_pr_body(pr_body: str) -> List[int]:
@@ -1184,29 +1118,14 @@
         for issue_num in linked_issues:
             try:
                 close_result = cmd.run_command(
-                    [
-                        "gh",
-                        "issue",
-                        "close",
-                        str(issue_num),
-                        "--repo",
-                        repo_name,
-                        "--comment",
-                        f"Closed by PR #{pr_number}",
-                    ]
+                    ["gh", "issue", "close", str(issue_num), "--repo", repo_name, "--comment", f"Closed by PR #{pr_number}"]
                 )
 
                 if close_result.success:
-                    logger.info(
-                        f"Closed issue #{issue_num} linked from PR #{pr_number}"
-                    )
-                    log_action(
-                        f"Closed issue #{issue_num} (linked from PR #{pr_number})"
-                    )
+                    logger.info(f"Closed issue #{issue_num} linked from PR #{pr_number}")
+                    log_action(f"Closed issue #{issue_num} (linked from PR #{pr_number})")
                 else:
-                    logger.warning(
-                        f"Failed to close issue #{issue_num}: {close_result.stderr}"
-                    )
+                    logger.warning(f"Failed to close issue #{issue_num}: {close_result.stderr}")
             except Exception as e:
                 logger.warning(f"Error closing issue #{issue_num}: {e}")
 
@@ -1269,9 +1188,7 @@
                 )
 
                 # Try to resolve merge conflicts using the new function from conflict_resolver
-                if resolve_pr_merge_conflicts(
-                    repo_name, pr_number, config, None
-                ):  # llm_client not available in this context
+                if resolve_pr_merge_conflicts(repo_name, pr_number, config, None):  # llm_client not available in this context
                     # Retry merge after conflict resolution
                     retry_result = cmd.run_command(direct_cmd)
                     if retry_result.success:
@@ -1403,7 +1320,7 @@
 
 
 def _resolve_pr_merge_conflicts(
-    repo_name: str, pr_number: int, config: AutomationConfig, llm_client=None
+    repo_name: str, pr_number: int, config: AutomationConfig
 ) -> bool:
     """Resolve merge conflicts for a PR by checking it out and merging with its base branch (not necessarily main)."""
     try:
@@ -1438,13 +1355,9 @@
             return False
 
         # Step 1.5: Get PR details to determine the target base branch
-        pr_details_result = cmd.run_command(
-            ["gh", "pr", "view", str(pr_number), "--json", "base"]
-        )
+        pr_details_result = cmd.run_command(["gh", "pr", "view", str(pr_number), "--json", "base"])
         if not pr_details_result.success:
-            logger.error(
-                f"Failed to get PR #{pr_number} details: {pr_details_result.stderr}"
-            )
+            logger.error(f"Failed to get PR #{pr_number} details: {pr_details_result.stderr}")
             return False
 
         try:
@@ -1477,24 +1390,17 @@
                 return True
             else:
                 # Push failed - try one more time after a brief pause
-                logger.warning(
-                    f"First push attempt failed: {push_result.stderr}, retrying..."
-                )
+                logger.warning(f"First push attempt failed: {push_result.stderr}, retrying...")
                 import time
-
                 time.sleep(2)
                 retry_push_result = git_push()
                 if retry_push_result.success:
-                    logger.info(
-                        f"Successfully pushed updated branch for PR #{pr_number} (after retry)"
-                    )
+                    logger.info(f"Successfully pushed updated branch for PR #{pr_number} (after retry)")
                     return True
                 else:
-                    logger.error(
-                        f"Failed to push updated branch after retry: {retry_push_result.stderr}"
-                    )
-                    logger.error("Failed to push after merge conflict resolution")
-                    return False
+                    logger.error(f"Failed to push updated branch after retry: {retry_push_result.stderr}")
+                    actions.append("Failed to push updated branch after merge conflict resolution")
+                    return actions
         else:
             # Merge conflicts detected, use LLM to resolve them
             logger.info(
@@ -1506,11 +1412,7 @@
 
             # Use LLM to resolve conflicts
             resolve_actions = resolve_merge_conflicts_with_llm(
-                {"number": pr_number, "base_branch": base_branch},
-                conflict_info,
-                config,
-                False,
-                llm_client,
+                {"number": pr_number, "base_branch": base_branch}, conflict_info, config, False, llm_client
             )
 
             # Log the resolution actions
@@ -1569,9 +1471,7 @@
                         "Auto-update check failed during PR fix loop", exc_info=True
                     )
                 attempt += 1
-                actions.append(
-                    f"Running local tests (attempt {attempt}/{attempts_limit})"
-                )
+                actions.append(f"Running local tests (attempt {attempt}/{attempts_limit})")
 
                 with ProgressStage(f"Running local tests"):
                     test_result = run_local_tests(config)
@@ -1649,16 +1549,16 @@
                 return actions
 
             # Use LLM backend manager to run the prompt
-            logger.info(f"Requesting LLM GitHub Actions fix for PR #{pr_number}")
+            logger.info(
+                f"Requesting LLM GitHub Actions fix for PR #{pr_number}"
+            )
             response = llm_client._run_llm_cli(fix_prompt)
 
             if response:
-                response_preview = (
-                    response.strip()[: config.MAX_RESPONSE_SIZE]
-                    if response.strip()
-                    else "No response"
+                response_preview = response.strip()[:config.MAX_RESPONSE_SIZE] if response.strip() else "No response"
+                actions.append(
+                    f"Applied GitHub Actions fix: {response_preview}..."
                 )
-                actions.append(f"Applied GitHub Actions fix: {response_preview}...")
             else:
                 actions.append("No response from LLM for GitHub Actions fix")
 
@@ -1723,9 +1623,7 @@
             error_summary = extract_important_errors(test_result)
 
             if not error_summary:
-                actions.append(
-                    f"No actionable errors found in local test output for PR #{pr_number}"
-                )
+                actions.append(f"No actionable errors found in local test output for PR #{pr_number}")
                 logger.info(
                     "Skipping LLM local test fix because no actionable errors were extracted"
                 )
@@ -1747,9 +1645,7 @@
             )
 
             if dry_run:
-                actions.append(
-                    f"[DRY RUN] Would apply local test fix for PR #{pr_number}"
-                )
+                actions.append(f"[DRY RUN] Would apply local test fix for PR #{pr_number}")
                 return actions
 
             if llm_client is None:
@@ -1759,9 +1655,11 @@
             # Use LLM backend manager to run the prompt
             # Check if llm_client has run_test_fix_prompt method (BackendManager)
             # or fall back to _run_llm_cli
-            logger.info(f"Requesting LLM local test fix for PR #{pr_number}")
-
-            if hasattr(llm_client, "run_test_fix_prompt"):
+            logger.info(
+                f"Requesting LLM local test fix for PR #{pr_number}"
+            )
+
+            if hasattr(llm_client, 'run_test_fix_prompt'):
                 # BackendManager with test file tracking
                 response = llm_client.run_test_fix_prompt(
                     fix_prompt, current_test_file=None
@@ -1771,20 +1669,16 @@
                 response = llm_client._run_llm_cli(fix_prompt)
 
             if response:
-                response_preview = (
-                    response.strip()[: config.MAX_RESPONSE_SIZE]
-                    if response.strip()
-                    else "No response"
+                response_preview = response.strip()[:config.MAX_RESPONSE_SIZE] if response.strip() else "No response"
+                actions.append(
+                    f"Applied local test fix: {response_preview}..."
                 )
-                actions.append(f"Applied local test fix: {response_preview}...")
             else:
                 actions.append("No response from LLM for local test fix")
 
         except Exception as e:
             actions.append(f"Error applying local test fix for PR #{pr_number}: {e}")
-            logger.error(
-                f"Error applying local test fix for PR #{pr_number}: {e}", exc_info=True
-            )
+            logger.error(f"Error applying local test fix for PR #{pr_number}: {e}", exc_info=True)
 
         return actions
 
@@ -1935,10 +1829,7 @@
             # ESLintエラーの終わりを探す（"✖ N problems"まで）
             eslint_end = i
             for j in range(i + 1, min(len(lines), i + 50)):
-                if (
-                    "problems" in lines[j].lower()
-                    or "##[error]process completed" in lines[j].lower()
-                ):
+                if "problems" in lines[j].lower() or "##[error]process completed" in lines[j].lower():
                     eslint_end = j
                     break
             eslint_blocks.append((eslint_start, eslint_end))
@@ -2257,13 +2148,9 @@
                             content = result.stdout.decode("utf-8", errors="ignore")
                             if content and content.strip():
                                 # 失敗したステップのログのみを抽出
-                                snippet = _extract_failed_step_logs(
-                                    content, list(failing_step_names)
-                                )
+                                snippet = _extract_failed_step_logs(content, list(failing_step_names))
                                 if snippet and snippet.strip():
-                                    return (
-                                        f"=== Job {job_name} ({job_id}) ===\n{snippet}"
-                                    )
+                                    return f"=== Job {job_name} ({job_id}) ===\n{snippet}"
                                 else:
                                     # 失敗したステップが見つからない場合は、従来の方法を使用
                                     snippet = _extract_error_context(content)
@@ -2522,10 +2409,6 @@
         return f"Error getting logs: {e}"
 
 
-<<<<<<< HEAD
-def _get_github_actions_logs(
-    repo_name: str, config: AutomationConfig, *args, **kwargs
-=======
 def _search_github_actions_logs_from_history(
     repo_name: str,
     config: AutomationConfig,
@@ -2689,7 +2572,6 @@
     *args,
     search_history: Optional[bool] = None,
     **kwargs,
->>>>>>> f179ff4b
 ) -> str:
     """GitHub Actions の失敗ジョブのログを gh api で取得し、エラー箇所を抜粋して返す。
 
@@ -2708,18 +2590,7 @@
 
     呼び出し互換:
     - _get_github_actions_logs(repo, config, failed_checks)
-<<<<<<< HEAD
-    - _get_github_actions_logs(repo, config, failed_checks, pr_data)
-    - _get_github_actions_logs(repo, config, failed_checks, pr_data, search_history=True/False)
-
-    Args:
-        repo_name: Repository name (owner/repo)
-        config: AutomationConfig instance
-        *args: Positional arguments for backward compatibility
-        **kwargs: Keyword arguments including search_history
-=======
     - _get_github_actions_logs(repo, config, failed_checks, search_history=True)
->>>>>>> f179ff4b
     """
     # Determine search_history value (backward compatible)
     if search_history is None:
@@ -2757,21 +2628,9 @@
     # Default behavior (or fallback from historical search)
     # 引数パターンを解決
     failed_checks: List[Dict[str, Any]] = []
-<<<<<<< HEAD
-    pr_data: Optional[Dict[str, Any]] = None
-    search_history: Optional[bool] = kwargs.get("search_history", None)
-
-    # Use config value if search_history is not explicitly set
-    if search_history is None:
-        search_history = config.SEARCH_GITHUB_ACTIONS_HISTORY
-
-=======
->>>>>>> f179ff4b
     if len(args) >= 1 and isinstance(args[0], list):
         failed_checks = args[0]
-    if len(args) >= 2 and isinstance(args[1], dict):
-        pr_data = args[1]
-    if not failed_checks:
+    else:
         # 不明な呼び出し
         return "No detailed logs available"
 
@@ -2784,11 +2643,7 @@
         url_to_fetch: List[str] = []
         for check in failed_checks:
             details_url = check.get("details_url", "")
-            if (
-                details_url
-                and "github.com" in details_url
-                and "/actions/runs/" in details_url
-            ):
+            if details_url and "github.com" in details_url and "/actions/runs/" in details_url:
                 # 正しい形式の URL が含まれている場合は直接使用
                 url_to_fetch.append(details_url)
                 logger.debug(f"Using details_url from failed_checks: {details_url}")
@@ -2799,79 +2654,30 @@
                 unified = get_github_actions_logs_from_url(url)
                 logs.append(unified)
         else:
-            # 3) details_url が使えない場合は、従来の方法（PR ブランチの失敗した run を取得）
-            logger.debug(
-                "No valid details_url found in failed_checks, falling back to gh run list"
-            )
-            # PR ブランチを取得して、そのブランチの run のみを取得する（コミット履歴を検索）
-            branch_name = None
-            if pr_data:
-                head = pr_data.get("head", {})
-                branch_name = head.get("ref")
-                if branch_name:
-                    logger.debug(f"Using PR branch: {branch_name}")
-
-            run_list_cmd = [
-                "gh",
-                "run",
-                "list",
-                "--limit",
-                "100" if search_history else "50",
-                "--json",
-                "databaseId,headBranch,conclusion,createdAt,status,displayTitle,url",
-            ]
-            # ブランチが特定できた場合は、そのブランチの run のみを取得
-            if branch_name:
-                run_list_cmd.extend(["--branch", branch_name])
-            run_list = cmd.run_command(run_list_cmd, timeout=60)
+            # 3) details_url が使えない場合は、従来の方法（最新の失敗した run を取得）
+            logger.debug("No valid details_url found in failed_checks, falling back to gh run list")
+            run_list = cmd.run_command(
+                [
+                    "gh",
+                    "run",
+                    "list",
+                    "--limit",
+                    "50",
+                    "--json",
+                    "databaseId,headBranch,conclusion,createdAt,status,displayTitle,url",
+                ],
+                timeout=60,
+            )
 
             run_id: Optional[str] = None
             if run_list.returncode == 0 and run_list.stdout.strip():
                 try:
                     runs = json.loads(run_list.stdout)
                     # 失敗のみ抽出し、createdAt 降順
-                    failed_runs = [
-                        r for r in runs if (r.get("conclusion") == "failure")
-                    ]
+                    failed_runs = [r for r in runs if (r.get("conclusion") == "failure")]
                     failed_runs.sort(key=lambda r: r.get("createdAt", ""), reverse=True)
-
-                    # When search_history is enabled, search through multiple failed runs to find one with logs
-                    # When disabled, use only the latest failed run (existing behavior)
-                    if search_history:
-                        # Search through the first 10 failed runs to find one with available logs
-                        for failed_run in failed_runs[:10]:
-                            test_run_id = str(failed_run.get("databaseId"))
-                            # Check if this run has any jobs with logs
-                            test_jobs_res = cmd.run_command(
-                                ["gh", "run", "view", test_run_id, "--json", "jobs"],
-                                timeout=30,
-                            )
-                            if (
-                                test_jobs_res.returncode == 0
-                                and test_jobs_res.stdout.strip()
-                            ):
-                                try:
-                                    test_jobs_json = json.loads(test_jobs_res.stdout)
-                                    test_jobs = test_jobs_json.get("jobs", [])
-                                    # Check if any job has a conclusion that's not "success"
-                                    has_failed_jobs = any(
-                                        job.get("conclusion", "").lower()
-                                        not in ["success", ""]
-                                        for job in test_jobs
-                                    )
-                                    if has_failed_jobs:
-                                        run_id = test_run_id
-                                        logger.debug(
-                                            f"Found run with logs in commit history: {test_run_id}"
-                                        )
-                                        break
-                                except Exception:
-                                    # Continue to next run if parsing fails
-                                    continue
-                    else:
-                        # Original behavior: use only the latest failed run
-                        if failed_runs:
-                            run_id = str(failed_runs[0].get("databaseId"))
+                    if failed_runs:
+                        run_id = str(failed_runs[0].get("databaseId"))
                 except Exception as e:
                     logger.debug(f"Failed to parse gh run list JSON: {e}")
 
