"""
PR processing functionality for Auto-Coder automation engine.
"""

import json
import math
import os
import re
import subprocess
import sys
import tempfile
import time
import zipfile
from datetime import datetime
from typing import Any, Dict, List, Optional

from auto_coder.backend_manager import get_llm_backend_manager, run_llm_prompt
from auto_coder.github_client import GitHubClient
from auto_coder.util.github_action import DetailedChecksResult, _check_github_actions_status, _get_github_actions_logs, get_detailed_checks_from_history

from .automation_config import AutomationConfig
from .conflict_resolver import _get_merge_conflict_info, resolve_merge_conflicts_with_llm, resolve_pr_merge_conflicts
from .fix_to_pass_tests_runner import extract_important_errors, run_local_tests
from .git_utils import get_commit_log, git_checkout_branch, git_commit_with_retry, git_push, save_commit_failure_history
<<<<<<< HEAD
from .label_manager import LabelManager, LabelOperationError
=======
from .label_manager import LabelManager
>>>>>>> 5c6db82a
from .logger_config import get_logger
from .progress_decorators import progress_stage
from .progress_footer import ProgressStage, newline_progress
from .prompt_loader import render_prompt
from .update_manager import check_for_updates_and_restart
from .utils import CommandExecutor, log_action

logger = get_logger(__name__)
cmd = CommandExecutor()


def process_pull_request(
    github_client: Any,
    config: AutomationConfig,
    dry_run: bool,
    repo_name: str,
    pr_data: Dict[str, Any],
) -> Dict[str, Any]:
    """Process a single pull request with priority order."""
    try:
        processed_pr: Dict[str, Any] = {
            "pr_data": pr_data,
            "actions_taken": [],
            "priority": None,
            "analysis": None,
        }

        pr_number = pr_data["number"]

        # Skip immediately if PR already has @auto-coder label
        pr_labels = pr_data.get("labels", [])
        if "@auto-coder" in pr_labels:
            logger.info(f"Skipping PR #{pr_number} - already has @auto-coder label")
            processed_pr["actions_taken"] = ["Skipped - already being processed (@auto-coder label present)"]
            return processed_pr

        check_for_updates_and_restart()

        # Extract PR information
        branch_name = pr_data.get("head", {}).get("ref")
        pr_body = pr_data.get("body", "")
        related_issues = []
        if pr_body:
            # Extract linked issues from PR body
            related_issues = _extract_linked_issues_from_pr_body(pr_body)

        with ProgressStage(
            "PR",
            pr_number,
            "Processing",
            related_issues=related_issues,
            branch_name=branch_name,
        ):
            try:
                # Check GitHub Actions status and mergeability
                github_checks = _check_github_actions_status(repo_name, pr_data, config)
                mergeable = pr_data.get("mergeable", True)

                # Determine processing path
                if github_checks.success and mergeable:
                    logger.info(f"PR #{pr_number}: Actions PASSING and MERGEABLE - attempting merge")
                    processed_pr["priority"] = "merge"

                    with ProgressStage("Attempting merge"):
                        processed_pr_result = _process_pr_for_merge(
                            repo_name,
                            pr_data,
                            config,
                            dry_run,
                        )
                    processed_pr.update(processed_pr_result)
                else:
                    logger.info(f"PR #{pr_number}: Processing for issue resolution")
                    processed_pr["priority"] = "fix"

                    # Process for fixes
                    processed_pr_result = _process_pr_for_fixes(repo_name, pr_data, config, dry_run)
                    processed_pr.update(processed_pr_result)

            finally:
                # Clear progress header after processing
                newline_progress()

        return processed_pr

    except Exception as e:
        logger.error(f"Failed to process PR #{pr_data.get('number', 'unknown')}: {e}")
        return {
            "pr_data": pr_data,
            "actions_taken": [f"Error processing PR: {str(e)}"],
            "priority": "error",
            "analysis": None,
        }


def _is_dependabot_pr(pr_obj: Any) -> bool:
    """Return True if the PR is authored by Dependabot.

    Detects common Dependabot actors such as 'dependabot[bot]' or accounts containing 'dependabot'.
    """
    try:
        user = getattr(pr_obj, "user", None)
        login = getattr(user, "login", None) if user is not None else None
        if isinstance(login, str) and "dependabot" in login.lower():
            return True
    except Exception:
        pass
    return False


def _process_pr_for_merge(
    repo_name: str,
    pr_data: Dict[str, Any],
    config: AutomationConfig,
    dry_run: bool,
) -> Dict[str, Any]:
    """Process a PR for quick merging when GitHub Actions are passing."""
    processed_pr: Dict[str, Any] = {
        "pr_data": pr_data,
        "actions_taken": [],
        "priority": "merge",
        "analysis": None,
    }
    github_client = GitHubClient.get_instance()

<<<<<<< HEAD
    try:
        # Use LabelManager to ensure @auto-coder label is added and properly managed
        try:
            with LabelManager(github_client, repo_name, pr_data["number"], "pr", dry_run, config):
                if dry_run:
                    # Single execution policy - skip analysis phase
                    processed_pr["actions_taken"].append(f"[DRY RUN] Would merge PR #{pr_data['number']} (Actions passing)")
                    return processed_pr
                else:
                    # Since Actions are passing, attempt direct merge
                    merge_result = _merge_pr(repo_name, pr_data["number"], {}, config)
                    if merge_result:
                        processed_pr["actions_taken"].append(f"Successfully merged PR #{pr_data['number']}")
                    else:
                        processed_pr["actions_taken"].append(f"Failed to merge PR #{pr_data['number']}")
                    return processed_pr
        except LabelOperationError:
            logger.info(f"Skipping PR #{pr_data['number']} - already has @auto-coder label")
            processed_pr["actions_taken"] = ["Skipped - already being processed (@auto-coder label present)"]
            return processed_pr

    except Exception as e:
        processed_pr["actions_taken"].append(f"Error processing PR #{pr_data['number']} for merge: {str(e)}")
        return processed_pr
=======
    # Use LabelManager context manager to handle @auto-coder label automatically
    with LabelManager(github_client, repo_name, pr_data["number"], item_type="pr", dry_run=dry_run, config=config) as should_process:
        if not should_process:
            processed_pr["actions_taken"] = ["Skipped - already being processed (@auto-coder label present)"]
            return processed_pr

        if dry_run:
            # Single execution policy - skip analysis phase
            processed_pr["actions_taken"].append(f"[DRY RUN] Would merge PR #{pr_data['number']} (Actions passing)")
            return processed_pr
        else:
            # Since Actions are passing, attempt direct merge
            merge_result = _merge_pr(repo_name, pr_data["number"], {}, config)
            if merge_result:
                processed_pr["actions_taken"].append(f"Successfully merged PR #{pr_data['number']}")
            else:
                processed_pr["actions_taken"].append(f"Failed to merge PR #{pr_data['number']}")
            return processed_pr
>>>>>>> 5c6db82a


def _process_pr_for_fixes(
    repo_name: str,
    pr_data: Dict[str, Any],
    config: AutomationConfig,
    dry_run: bool,
) -> Dict[str, Any]:
    """Process a PR for issue resolution when GitHub Actions are failing or pending."""
    processed_pr: Dict[str, Any] = {"pr_data": pr_data, "actions_taken": [], "priority": "fix"}
    github_client = GitHubClient.get_instance()

<<<<<<< HEAD
    try:
        # Use LabelManager to ensure @auto-coder label is added and properly managed
        try:
            with LabelManager(github_client, repo_name, pr_data["number"], "pr", dry_run, config):
                # Use the existing PR actions logic for fixing issues
                with ProgressStage("Fixing issues"):
                    actions = _take_pr_actions(repo_name, pr_data, config, dry_run)
                processed_pr["actions_taken"] = actions
        except LabelOperationError:
            logger.info(f"Skipping PR #{pr_data['number']} - already has @auto-coder label")
=======
    # Use LabelManager context manager to handle @auto-coder label automatically
    with LabelManager(github_client, repo_name, pr_data["number"], item_type="pr", dry_run=dry_run, config=config) as should_process:
        if not should_process:
>>>>>>> 5c6db82a
            processed_pr["actions_taken"] = ["Skipped - already being processed (@auto-coder label present)"]

<<<<<<< HEAD
    except Exception as e:
        processed_pr["actions_taken"].append(f"Error processing PR #{pr_data['number']} for fixes: {str(e)}")

=======
>>>>>>> 5c6db82a
    return processed_pr


def _take_pr_actions(
    repo_name: str,
    pr_data: Dict[str, Any],
    config: AutomationConfig,
    dry_run: bool,
) -> List[str]:
    """Take actions on a PR including merge handling and analysis."""
    actions = []
    pr_number = pr_data["number"]

    try:
        if dry_run:
            logger.debug("Dry run requested for PR #%s; skipping merge workflow", pr_number)
            return [f"[DRY RUN] Would handle PR merge and analysis for PR #{pr_number}"]

        # First, handle the merge process (GitHub Actions, testing, etc.)
        # This doesn't depend on Gemini analysis
        merge_actions = _handle_pr_merge(repo_name, pr_data, config, dry_run, {})
        actions.extend(merge_actions)

        # If merge process completed successfully (PR was merged), skip analysis
        if any("Successfully merged" in action for action in merge_actions):
            actions.append(f"PR #{pr_number} was merged, skipping further analysis")
        elif "ACTION_FLAG:SKIP_ANALYSIS" in merge_actions or any("skipping to next PR" in action for action in merge_actions):
            actions.append(f"PR #{pr_number} processing deferred, skipping analysis")
        else:
            # Only do Gemini analysis if merge process didn't complete
            analysis_results = _apply_pr_actions_directly(repo_name, pr_data, config, dry_run)
            actions.extend(analysis_results)

    except Exception as e:
        actions.append(f"Error taking PR actions for PR #{pr_number}: {e}")

    return actions


def _apply_pr_actions_directly(
    repo_name: str,
    pr_data: Dict[str, Any],
    config: AutomationConfig,
    dry_run: bool,
) -> List[str]:
    """Ask LLM CLI to apply PR fixes directly; avoid posting PR comments.

    Expected LLM output formats:
    - "ACTION_SUMMARY: ..." single line when actions were taken
    - "CANNOT_FIX" when it cannot deterministically fix
    """
    actions = []
    pr_number = pr_data["number"]

    try:
        # Handle dry run mode - skip actual LLM processing
        if dry_run:
            actions.append(f"[DRY RUN] Would apply PR actions directly for PR #{pr_number}")
            return actions

        # Get PR diff for analysis
        with ProgressStage("Getting PR diff"):
            pr_diff = _get_pr_diff(repo_name, pr_number, config)

        # Create action-oriented prompt (no comments)
        with ProgressStage("Creating prompt"):
            action_prompt = _create_pr_analysis_prompt(repo_name, pr_data, pr_diff, config)
            logger.debug(
                "Prepared PR action prompt for #%s (preview: %s)",
                pr_data.get("number", "unknown"),
                action_prompt[:160].replace("\n", " "),
            )

        # Use LLM CLI to analyze and take actions
        log_action(f"Applying PR actions directly for PR #{pr_number}")

        # Call LLM client
        with ProgressStage("Running LLM"):
            response = get_llm_backend_manager()._run_llm_cli(action_prompt)

        # Process the response
        if response and len(response.strip()) > 0:
            resp = response.strip()
            # Prefer ACTION_SUMMARY line if present
            summary_line = None
            for line in resp.splitlines():
                if line.startswith("ACTION_SUMMARY:"):
                    summary_line = line
                    break
            if summary_line:
                actions.append(summary_line[: config.MAX_RESPONSE_SIZE])
            elif "CANNOT_FIX" in resp:
                actions.append(f"LLM reported CANNOT_FIX for PR #{pr_data['number']}")
            else:
                # Fallback: record truncated raw response without posting comments
                actions.append(f"LLM response: {resp[: config.MAX_RESPONSE_SIZE]}...")

            # Detect self-merged indication in summary/response
            lower = resp.lower()
            if "merged" in lower or "auto-merge" in lower:
                actions.append(f"Auto-merged PR #{pr_number} based on LLM action")
            else:
                # Stage, commit, and push via helpers (LLM must not commit directly)
                with ProgressStage("Staging changes"):
                    add_res = cmd.run_command(["git", "add", "."])
                    if not add_res.success:
                        actions.append(f"Failed to stage changes: {add_res.stderr}")
                        return actions

                # Commit using centralized helper with dprint retry logic
                with ProgressStage("Committing changes"):
                    commit_msg = f"Auto-Coder: Apply fix for PR #{pr_number}"
                    commit_res = git_commit_with_retry(commit_msg)

                if commit_res.success:
                    actions.append(f"Committed changes for PR #{pr_number}")

                    # Push changes to remote with retry
                    with ProgressStage("Pushing changes"):
                        push_res = git_push()
                        if push_res.success:
                            actions.append(f"Pushed changes for PR #{pr_number}")
                        else:
                            # Push failed - try one more time after a brief pause
                            logger.warning(f"First push attempt failed: {push_res.stderr}, retrying...")

                    if not push_res.success:
                        with ProgressStage("Retrying push"):
                            import time

                            time.sleep(2)
                            retry_push_res = git_push()
                            if retry_push_res.success:
                                actions.append(f"Pushed changes for PR #{pr_number} (after retry)")
                            else:
                                logger.error(f"Failed to push changes after retry: {retry_push_res.stderr}")
                                actions.append(f"CRITICAL: Committed but failed to push changes: {retry_push_res.stderr}")
                else:
                    # Check if it's a "nothing to commit" case
                    if "nothing to commit" in (commit_res.stdout or ""):
                        actions.append("No changes to commit")
                    else:
                        # Save history and exit immediately
                        context = {
                            "type": "pr",
                            "pr_number": pr_number,
                            "commit_message": commit_msg,
                        }
                        save_commit_failure_history(commit_res.stderr, context, repo_name=None)
                        # This line will never be reached due to sys.exit in save_commit_failure_history
                        actions.append(f"Failed to commit changes: {commit_res.stderr or commit_res.stdout}")
        else:
            actions.append("LLM CLI did not provide a clear response for PR actions")

    except Exception as e:
        actions.append(f"Error applying PR actions directly: {e}")

    return actions


def _get_pr_diff(repo_name: str, pr_number: int, config: AutomationConfig) -> str:
    """Get PR diff for analysis."""
    try:
        result = cmd.run_command(["gh", "pr", "diff", str(pr_number), "--repo", repo_name])
        return result.stdout[: config.MAX_PR_DIFF_SIZE] if result.success else "Could not retrieve PR diff"
    except Exception:
        return "Could not retrieve PR diff"


def _create_pr_analysis_prompt(repo_name: str, pr_data: Dict[str, Any], pr_diff: str, config: AutomationConfig) -> str:
    """Create a PR prompt that prioritizes direct code changes over comments."""
    # Get commit log since branch creation
    commit_log = get_commit_log(base_branch=config.MAIN_BRANCH)

    body_text = (pr_data.get("body") or "")[: config.MAX_PROMPT_SIZE]
    result: str = render_prompt(
        "pr.action",
        repo_name=repo_name,
        pr_number=pr_data.get("number", "unknown"),
        pr_title=pr_data.get("title", "Unknown"),
        pr_body=body_text,
        pr_author=pr_data.get("user", {}).get("login", "unknown"),
        pr_state=pr_data.get("state", "open"),
        pr_draft=pr_data.get("draft", False),
        pr_mergeable=pr_data.get("mergeable", False),
        diff_limit=config.MAX_PR_DIFF_SIZE,
        pr_diff=pr_diff,
        commit_log=commit_log or "(No commit history)",
    )
    return result


def _handle_pr_merge(
    repo_name: str,
    pr_data: Dict[str, Any],
    config: AutomationConfig,
    dry_run: bool,
    analysis: Dict[str, Any],
) -> List[str]:
    """Handle PR merge process following the intended flow."""
    actions = []
    pr_number = pr_data["number"]

    try:
        # Ensure any unpushed commits are pushed before starting
        logger.info(f"Checking for unpushed commits before processing PR #{pr_number}...")
        push_result = git_push(
            commit_message=f"Auto-Coder: PR #{pr_number} processing",
        )
        if push_result.success and "No unpushed commits" not in push_result.stdout:
            actions.append(f"Pushed unpushed commits: {push_result.stdout}")
            logger.info("Successfully pushed unpushed commits")
        elif not push_result.success:
            logger.error(f"Failed to push unpushed commits: {push_result.stderr}")
            logger.error("Exiting application due to git push failure")
            sys.exit(1)

        # Step 1: Check GitHub Actions status
        github_checks = _check_github_actions_status(repo_name, pr_data, config)
        detailed_checks = get_detailed_checks_from_history(github_checks, repo_name)

        # Step 2: Skip if GitHub Actions are still in progress
        if detailed_checks.has_in_progress:
            actions.append(f"GitHub Actions checks are still in progress for PR #{pr_number}, skipping to next PR")
            return actions

        # Step 3: If GitHub Actions passed, merge directly
        if github_checks.success and detailed_checks.success:
            actions.append(f"All GitHub Actions checks passed for PR #{pr_number}")

            if not dry_run:
                merge_result = _merge_pr(repo_name, pr_number, analysis, config)
                if merge_result:
                    actions.append(f"Successfully merged PR #{pr_number}")
                else:
                    actions.append(f"Failed to merge PR #{pr_number}")
            else:
                actions.append(f"[DRY RUN] Would merge PR #{pr_number}")
            return actions

        # Step 4: GitHub Actions failed - checkout PR branch
        failed_checks = detailed_checks.failed_checks
        actions.append(f"GitHub Actions checks failed for PR #{pr_number}: {len(failed_checks)} failed")

        checkout_result = _checkout_pr_branch(repo_name, pr_data, config)
        if not checkout_result:
            actions.append(f"Failed to checkout PR #{pr_number} branch")
            return actions

        actions.append(f"Checked out PR #{pr_number} branch")

        # Step 5: Optionally update with latest base branch commits (configurable)
        if config.SKIP_MAIN_UPDATE_WHEN_CHECKS_FAIL:
            actions.append(f"[Policy] Skipping base branch update for PR #{pr_number} (config: SKIP_MAIN_UPDATE_WHEN_CHECKS_FAIL=True)")

            # Proceed directly to extracting GitHub Actions logs and attempting fixes
            if failed_checks:
                github_logs = _get_github_actions_logs(repo_name, config, failed_checks, pr_data)
                fix_actions = _fix_pr_issues_with_testing(repo_name, pr_data, config, dry_run, github_logs)
                actions.extend(fix_actions)
            else:
                actions.append(f"No specific failed checks found for PR #{pr_number}")

            return actions
        else:
            actions.append(f"[Policy] Performing base branch update for PR #{pr_number} before fixes (config: SKIP_MAIN_UPDATE_WHEN_CHECKS_FAIL=False)")
            update_actions = _update_with_base_branch(repo_name, pr_data, config, dry_run)
            actions.extend(update_actions)

            # Step 6: If base branch update required pushing changes, skip to next PR
            if "ACTION_FLAG:SKIP_ANALYSIS" in update_actions or any("Pushed updated branch" in action for action in update_actions):
                actions.append(f"Updated PR #{pr_number} with base branch, skipping to next PR for GitHub Actions check")
                return actions

            # Step 7: If no main branch updates were needed, the test failures are due to PR content
            # Get GitHub Actions error logs and ask Gemini to fix
            if any("up to date with" in action for action in update_actions):
                actions.append(f"PR #{pr_number} is up to date with main branch, test failures are due to PR content")

                # Fix PR issues using GitHub Actions logs first, then local tests
                if failed_checks:
                    # Unit test expects _get_github_actions_logs(repo_name, failed_checks)
                    github_logs = _get_github_actions_logs(repo_name, config, failed_checks, pr_data)
                    fix_actions = _fix_pr_issues_with_testing(repo_name, pr_data, config, dry_run, github_logs)
                    actions.extend(fix_actions)
                else:
                    actions.append(f"No specific failed checks found for PR #{pr_number}")
            else:
                # If we reach here, some other update action occurred
                actions.append(f"PR #{pr_number} processing completed")

    except Exception as e:
        actions.append(f"Error handling PR merge for PR #{pr_number}: {e}")

    return actions


def _checkout_pr_branch(repo_name: str, pr_data: Dict[str, Any], config: AutomationConfig) -> bool:
    """Checkout the PR branch for local testing.

    If config.FORCE_CLEAN_BEFORE_CHECKOUT is True, forcefully discard any local changes
    before checkout (git reset --hard + git clean -fd).
    """
    pr_number = pr_data["number"]

    try:
        # Step 1: Optionally reset any local changes and clean untracked files
        if config.FORCE_CLEAN_BEFORE_CHECKOUT:
            log_action(f"Forcefully cleaning workspace before checkout PR #{pr_number}")

            # Reset any staged/unstaged changes
            reset_result = cmd.run_command(["git", "reset", "--hard", "HEAD"])
            if not reset_result.success:
                log_action(
                    f"Warning: git reset failed for PR #{pr_number}",
                    False,
                    reset_result.stderr,
                )

            # Clean untracked files and directories
            clean_result = cmd.run_command(["git", "clean", "-fd"])
            if not clean_result.success:
                log_action(
                    f"Warning: git clean failed for PR #{pr_number}",
                    False,
                    clean_result.stderr,
                )

        # Step 2: Attempt to checkout the PR
        result = cmd.run_command(["gh", "pr", "checkout", str(pr_number)])

        if result.success:
            log_action(f"Successfully checked out PR #{pr_number}")
            return True
        else:
            # If gh pr checkout fails, try alternative approach
            log_action(
                f"gh pr checkout failed for PR #{pr_number}, trying alternative approach",
                False,
                result.stderr,
            )

            # Step 3: Try manual fetch and checkout
            return _force_checkout_pr_manually(repo_name, pr_data, config)

    except Exception as e:
        logger.error(f"Error checking out PR #{pr_number}: {e}")
        return False


def _force_checkout_pr_manually(repo_name: str, pr_data: Dict[str, Any], config: AutomationConfig) -> bool:
    """Manually fetch and checkout PR branch as fallback."""
    pr_number = pr_data["number"]

    try:
        # Get PR branch information
        branch_name = pr_data.get("head", {}).get("ref", f"issue-{pr_number}")

        log_action(f"Attempting manual checkout of branch '{branch_name}' for PR #{pr_number}")

        # Fetch the PR branch
        fetch_result = cmd.run_command(["git", "fetch", "origin", f"pull/{pr_number}/head:{branch_name}"])
        if not fetch_result.success:
            log_action(f"Failed to fetch PR #{pr_number} branch", False, fetch_result.stderr)
            return False

        # Force checkout the branch (create or reset)
        checkout_result = git_checkout_branch(branch_name, create_new=True, base_branch=branch_name)
        if checkout_result.success:
            log_action(f"Successfully manually checked out PR #{pr_number}")
            return True
        else:
            log_action(
                f"Failed to manually checkout PR #{pr_number}",
                False,
                checkout_result.stderr,
            )
            return False

    except Exception as e:
        logger.error(f"Error manually checking out PR #{pr_number}: {e}")
        return False


def _update_with_base_branch(
    repo_name: str,
    pr_data: Dict[str, Any],
    config: AutomationConfig,
    dry_run: bool,
) -> List[str]:
    """Update PR branch with latest base branch commits.

    This function merges the PR's base branch (e.g., main, develop) into the PR branch
    to bring it up to date before attempting fixes.
    """
    actions = []
    pr_number = pr_data["number"]

    try:
        # Determine target base branch for this PR
        target_branch = pr_data.get("base_branch") or pr_data.get("base", {}).get("ref") or config.MAIN_BRANCH

        # Fetch latest changes from origin
        result = cmd.run_command(["git", "fetch", "origin"])
        if not result.success:
            actions.append(f"Failed to fetch latest changes: {result.stderr}")
            return actions

        # Check if base branch has new commits
        result = cmd.run_command(["git", "rev-list", "--count", f"HEAD..origin/{target_branch}"])
        if not result.success:
            actions.append(f"Failed to check {target_branch} branch status: {result.stderr}")
            return actions

        commits_behind = int(result.stdout.strip())
        if commits_behind == 0:
            actions.append(f"PR #{pr_number} is up to date with {target_branch} branch")
            return actions

        actions.append(f"PR #{pr_number} is {commits_behind} commits behind {target_branch}, updating...")

        # Try to merge base branch
        result = cmd.run_command(["git", "merge", f"origin/{target_branch}"])
        if result.success:
            actions.append(f"Successfully merged {target_branch} branch into PR #{pr_number}")

            # Push the updated branch using centralized helper with retry
            push_result = git_push()
            if push_result.success:
                actions.append(f"Pushed updated branch for PR #{pr_number}")
                # Signal to skip further LLM analysis for this PR in this run
                actions.append("ACTION_FLAG:SKIP_ANALYSIS")
            else:
                # Push failed - try one more time after a brief pause
                logger.warning(f"First push attempt failed: {push_result.stderr}, retrying...")
                import time

                time.sleep(2)
                retry_push_result = git_push()
                if retry_push_result.success:
                    actions.append(f"Pushed updated branch for PR #{pr_number} (after retry)")
                    actions.append("ACTION_FLAG:SKIP_ANALYSIS")
                else:
                    logger.error(f"Failed to push updated branch after retry: {retry_push_result.stderr}")
                    logger.error("Exiting application due to git push failure")
                    sys.exit(1)
        else:
            # Merge conflict occurred, use common subroutine for conflict resolution
            actions.append(f"Merge conflict detected for PR #{pr_number}, using common subroutine for resolution...")

            # Use the common subroutine for conflict resolution
            from .conflict_resolver import _perform_base_branch_merge_and_conflict_resolution

            conflict_resolved = _perform_base_branch_merge_and_conflict_resolution(
                pr_number,
                target_branch,
                config,
                repo_name,
                pr_data,
                dry_run,
            )

            if conflict_resolved:
                actions.append(f"Successfully resolved merge conflicts for PR #{pr_number}")
                actions.append("ACTION_FLAG:SKIP_ANALYSIS")
            else:
                actions.append(f"Failed to resolve merge conflicts for PR #{pr_number}")

    except Exception as e:
        actions.append(f"Error updating with base branch for PR #{pr_number}: {e}")

    return actions


def _extract_linked_issues_from_pr_body(pr_body: str) -> List[int]:
    """Extract issue numbers from PR body using GitHub's linking keywords.

    Supports keywords: close, closes, closed, fix, fixes, fixed, resolve, resolves, resolved
    Formats: #123, owner/repo#123

    Args:
        pr_body: PR description/body text

    Returns:
        List of issue numbers found in the PR body
    """
    if not pr_body:
        return []

    # GitHub's supported keywords for linking issues
    keywords = r"(?:close|closes|closed|fix|fixes|fixed|resolve|resolves|resolved)"

    # Pattern to match: keyword #123 or keyword owner/repo#123
    # We only extract the issue number, ignoring cross-repo references for now
    pattern = rf"{keywords}\s+(?:[a-zA-Z0-9_-]+/[a-zA-Z0-9_-]+)?#(\d+)"

    matches = re.finditer(pattern, pr_body, re.IGNORECASE)
    issue_numbers = [int(m.group(1)) for m in matches]

    # Remove duplicates while preserving order
    seen = set()
    unique_issues = []
    for num in issue_numbers:
        if num not in seen:
            seen.add(num)
            unique_issues.append(num)

    return unique_issues


def _close_linked_issues(repo_name: str, pr_number: int) -> None:
    """Close issues linked in the PR body after successful merge.

    Args:
        repo_name: Repository name (owner/repo)
        pr_number: PR number that was merged
    """
    try:
        # Get PR body
        result = cmd.run_command(["gh", "pr", "view", str(pr_number), "--repo", repo_name, "--json", "body"])

        if not result.success or not result.stdout:
            logger.debug(f"Could not retrieve PR #{pr_number} body for issue linking")
            return

        pr_data = json.loads(result.stdout)
        pr_body = pr_data.get("body", "")

        # Extract linked issues
        linked_issues = _extract_linked_issues_from_pr_body(pr_body)

        if not linked_issues:
            logger.debug(f"No linked issues found in PR #{pr_number} body")
            return

        # Close each linked issue
        for issue_num in linked_issues:
            try:
                close_result = cmd.run_command(
                    [
                        "gh",
                        "issue",
                        "close",
                        str(issue_num),
                        "--repo",
                        repo_name,
                        "--comment",
                        f"Closed by PR #{pr_number}",
                    ]
                )

                if close_result.success:
                    logger.info(f"Closed issue #{issue_num} linked from PR #{pr_number}")
                    log_action(f"Closed issue #{issue_num} (linked from PR #{pr_number})")
                else:
                    logger.warning(f"Failed to close issue #{issue_num}: {close_result.stderr}")
            except Exception as e:
                logger.warning(f"Error closing issue #{issue_num}: {e}")

    except Exception as e:
        logger.warning(f"Error processing linked issues for PR #{pr_number}: {e}")


def _merge_pr(
    repo_name: str,
    pr_number: int,
    analysis: Dict[str, Any],
    config: AutomationConfig,
) -> bool:
    """Merge a PR using GitHub CLI with conflict resolution and simple fallbacks.

    Fallbacks (no LLM):
    - After conflict resolution and retry failure, poll mergeable state briefly
    - Try alternative merge methods allowed by repo settings (--merge/--rebase/--squash)

    After successful merge, automatically closes any issues referenced in the PR body
    using GitHub's linking keywords (closes, fixes, resolves, etc.)
    """
    try:
        cmd_list = ["gh", "pr", "merge", str(pr_number)]

        # Try with --auto first if enabled, but fallback to direct merge if it fails
        if config.MERGE_AUTO:
            auto_cmd = cmd_list + ["--auto", config.MERGE_METHOD]
            result = cmd.run_command(auto_cmd)

            if result.success:
                log_action(f"Successfully auto-merged PR #{pr_number}")
                _close_linked_issues(repo_name, pr_number)
                return True
            else:
                # Log the auto-merge failure but continue with direct merge
                logger.warning(f"Auto-merge failed for PR #{pr_number}: {result.stderr}")
                log_action(f"Auto-merge failed for PR #{pr_number}, attempting direct merge")

        # Direct merge without --auto flag
        direct_cmd = cmd_list + [config.MERGE_METHOD]
        result = cmd.run_command(direct_cmd)

        if result.success:
            log_action(f"Successfully merged PR #{pr_number}")
            _close_linked_issues(repo_name, pr_number)
            return True
        else:
            # Check if the failure is due to merge conflicts
            if "not mergeable" in result.stderr.lower() or "merge commit cannot be cleanly created" in result.stderr.lower():
                logger.info(f"PR #{pr_number} has merge conflicts, attempting to resolve...")
                log_action(f"PR #{pr_number} has merge conflicts, attempting resolution")

                # Try to resolve merge conflicts using the new function from conflict_resolver
                if resolve_pr_merge_conflicts(repo_name, pr_number, config):
                    # Retry merge after conflict resolution
                    retry_result = cmd.run_command(direct_cmd)
                    if retry_result.success:
                        log_action(f"Successfully merged PR #{pr_number} after conflict resolution")
                        _close_linked_issues(repo_name, pr_number)
                        return True
                    else:
                        # Simple non-LLM fallbacks
                        log_action(
                            f"Failed to merge PR #{pr_number} even after conflict resolution",
                            False,
                            retry_result.stderr,
                        )
                        # 1) Poll mergeable briefly (e.g., GitHub may still be computing)
                        if _poll_pr_mergeable(repo_name, pr_number, config):
                            retry_after_poll = cmd.run_command(direct_cmd)
                            if retry_after_poll.success:
                                log_action(f"Successfully merged PR #{pr_number} after waiting for mergeable state")
                                _close_linked_issues(repo_name, pr_number)
                                return True
                        # 2) Try alternative merge methods allowed by repo
                        allowed = _get_allowed_merge_methods(repo_name)
                        # Preserve order preference: configured first, then others
                        methods_order = [config.MERGE_METHOD] + [m for m in ["--squash", "--merge", "--rebase"] if m != config.MERGE_METHOD]
                        for m in methods_order:
                            if m not in allowed or m == config.MERGE_METHOD:
                                continue
                            alt_cmd = cmd_list + [m]
                            alt_result = cmd.run_command(alt_cmd)
                            if alt_result.success:
                                log_action(f"Successfully merged PR #{pr_number} with fallback method {m}")
                                _close_linked_issues(repo_name, pr_number)
                                return True
                        return False
                else:
                    log_action(f"Failed to resolve merge conflicts for PR #{pr_number}")
                    return False
            else:
                log_action(f"Failed to merge PR #{pr_number}", False, result.stderr)
                return False

    except Exception as e:
        logger.error(f"Error merging PR #{pr_number}: {e}")
        return False


def _poll_pr_mergeable(
    repo_name: str,
    pr_number: int,
    config: AutomationConfig,
    timeout_seconds: int = 60,
    interval: int = 5,
) -> bool:
    """Poll PR mergeable state for a short period. Returns True if becomes mergeable.
    Uses: gh pr view <num> --repo <repo> --json mergeable,mergeStateStatus
    """
    try:
        deadline = datetime.now().timestamp() + timeout_seconds
        while datetime.now().timestamp() < deadline:
            result = cmd.run_command(
                [
                    "gh",
                    "pr",
                    "view",
                    str(pr_number),
                    "--repo",
                    repo_name,
                    "--json",
                    "mergeable,mergeStateStatus",
                ]
            )
            if result.stdout:
                try:
                    data = json.loads(result.stdout)
                    # GitHub may return mergeable true/false/null
                    mergeable = data.get("mergeable")
                    if mergeable is True:
                        return True
                except Exception:
                    pass
            # Sleep before next poll
            time.sleep(max(1, interval))
        return False
    except Exception:
        return False


def _get_allowed_merge_methods(repo_name: str) -> List[str]:
    """Return list of allowed merge method flags for the repository.
    Maps GitHub repo settings to gh merge flags.
    """
    try:
        # gh repo view --json mergeCommitAllowed,rebaseMergeAllowed,squashMergeAllowed
        result = cmd.run_command(
            [
                "gh",
                "repo",
                "view",
                repo_name,
                "--json",
                "mergeCommitAllowed,rebaseMergeAllowed,squashMergeAllowed",
            ]
        )
        allowed: List[str] = []
        if result.stdout:
            try:
                data = json.loads(result.stdout)
                if data.get("squashMergeAllowed"):
                    allowed.append("--squash")
                if data.get("mergeCommitAllowed"):
                    allowed.append("--merge")
                if data.get("rebaseMergeAllowed"):
                    allowed.append("--rebase")
            except Exception:
                pass
        return allowed
    except Exception:
        return []


def _resolve_pr_merge_conflicts(repo_name: str, pr_number: int, config: AutomationConfig) -> bool:
    """Resolve merge conflicts for a PR by checking it out and merging with its base branch (not necessarily main)."""
    try:
        # Step 0: Clean up any existing git state
        logger.info(f"Cleaning up git state before resolving conflicts for PR #{pr_number}")

        # Reset any uncommitted changes
        reset_result = cmd.run_command(["git", "reset", "--hard"])
        if not reset_result.success:
            logger.warning(f"Failed to reset git state: {reset_result.stderr}")

        # Clean untracked files
        clean_result = cmd.run_command(["git", "clean", "-fd"])
        if not clean_result.success:
            logger.warning(f"Failed to clean untracked files: {clean_result.stderr}")

        # Abort any ongoing merge
        abort_result = cmd.run_command(["git", "merge", "--abort"])
        if abort_result.success:
            logger.info("Aborted ongoing merge")

        # Step 1: Checkout the PR branch
        logger.info(f"Checking out PR #{pr_number} to resolve merge conflicts")
        checkout_result = cmd.run_command(["gh", "pr", "checkout", str(pr_number)])

        if not checkout_result.success:
            logger.error(f"Failed to checkout PR #{pr_number}: {checkout_result.stderr}")
            return False

        # Step 1.5: Get PR details to determine the target base branch
        pr_details_result = cmd.run_command(["gh", "pr", "view", str(pr_number), "--json", "base"])
        if not pr_details_result.success:
            logger.error(f"Failed to get PR #{pr_number} details: {pr_details_result.stderr}")
            return False

        try:
            pr_data = json.loads(pr_details_result.stdout)
            base_branch = pr_data.get("base", {}).get("ref", config.MAIN_BRANCH)
        except Exception:
            base_branch = config.MAIN_BRANCH

        # Step 2: Fetch the latest base branch
        logger.info(f"Fetching latest {base_branch} branch")
        fetch_result = cmd.run_command(["git", "fetch", "origin", base_branch])

        if not fetch_result.success:
            logger.error(f"Failed to fetch {base_branch} branch: {fetch_result.stderr}")
            return False

        # Step 3: Attempt to merge base branch
        logger.info(f"Merging origin/{base_branch} into PR #{pr_number}")
        merge_result = cmd.run_command(["git", "merge", f"origin/{base_branch}"])

        if merge_result.success:
            # No conflicts, push the updated branch using centralized helper with retry
            logger.info(f"Successfully merged {base_branch} into PR #{pr_number}, pushing changes")
            push_result = git_push()

            if push_result.success:
                logger.info(f"Successfully pushed updated branch for PR #{pr_number}")
                return True
            else:
                # Push failed - try one more time after a brief pause
                logger.warning(f"First push attempt failed: {push_result.stderr}, retrying...")
                import time

                time.sleep(2)
                retry_push_result = git_push()
                if retry_push_result.success:
                    logger.info(f"Successfully pushed updated branch for PR #{pr_number} (after retry)")
                    return True
                else:
                    logger.error(f"Failed to push updated branch after retry: {retry_push_result.stderr}")
                    return False
        else:
            # Merge conflicts detected, use LLM to resolve them
            logger.info(f"Merge conflicts detected for PR #{pr_number}, using LLM to resolve")

            # Get conflict information
            conflict_info = _get_merge_conflict_info()

            # Use LLM to resolve conflicts
            resolve_actions = resolve_merge_conflicts_with_llm(
                {"number": pr_number, "base_branch": base_branch},
                conflict_info,
                config,
                False,
            )

            # Log the resolution actions
            for action in resolve_actions:
                logger.info(f"Conflict resolution action: {action}")

            # Check if conflicts were resolved successfully
            status_result = cmd.run_command(["git", "status", "--porcelain"])

            if status_result.success and not status_result.stdout.strip():
                logger.info(f"Merge conflicts resolved for PR #{pr_number}")
                return True
            else:
                logger.error(f"Failed to resolve merge conflicts for PR #{pr_number}")
                return False

    except Exception as e:
        logger.error(f"Error resolving merge conflicts for PR #{pr_number}: {e}")
        return False


def _fix_pr_issues_with_testing(
    repo_name: str,
    pr_data: Dict[str, Any],
    config: AutomationConfig,
    dry_run: bool,
    github_logs: str,
) -> List[str]:
    """Fix PR issues using GitHub Actions logs first, then local testing loop."""
    actions = []
    pr_number = pr_data["number"]

    try:
        # Step 1: Initial fix using GitHub Actions logs
        actions.append(f"Starting PR issue fixing for PR #{pr_number} using GitHub Actions logs")

        initial_fix_actions = _apply_github_actions_fix(repo_name, pr_data, config, dry_run, github_logs)
        actions.extend(initial_fix_actions)

        # Step 2: Local testing and iterative fixing loop
        attempts_limit = config.MAX_FIX_ATTEMPTS
        attempt = 0
        while True:
            with ProgressStage(f"attempt: {attempt}"):
                try:
                    check_for_updates_and_restart()
                except SystemExit:
                    raise
                except Exception:
                    logger.warning("Auto-update check failed during PR fix loop", exc_info=True)
                attempt += 1
                actions.append(f"Running local tests (attempt {attempt}/{attempts_limit})")

                with ProgressStage(f"Running local tests"):
                    test_result = run_local_tests(config)

                if test_result["success"]:
                    actions.append(f"Local tests passed on attempt {attempt}")
                    break
                else:
                    actions.append(f"Local tests failed on attempt {attempt}")

                    # Apply local test failure fix (always try unless finite limit reached)
                    # Stop if finite limit reached after this attempt
                    # Otherwise, continue attempting fixes
                    # Determine if we have remaining attempts (finite limit)
                    finite_limit_reached = False
                    try:
                        if math.isfinite(float(attempts_limit)) and attempt >= int(attempts_limit):
                            finite_limit_reached = True
                    except Exception:
                        finite_limit_reached = False

                    if finite_limit_reached:
                        actions.append(f"Max fix attempts ({attempts_limit}) reached for PR #{pr_number}")
                        break
                    else:
                        local_fix_actions = _apply_local_test_fix(repo_name, pr_data, config, dry_run, test_result)
                        actions.extend(local_fix_actions)

    except Exception as e:
        actions.append(f"Error fixing PR issues with testing for PR #{pr_number}: {e}")

    return actions


def _apply_github_actions_fix(
    repo_name: str,
    pr_data: Dict[str, Any],
    config: AutomationConfig,
    dry_run: bool,
    github_logs: str,
) -> List[str]:
    """Apply initial fix using GitHub Actions error logs.

    Implementation updated: The LLM is instructed to edit files only; committing
    and pushing are handled by this code after a conflict-marker check.
    """
    actions: List[str] = []
    pr_number = pr_data["number"]

    try:
        # Get commit log since branch creation
        commit_log = get_commit_log(base_branch=config.MAIN_BRANCH)

        # Create prompt for GitHub Actions error fix (no commit/push by LLM)
        fix_prompt = render_prompt(
            "pr.github_actions_fix",
            pr_number=pr_number,
            repo_name=repo_name,
            pr_title=pr_data.get("title", "Unknown"),
            github_logs=(github_logs or "")[: config.MAX_PROMPT_SIZE],
            commit_log=commit_log or "(No commit history)",
        )
        logger.debug(
            "Prepared GitHub Actions fix prompt for PR #%s (preview: %s)",
            pr_number,
            fix_prompt[:160].replace("\n", " "),
        )

        if not dry_run:

            # Use LLM backend manager to run the prompt
            logger.info(f"Requesting LLM GitHub Actions fix for PR #{pr_number}")
            response = run_llm_prompt(fix_prompt)

            if response:
                response_preview = response.strip()[: config.MAX_RESPONSE_SIZE] if response.strip() else "No response"
                actions.append(f"Applied GitHub Actions fix: {response_preview}...")
            else:
                actions.append("No response from LLM for GitHub Actions fix")

            # Stage, then commit/push via helpers
            add_res = cmd.run_command(["git", "add", "."])
            if not add_res.success:
                actions.append(f"Failed to stage changes: {add_res.stderr}")
                return actions

            # flagged = _scan_conflict_markers()
            # if flagged:
            #     actions.append(
            #         f"Conflict markers detected in {len(flagged)} file(s): {', '.join(sorted(set(flagged)))}. Aborting commit."
            #     )
            #     return actions

            # commit_res = _commit_with_message(
            #     f"Auto-Coder: Fix GitHub Actions failures for PR #{pr_number}"
            # )
            # if commit_res.success:
            #     actions.append("Committed changes")
            #     push_res = _push_current_branch()
            #     if push_res.success:
            #         actions.append("Pushed changes")
            #     else:
            #         actions.append(f"Failed to push changes: {push_res.stderr}")
            # else:
            #     if 'nothing to commit' in (commit_res.stdout or ''):
            #         actions.append("No changes to commit")
            #     else:
            #         actions.append(f"Failed to commit changes: {commit_res.stderr or commit_res.stdout}")
        else:
            actions.append(f"[DRY RUN] Would apply GitHub Actions fix for PR #{pr_number}")

    except Exception as e:
        actions.append(f"Error applying GitHub Actions fix for PR #{pr_number}: {e}")

    return actions


def _apply_local_test_fix(
    repo_name: str,
    pr_data: Dict[str, Any],
    config: AutomationConfig,
    dry_run: bool,
    test_result: Dict[str, Any],
) -> List[str]:
    """Apply fix using local test failure logs.

    This function uses the LLM backend manager to apply fixes based on local test failures,
    similar to apply_workspace_test_fix in fix_to_pass_tests_runner.py.
    """
    with ProgressStage(f"Local test fix"):
        actions = []
        pr_number = pr_data["number"]

        try:
            # Extract important error information
            error_summary = extract_important_errors(test_result)

            if not error_summary:
                actions.append(f"No actionable errors found in local test output for PR #{pr_number}")
                logger.info("Skipping LLM local test fix because no actionable errors were extracted")
                return actions

            # Get commit log since branch creation
            commit_log = get_commit_log(base_branch=config.MAIN_BRANCH)

            # Create prompt for local test error fix
            fix_prompt = render_prompt(
                "pr.local_test_fix",
                pr_number=pr_number,
                repo_name=repo_name,
                pr_title=pr_data.get("title", "Unknown"),
                error_summary=error_summary[: config.MAX_PROMPT_SIZE],
                test_command=test_result.get("command", "pytest -q --maxfail=1"),
                commit_log=commit_log or "(No commit history)",
            )
            logger.debug(
                "Prepared local test fix prompt for PR #%s (preview: %s)",
                pr_number,
                fix_prompt[:160].replace("\n", " "),
            )

            if dry_run:
                actions.append(f"[DRY RUN] Would apply local test fix for PR #{pr_number}")
                return actions

            # Use LLM backend manager to run the prompt
            # Check if llm_client has run_test_fix_prompt method (BackendManager)
            # or fall back to _run_llm_cli
            logger.info(f"Requesting LLM local test fix for PR #{pr_number}")

            # BackendManager with test file tracking
            response = get_llm_backend_manager().run_test_fix_prompt(fix_prompt, current_test_file=None)

            if response:
                response_preview = response.strip()[: config.MAX_RESPONSE_SIZE] if response.strip() else "No response"
                actions.append(f"Applied local test fix: {response_preview}...")
            else:
                actions.append("No response from LLM for local test fix")

        except Exception as e:
            actions.append(f"Error applying local test fix for PR #{pr_number}: {e}")
            logger.error(f"Error applying local test fix for PR #{pr_number}: {e}", exc_info=True)

        return actions<|MERGE_RESOLUTION|>--- conflicted
+++ resolved
@@ -22,11 +22,7 @@
 from .conflict_resolver import _get_merge_conflict_info, resolve_merge_conflicts_with_llm, resolve_pr_merge_conflicts
 from .fix_to_pass_tests_runner import extract_important_errors, run_local_tests
 from .git_utils import get_commit_log, git_checkout_branch, git_commit_with_retry, git_push, save_commit_failure_history
-<<<<<<< HEAD
 from .label_manager import LabelManager, LabelOperationError
-=======
-from .label_manager import LabelManager
->>>>>>> 5c6db82a
 from .logger_config import get_logger
 from .progress_decorators import progress_stage
 from .progress_footer import ProgressStage, newline_progress
@@ -152,32 +148,6 @@
     }
     github_client = GitHubClient.get_instance()
 
-<<<<<<< HEAD
-    try:
-        # Use LabelManager to ensure @auto-coder label is added and properly managed
-        try:
-            with LabelManager(github_client, repo_name, pr_data["number"], "pr", dry_run, config):
-                if dry_run:
-                    # Single execution policy - skip analysis phase
-                    processed_pr["actions_taken"].append(f"[DRY RUN] Would merge PR #{pr_data['number']} (Actions passing)")
-                    return processed_pr
-                else:
-                    # Since Actions are passing, attempt direct merge
-                    merge_result = _merge_pr(repo_name, pr_data["number"], {}, config)
-                    if merge_result:
-                        processed_pr["actions_taken"].append(f"Successfully merged PR #{pr_data['number']}")
-                    else:
-                        processed_pr["actions_taken"].append(f"Failed to merge PR #{pr_data['number']}")
-                    return processed_pr
-        except LabelOperationError:
-            logger.info(f"Skipping PR #{pr_data['number']} - already has @auto-coder label")
-            processed_pr["actions_taken"] = ["Skipped - already being processed (@auto-coder label present)"]
-            return processed_pr
-
-    except Exception as e:
-        processed_pr["actions_taken"].append(f"Error processing PR #{pr_data['number']} for merge: {str(e)}")
-        return processed_pr
-=======
     # Use LabelManager context manager to handle @auto-coder label automatically
     with LabelManager(github_client, repo_name, pr_data["number"], item_type="pr", dry_run=dry_run, config=config) as should_process:
         if not should_process:
@@ -196,8 +166,6 @@
             else:
                 processed_pr["actions_taken"].append(f"Failed to merge PR #{pr_data['number']}")
             return processed_pr
->>>>>>> 5c6db82a
-
 
 def _process_pr_for_fixes(
     repo_name: str,
@@ -209,30 +177,17 @@
     processed_pr: Dict[str, Any] = {"pr_data": pr_data, "actions_taken": [], "priority": "fix"}
     github_client = GitHubClient.get_instance()
 
-<<<<<<< HEAD
-    try:
-        # Use LabelManager to ensure @auto-coder label is added and properly managed
-        try:
-            with LabelManager(github_client, repo_name, pr_data["number"], "pr", dry_run, config):
-                # Use the existing PR actions logic for fixing issues
-                with ProgressStage("Fixing issues"):
-                    actions = _take_pr_actions(repo_name, pr_data, config, dry_run)
-                processed_pr["actions_taken"] = actions
-        except LabelOperationError:
-            logger.info(f"Skipping PR #{pr_data['number']} - already has @auto-coder label")
-=======
     # Use LabelManager context manager to handle @auto-coder label automatically
     with LabelManager(github_client, repo_name, pr_data["number"], item_type="pr", dry_run=dry_run, config=config) as should_process:
         if not should_process:
->>>>>>> 5c6db82a
             processed_pr["actions_taken"] = ["Skipped - already being processed (@auto-coder label present)"]
-
-<<<<<<< HEAD
-    except Exception as e:
-        processed_pr["actions_taken"].append(f"Error processing PR #{pr_data['number']} for fixes: {str(e)}")
-
-=======
->>>>>>> 5c6db82a
+            return processed_pr
+
+        # Use the existing PR actions logic for fixing issues
+        with ProgressStage("Fixing issues"):
+            actions = _take_pr_actions(repo_name, pr_data, config, dry_run)
+        processed_pr["actions_taken"] = actions
+
     return processed_pr
 
 
