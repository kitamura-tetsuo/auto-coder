"""
PR processing functionality for Auto-Coder automation engine.
"""

import json
import math
import os
import re
import subprocess
import sys
import tempfile
import time
import zipfile
from datetime import datetime
from typing import Any, Dict, List, Optional

from auto_coder.backend_manager import get_llm_backend_manager, run_llm_prompt
from auto_coder.github_client import GitHubClient
from auto_coder.util.github_action import (
    DetailedChecksResult,
    _check_github_actions_status,
    _get_github_actions_logs,
    check_github_actions_and_exit_if_in_progress,
    get_detailed_checks_from_history,
)

from .automation_config import AutomationConfig, ProcessedPRResult
from .conflict_resolver import _get_merge_conflict_info, resolve_merge_conflicts_with_llm, resolve_pr_merge_conflicts
from .fix_to_pass_tests_runner import extract_important_errors, run_local_tests
from .git_utils import branch_context, get_commit_log, git_commit_with_retry, git_push, save_commit_failure_history
from .label_manager import LabelManager, LabelOperationError
from .logger_config import get_logger
from .progress_decorators import progress_stage
from .progress_footer import ProgressStage, newline_progress
from .prompt_loader import render_prompt
from .update_manager import check_for_updates_and_restart
from .utils import CommandExecutor, log_action

logger = get_logger(__name__)
cmd = CommandExecutor()


def process_pull_request(
    github_client: Any,
    config: AutomationConfig,
    repo_name: str,
    pr_data: Dict[str, Any],
) -> ProcessedPRResult:
    """Process a single pull request with priority order."""
    try:
        processed_pr = ProcessedPRResult(
            pr_data=pr_data,
            actions_taken=[],
            priority=None,
            analysis=None,
        )

        pr_number = pr_data["number"]

        # Skip immediately if PR already has @auto-coder label
        pr_labels = pr_data.get("labels", [])
        if "@auto-coder" in pr_labels:
            logger.info(f"Skipping PR #{pr_number} - already has @auto-coder label")
            processed_pr.actions_taken = ["Skipped - already being processed (@auto-coder label present)"]
            return processed_pr

        check_for_updates_and_restart()

        # Extract PR information
        branch_name = pr_data.get("head", {}).get("ref")
        pr_body = pr_data.get("body", "")
        related_issues = []
        if pr_body:
            # Extract linked issues from PR body
            related_issues = _extract_linked_issues_from_pr_body(pr_body)

        with ProgressStage(
            "PR",
            pr_number,
            "Processing",
            related_issues=related_issues,
            branch_name=branch_name,
        ):
            try:
                # Check GitHub Actions status and mergeability
                github_checks = _check_github_actions_status(repo_name, pr_data, config)
                mergeable = pr_data.get("mergeable", True)

                # Always use _take_pr_actions for unified processing
                # This ensures tests that mock _take_pr_actions continue to work
                logger.info(f"PR #{pr_number}: Processing for issue resolution and merge")
                processed_pr.priority = "fix"

                # Process using _take_pr_actions
                processed_pr_result = _process_pr_for_fixes(repo_name, pr_data, config)
                processed_pr.actions_taken = processed_pr_result.actions_taken
                processed_pr.priority = processed_pr_result.priority
                processed_pr.analysis = processed_pr_result.analysis
                # Copy error if it was set
                if processed_pr_result.error:
                    processed_pr.error = processed_pr_result.error

            finally:
                # Clear progress header after processing
                newline_progress()

        return processed_pr

    except Exception as e:
        logger.error(f"Failed to process PR #{pr_data.get('number', 'unknown')}: {e}")
        return ProcessedPRResult(
            pr_data=pr_data,
            actions_taken=[f"Error processing PR: {str(e)}"],
            priority="error",
            analysis=None,
        )


def _is_dependabot_pr(pr_obj: Any) -> bool:
    """Return True if the PR is authored by Dependabot.

    Detects common Dependabot actors such as 'dependabot[bot]' or accounts containing 'dependabot'.
    """
    try:
        user = getattr(pr_obj, "user", None)
        login = getattr(user, "login", None) if user is not None else None
        if isinstance(login, str) and "dependabot" in login.lower():
            return True
    except Exception:
        pass
    return False


def _process_pr_for_merge(
    repo_name: str,
    pr_data: Dict[str, Any],
    config: AutomationConfig,
) -> ProcessedPRResult:
    """Process a PR for quick merging when GitHub Actions are passing."""
    processed_pr = ProcessedPRResult(
        pr_data=pr_data,
        actions_taken=[],
        priority="merge",
        analysis=None,
    )
    github_client = GitHubClient.get_instance()

    # Use LabelManager context manager to handle @auto-coder label automatically
    with LabelManager(github_client, repo_name, pr_data["number"], item_type="pr", config=config) as should_process:
        if not should_process:
            processed_pr.actions_taken = ["Skipped - already being processed (@auto-coder label present)"]
            return processed_pr

<<<<<<< HEAD
        if config.DRY_RUN:
            # Single execution policy - skip analysis phase
            processed_pr.actions_taken.append(f"[DRY RUN] Would merge PR #{pr_data['number']} (Actions passing)")
            return processed_pr
        else:
            # Since Actions are passing, attempt direct merge
            merge_result = _merge_pr(repo_name, pr_data["number"], {}, config)
            if merge_result:
                processed_pr.actions_taken.append("Merged PR successfully")
            else:
                processed_pr.actions_taken.append(f"Failed to merge PR #{pr_data['number']}")
            return processed_pr
=======
        # Since Actions are passing, attempt direct merge
        merge_result = _merge_pr(repo_name, pr_data["number"], {}, config)
        if merge_result:
            processed_pr["actions_taken"].append(f"Successfully merged PR #{pr_data['number']}")
        else:
            processed_pr["actions_taken"].append(f"Failed to merge PR #{pr_data['number']}")
        return processed_pr
>>>>>>> 709f8c3c


def _process_pr_for_fixes(
    repo_name: str,
    pr_data: Dict[str, Any],
    config: AutomationConfig,
) -> ProcessedPRResult:
    """Process a PR for issue resolution when GitHub Actions are failing or pending."""
    processed_pr = ProcessedPRResult(
        pr_data=pr_data,
        actions_taken=[],
        priority="fix",
        analysis=None,
    )
    github_client = GitHubClient.get_instance()

    # Use LabelManager context manager to handle @auto-coder label automatically
    with LabelManager(github_client, repo_name, pr_data["number"], item_type="pr", config=config) as should_process:
        if not should_process:
            processed_pr.actions_taken = ["Skipped - already being processed (@auto-coder label present)"]
            return processed_pr

        # Use the existing PR actions logic for fixing issues
        with ProgressStage("Fixing issues"):
            try:
                actions = _take_pr_actions(repo_name, pr_data, config)
                processed_pr.actions_taken = actions
            except Exception as e:
                # Set error in result instead of adding to actions
                processed_pr.error = f"Processing failed: {str(e)}"

    return processed_pr


def _take_pr_actions(
    repo_name: str,
    pr_data: Dict[str, Any],
    config: AutomationConfig,
) -> List[str]:
    """Take actions on a PR including merge handling and analysis."""
    actions = []
    pr_number = pr_data["number"]

    try:
        # First, handle the merge process (GitHub Actions, testing, etc.)
        # This doesn't depend on Gemini analysis
        merge_actions = _handle_pr_merge(repo_name, pr_data, config, {})
        actions.extend(merge_actions)

        # If merge process completed successfully (PR was merged), skip analysis
        if any("Successfully merged" in action for action in merge_actions):
            actions.append(f"PR #{pr_number} was merged, skipping further analysis")
        elif "ACTION_FLAG:SKIP_ANALYSIS" in merge_actions or any("skipping to next PR" in action for action in merge_actions):
            actions.append(f"PR #{pr_number} processing deferred, skipping analysis")
        else:
            # Only do Gemini analysis if merge process didn't complete
            analysis_results = _apply_pr_actions_directly(repo_name, pr_data, config)
            actions.extend(analysis_results)

    except Exception as e:
        actions.append(f"Error taking PR actions for PR #{pr_number}: {e}")

    return actions


def _apply_pr_actions_directly(
    repo_name: str,
    pr_data: Dict[str, Any],
    config: AutomationConfig,
) -> List[str]:
    """Ask LLM CLI to apply PR fixes directly; avoid posting PR comments.

    Expected LLM output formats:
    - "ACTION_SUMMARY: ..." single line when actions were taken
    - "CANNOT_FIX" when it cannot deterministically fix
    """
    actions = []
    pr_number = pr_data["number"]

    try:
        # Get PR diff for analysis
        with ProgressStage("Getting PR diff"):
            pr_diff = _get_pr_diff(repo_name, pr_number, config)

        # Create action-oriented prompt (no comments)
        with ProgressStage("Creating prompt"):
            action_prompt = _create_pr_analysis_prompt(repo_name, pr_data, pr_diff, config)
            logger.debug(
                "Prepared PR action prompt for #%s (preview: %s)",
                pr_data.get("number", "unknown"),
                action_prompt[:160].replace("\n", " "),
            )

        # Use LLM CLI to analyze and take actions
        log_action(f"Applying PR actions directly for PR #{pr_number}")

        # Call LLM client
        with ProgressStage("Running LLM"):
            response = get_llm_backend_manager()._run_llm_cli(action_prompt)

        # Process the response
        if response and len(response.strip()) > 0:
            resp = response.strip()
            # Prefer ACTION_SUMMARY line if present
            summary_line = None
            for line in resp.splitlines():
                if line.startswith("ACTION_SUMMARY:"):
                    summary_line = line
                    break
            if summary_line:
                actions.append(summary_line[: config.MAX_RESPONSE_SIZE])
            elif "CANNOT_FIX" in resp:
                actions.append(f"LLM reported CANNOT_FIX for PR #{pr_data['number']}")
            else:
                # Fallback: record truncated raw response without posting comments
                actions.append(f"LLM response: {resp[: config.MAX_RESPONSE_SIZE]}...")

            # Detect self-merged indication in summary/response
            lower = resp.lower()
            if "merged" in lower or "auto-merge" in lower:
                actions.append(f"Auto-merged PR #{pr_number} based on LLM action")
            else:
                # Stage, commit, and push via helpers (LLM must not commit directly)
                with ProgressStage("Staging changes"):
                    add_res = cmd.run_command(["git", "add", "."])
                    if not add_res.success:
                        actions.append(f"Failed to stage changes: {add_res.stderr}")
                        return actions

                # Commit using centralized helper with dprint retry logic
                with ProgressStage("Committing changes"):
                    commit_msg = f"Auto-Coder: Apply fix for PR #{pr_number}"
                    commit_res = git_commit_with_retry(commit_msg)

                if commit_res.success:
                    actions.append(f"Committed changes for PR #{pr_number}")

                    # Push changes to remote with retry
                    with ProgressStage("Pushing changes"):
                        push_res = git_push()
                        if push_res.success:
                            actions.append(f"Pushed changes for PR #{pr_number}")
                        else:
                            # Push failed - try one more time after a brief pause
                            logger.warning(f"First push attempt failed: {push_res.stderr}, retrying...")

                    if not push_res.success:
                        with ProgressStage("Retrying push"):
                            import time

                            time.sleep(2)
                            retry_push_res = git_push()
                            if retry_push_res.success:
                                actions.append(f"Pushed changes for PR #{pr_number} (after retry)")
                            else:
                                logger.error(f"Failed to push changes after retry: {retry_push_res.stderr}")
                                actions.append(f"CRITICAL: Committed but failed to push changes: {retry_push_res.stderr}")
                else:
                    # Check if it's a "nothing to commit" case
                    if "nothing to commit" in (commit_res.stdout or ""):
                        actions.append("No changes to commit")
                    else:
                        # Save history and exit immediately
                        context = {
                            "type": "pr",
                            "pr_number": pr_number,
                            "commit_message": commit_msg,
                        }
                        save_commit_failure_history(commit_res.stderr, context, repo_name=None)
                        # This line will never be reached due to sys.exit in save_commit_failure_history
                        actions.append(f"Failed to commit changes: {commit_res.stderr or commit_res.stdout}")
        else:
            actions.append("LLM CLI did not provide a clear response for PR actions")

    except Exception as e:
        actions.append(f"Error applying PR actions directly: {e}")

    return actions


def _get_pr_diff(repo_name: str, pr_number: int, config: AutomationConfig) -> str:
    """Get PR diff for analysis."""
    try:
        result = cmd.run_command(["gh", "pr", "diff", str(pr_number), "--repo", repo_name])
        return result.stdout[: config.MAX_PR_DIFF_SIZE] if result.success else "Could not retrieve PR diff"
    except Exception:
        return "Could not retrieve PR diff"


def _create_pr_analysis_prompt(repo_name: str, pr_data: Dict[str, Any], pr_diff: str, config: AutomationConfig) -> str:
    """Create a PR prompt that prioritizes direct code changes over comments."""
    # Get commit log since branch creation
    commit_log = get_commit_log(base_branch=config.MAIN_BRANCH)

    body_text = (pr_data.get("body") or "")[: config.MAX_PROMPT_SIZE]
    result: str = render_prompt(
        "pr.action",
        repo_name=repo_name,
        pr_number=pr_data.get("number", "unknown"),
        pr_title=pr_data.get("title", "Unknown"),
        pr_body=body_text,
        pr_author=pr_data.get("user", {}).get("login", "unknown"),
        pr_state=pr_data.get("state", "open"),
        pr_draft=pr_data.get("draft", False),
        pr_mergeable=pr_data.get("mergeable", False),
        diff_limit=config.MAX_PR_DIFF_SIZE,
        pr_diff=pr_diff,
        commit_log=commit_log or "(No commit history)",
    )
    return result


def _handle_pr_merge(
    repo_name: str,
    pr_data: Dict[str, Any],
    config: AutomationConfig,
    analysis: Dict[str, Any],
) -> List[str]:
    """Handle PR merge process following the intended flow."""
    actions = []
    pr_number = pr_data["number"]

    try:
        # Step 1: Check GitHub Actions status using utility function
        # Use switch_branch_on_in_progress=False to just skip instead of exit
        should_continue = check_github_actions_and_exit_if_in_progress(repo_name=repo_name, pr_data=pr_data, config=config, github_client=None, switch_branch_on_in_progress=False, item_number=pr_number, item_type="PR")  # Not needed for this check

        # Step 2: If checks are in progress, skip this PR
        if not should_continue:
            actions.append(f"GitHub Actions checks are still in progress for PR #{pr_number}, skipping to next PR")
            return actions

        # Step 3: Get detailed status for merge decision
        github_checks = _check_github_actions_status(repo_name, pr_data, config)
        detailed_checks = get_detailed_checks_from_history(github_checks, repo_name)

        # Step 4: If GitHub Actions passed, merge directly
        if github_checks.success and detailed_checks.success:
            actions.append(f"All GitHub Actions checks passed for PR #{pr_number}")

            merge_result = _merge_pr(repo_name, pr_number, analysis, config)
            if merge_result:
                actions.append(f"Successfully merged PR #{pr_number}")
            else:
                actions.append(f"Failed to merge PR #{pr_number}")

        # Step 4: GitHub Actions failed - checkout PR branch
        failed_checks = detailed_checks.failed_checks
        actions.append(f"GitHub Actions checks failed for PR #{pr_number}: {len(failed_checks)} failed")

        checkout_result = _checkout_pr_branch(repo_name, pr_data, config)
        if not checkout_result:
            actions.append(f"Failed to checkout PR #{pr_number} branch")
            return actions

        actions.append(f"Checked out PR #{pr_number} branch")

        # Step 5: Optionally update with latest base branch commits (configurable)
        if config.SKIP_MAIN_UPDATE_WHEN_CHECKS_FAIL:
            actions.append(f"[Policy] Skipping base branch update for PR #{pr_number} (config: SKIP_MAIN_UPDATE_WHEN_CHECKS_FAIL=True)")

            # Proceed directly to extracting GitHub Actions logs and attempting fixes
            if failed_checks:
                github_logs = _get_github_actions_logs(repo_name, config, failed_checks, pr_data)
                fix_actions = _fix_pr_issues_with_testing(repo_name, pr_data, config, github_logs)
                actions.extend(fix_actions)
            else:
                actions.append(f"No specific failed checks found for PR #{pr_number}")

            return actions
        else:
            actions.append(f"[Policy] Performing base branch update for PR #{pr_number} before fixes (config: SKIP_MAIN_UPDATE_WHEN_CHECKS_FAIL=False)")
            update_actions = _update_with_base_branch(repo_name, pr_data, config)
            actions.extend(update_actions)

            # Step 6: If base branch update required pushing changes, skip to next PR
            if "ACTION_FLAG:SKIP_ANALYSIS" in update_actions or any("Pushed updated branch" in action for action in update_actions):
                actions.append(f"Updated PR #{pr_number} with base branch, skipping to next PR for GitHub Actions check")
                return actions

            # Step 7: If no main branch updates were needed, the test failures are due to PR content
            # Get GitHub Actions error logs and ask Gemini to fix
            if any("up to date with" in action for action in update_actions):
                actions.append(f"PR #{pr_number} is up to date with main branch, test failures are due to PR content")

                # Fix PR issues using GitHub Actions logs first, then local tests
                if failed_checks:
                    # Unit test expects _get_github_actions_logs(repo_name, failed_checks)
                    github_logs = _get_github_actions_logs(repo_name, config, failed_checks, pr_data)
                    fix_actions = _fix_pr_issues_with_testing(repo_name, pr_data, config, github_logs)
                    actions.extend(fix_actions)
                else:
                    actions.append(f"No specific failed checks found for PR #{pr_number}")
            else:
                # If we reach here, some other update action occurred
                actions.append(f"PR #{pr_number} processing completed")

    except Exception as e:
        actions.append(f"Error handling PR merge for PR #{pr_number}: {e}")

    return actions


def _checkout_pr_branch(repo_name: str, pr_data: Dict[str, Any], config: AutomationConfig) -> bool:
    """Checkout the PR branch for local testing.

    If config.FORCE_CLEAN_BEFORE_CHECKOUT is True, forcefully discard any local changes
    before checkout (git reset --hard + git clean -fd).
    """
    pr_number = pr_data["number"]

    try:
        # Step 1: Optionally reset any local changes and clean untracked files
        if config.FORCE_CLEAN_BEFORE_CHECKOUT:
            log_action(f"Forcefully cleaning workspace before checkout PR #{pr_number}")

            # Reset any staged/unstaged changes
            reset_result = cmd.run_command(["git", "reset", "--hard", "HEAD"])
            if not reset_result.success:
                log_action(
                    f"Warning: git reset failed for PR #{pr_number}",
                    False,
                    reset_result.stderr,
                )

            # Clean untracked files and directories
            clean_result = cmd.run_command(["git", "clean", "-fd"])
            if not clean_result.success:
                log_action(
                    f"Warning: git clean failed for PR #{pr_number}",
                    False,
                    clean_result.stderr,
                )

        # Step 2: Attempt to checkout the PR
        result = cmd.run_command(["gh", "pr", "checkout", str(pr_number)])

        if result.success:
            log_action(f"Successfully checked out PR #{pr_number}")
            return True
        else:
            # If gh pr checkout fails, try alternative approach
            log_action(
                f"gh pr checkout failed for PR #{pr_number}, trying alternative approach",
                False,
                result.stderr,
            )

            # Step 3: Try manual fetch and checkout
            return _force_checkout_pr_manually(repo_name, pr_data, config)

    except Exception as e:
        logger.error(f"Error checking out PR #{pr_number}: {e}")
        return False


def _force_checkout_pr_manually(repo_name: str, pr_data: Dict[str, Any], config: AutomationConfig) -> bool:
    """Manually fetch and checkout PR branch as fallback."""
    pr_number = pr_data["number"]

    try:
        # Get PR branch information
        branch_name = pr_data.get("head", {}).get("ref", f"issue-{pr_number}")

        log_action(f"Attempting manual checkout of branch '{branch_name}' for PR #{pr_number}")

        # Fetch the PR branch
        fetch_result = cmd.run_command(["git", "fetch", "origin", f"pull/{pr_number}/head:{branch_name}"])
        if not fetch_result.success:
            log_action(f"Failed to fetch PR #{pr_number} branch", False, fetch_result.stderr)
            return False

        # Try to check out the branch
        # First, try to check out if it exists
        checkout_result = cmd.run_command(["git", "checkout", branch_name])
        if not checkout_result.success:
            # Branch doesn't exist locally, create it
            checkout_result = cmd.run_command(["git", "checkout", "-b", branch_name])

            if not checkout_result.success:
                log_action(f"Failed to create branch '{branch_name}' for PR #{pr_number}", False, checkout_result.stderr)
                return False

        # Now the branch is checked out, reset it to match the fetched commit
        reset_result = cmd.run_command(["git", "reset", "--hard", f"origin/pull/{pr_number}/head"])
        if not reset_result.success:
            log_action(f"Failed to reset branch '{branch_name}' to PR head", False, reset_result.stderr)
            return False

        # Push the branch to set up tracking
        push_result = cmd.run_command(["git", "push", "-u", "origin", branch_name])
        if not push_result.success:
            log_action(f"Failed to push branch '{branch_name}'", False, push_result.stderr)
            # Don't fail the entire operation for push issues

        log_action(f"Successfully manually checked out PR #{pr_number}")
        return True

    except Exception as e:
        logger.error(f"Error manually checking out PR #{pr_number}: {e}")
        return False


def _update_with_base_branch(
    repo_name: str,
    pr_data: Dict[str, Any],
    config: AutomationConfig,
) -> List[str]:
    """Update PR branch with latest base branch commits.

    This function merges the PR's base branch (e.g., main, develop) into the PR branch
    to bring it up to date before attempting fixes.
    """
    actions = []
    pr_number = pr_data["number"]

    try:
        # Determine target base branch for this PR
        target_branch = pr_data.get("base_branch") or pr_data.get("base", {}).get("ref") or config.MAIN_BRANCH

        # Fetch latest changes from origin
        result = cmd.run_command(["git", "fetch", "origin"])
        if not result.success:
            actions.append(f"Failed to fetch latest changes: {result.stderr}")
            return actions

        # Check if base branch has new commits
        result = cmd.run_command(["git", "rev-list", "--count", f"HEAD..origin/{target_branch}"])
        if not result.success:
            actions.append(f"Failed to check {target_branch} branch status: {result.stderr}")
            return actions

        commits_behind = int(result.stdout.strip())
        if commits_behind == 0:
            actions.append(f"PR #{pr_number} is up to date with {target_branch} branch")
            return actions

        actions.append(f"PR #{pr_number} is {commits_behind} commits behind {target_branch}, updating...")

        # Try to merge base branch
        result = cmd.run_command(["git", "merge", f"origin/{target_branch}"])
        if result.success:
            actions.append(f"Successfully merged {target_branch} branch into PR #{pr_number}")

            # Push the updated branch using centralized helper with retry
            push_result = git_push()
            if push_result.success:
                actions.append(f"Pushed updated branch for PR #{pr_number}")
                # Signal to skip further LLM analysis for this PR in this run
                actions.append("ACTION_FLAG:SKIP_ANALYSIS")
            else:
                # Push failed - try one more time after a brief pause
                logger.warning(f"First push attempt failed: {push_result.stderr}, retrying...")
                import time

                time.sleep(2)
                retry_push_result = git_push()
                if retry_push_result.success:
                    actions.append(f"Pushed updated branch for PR #{pr_number} (after retry)")
                    actions.append("ACTION_FLAG:SKIP_ANALYSIS")
                else:
                    logger.error(f"Failed to push updated branch after retry: {retry_push_result.stderr}")
                    logger.error("Exiting application due to git push failure")
                    sys.exit(1)
        else:
            # Merge conflict occurred, use common subroutine for conflict resolution
            actions.append(f"Merge conflict detected for PR #{pr_number}, using common subroutine for resolution...")

            # Use the common subroutine for conflict resolution
            from .conflict_resolver import _perform_base_branch_merge_and_conflict_resolution

            conflict_resolved = _perform_base_branch_merge_and_conflict_resolution(
                pr_number,
                target_branch,
                config,
                repo_name,
                pr_data,
            )

            if conflict_resolved:
                actions.append(f"Successfully resolved merge conflicts for PR #{pr_number}")
                actions.append("ACTION_FLAG:SKIP_ANALYSIS")
            else:
                actions.append(f"Failed to resolve merge conflicts for PR #{pr_number}")

    except Exception as e:
        actions.append(f"Error updating with base branch for PR #{pr_number}: {e}")

    return actions


def _extract_linked_issues_from_pr_body(pr_body: str) -> List[int]:
    """Extract issue numbers from PR body using GitHub's linking keywords.

    Supports keywords: close, closes, closed, fix, fixes, fixed, resolve, resolves, resolved
    Formats: #123, owner/repo#123

    Args:
        pr_body: PR description/body text

    Returns:
        List of issue numbers found in the PR body
    """
    if not pr_body:
        return []

    # GitHub's supported keywords for linking issues
    keywords = r"(?:close|closes|closed|fix|fixes|fixed|resolve|resolves|resolved)"

    # Pattern to match: keyword #123 or keyword owner/repo#123
    # We only extract the issue number, ignoring cross-repo references for now
    pattern = rf"{keywords}\s+(?:[a-zA-Z0-9_-]+/[a-zA-Z0-9_-]+)?#(\d+)"

    matches = re.finditer(pattern, pr_body, re.IGNORECASE)
    issue_numbers = [int(m.group(1)) for m in matches]

    # Remove duplicates while preserving order
    seen = set()
    unique_issues = []
    for num in issue_numbers:
        if num not in seen:
            seen.add(num)
            unique_issues.append(num)

    return unique_issues


def _close_linked_issues(repo_name: str, pr_number: int) -> None:
    """Close issues linked in the PR body after successful merge.

    Args:
        repo_name: Repository name (owner/repo)
        pr_number: PR number that was merged
    """
    try:
        # Get PR body
        result = cmd.run_command(["gh", "pr", "view", str(pr_number), "--repo", repo_name, "--json", "body"])

        if not result.success or not result.stdout:
            logger.debug(f"Could not retrieve PR #{pr_number} body for issue linking")
            return

        pr_data = json.loads(result.stdout)
        pr_body = pr_data.get("body", "")

        # Extract linked issues
        linked_issues = _extract_linked_issues_from_pr_body(pr_body)

        if not linked_issues:
            logger.debug(f"No linked issues found in PR #{pr_number} body")
            return

        # Close each linked issue
        for issue_num in linked_issues:
            try:
                close_result = cmd.run_command(
                    [
                        "gh",
                        "issue",
                        "close",
                        str(issue_num),
                        "--repo",
                        repo_name,
                        "--comment",
                        f"Closed by PR #{pr_number}",
                    ]
                )

                if close_result.success:
                    logger.info(f"Closed issue #{issue_num} linked from PR #{pr_number}")
                    log_action(f"Closed issue #{issue_num} (linked from PR #{pr_number})")
                else:
                    logger.warning(f"Failed to close issue #{issue_num}: {close_result.stderr}")
            except Exception as e:
                logger.warning(f"Error closing issue #{issue_num}: {e}")

    except Exception as e:
        logger.warning(f"Error processing linked issues for PR #{pr_number}: {e}")


def _merge_pr(
    repo_name: str,
    pr_number: int,
    analysis: Dict[str, Any],
    config: AutomationConfig,
) -> bool:
    """Merge a PR using GitHub CLI with conflict resolution and simple fallbacks.

    Fallbacks (no LLM):
    - After conflict resolution and retry failure, poll mergeable state briefly
    - Try alternative merge methods allowed by repo settings (--merge/--rebase/--squash)

    After successful merge, automatically closes any issues referenced in the PR body
    using GitHub's linking keywords (closes, fixes, resolves, etc.)
    """
    try:
        cmd_list = ["gh", "pr", "merge", str(pr_number)]

        # Try with --auto first if enabled, but fallback to direct merge if it fails
        if config.MERGE_AUTO:
            auto_cmd = cmd_list + ["--auto", config.MERGE_METHOD]
            result = cmd.run_command(auto_cmd)

            if result.success:
                log_action(f"Successfully auto-merged PR #{pr_number}")
                _close_linked_issues(repo_name, pr_number)
                return True
            else:
                # Log the auto-merge failure but continue with direct merge
                logger.warning(f"Auto-merge failed for PR #{pr_number}: {result.stderr}")
                log_action(f"Auto-merge failed for PR #{pr_number}, attempting direct merge")

        # Direct merge without --auto flag
        direct_cmd = cmd_list + [config.MERGE_METHOD]
        result = cmd.run_command(direct_cmd)

        if result.success:
            log_action(f"Successfully merged PR #{pr_number}")
            _close_linked_issues(repo_name, pr_number)
            return True
        else:
            # Check if the failure is due to merge conflicts
            if "not mergeable" in result.stderr.lower() or "merge commit cannot be cleanly created" in result.stderr.lower():
                logger.info(f"PR #{pr_number} has merge conflicts, attempting to resolve...")
                log_action(f"PR #{pr_number} has merge conflicts, attempting resolution")

                # Try to resolve merge conflicts using the new function from conflict_resolver
                if resolve_pr_merge_conflicts(repo_name, pr_number, config):
                    # Retry merge after conflict resolution
                    retry_result = cmd.run_command(direct_cmd)
                    if retry_result.success:
                        log_action(f"Successfully merged PR #{pr_number} after conflict resolution")
                        _close_linked_issues(repo_name, pr_number)
                        return True
                    else:
                        # Simple non-LLM fallbacks
                        log_action(
                            f"Failed to merge PR #{pr_number} even after conflict resolution",
                            False,
                            retry_result.stderr,
                        )
                        # 1) Poll mergeable briefly (e.g., GitHub may still be computing)
                        if _poll_pr_mergeable(repo_name, pr_number, config):
                            retry_after_poll = cmd.run_command(direct_cmd)
                            if retry_after_poll.success:
                                log_action(f"Successfully merged PR #{pr_number} after waiting for mergeable state")
                                _close_linked_issues(repo_name, pr_number)
                                return True
                        # 2) Try alternative merge methods allowed by repo
                        allowed = _get_allowed_merge_methods(repo_name)
                        # Preserve order preference: configured first, then others
                        methods_order = [config.MERGE_METHOD] + [m for m in ["--squash", "--merge", "--rebase"] if m != config.MERGE_METHOD]
                        for m in methods_order:
                            if m not in allowed or m == config.MERGE_METHOD:
                                continue
                            alt_cmd = cmd_list + [m]
                            alt_result = cmd.run_command(alt_cmd)
                            if alt_result.success:
                                log_action(f"Successfully merged PR #{pr_number} with fallback method {m}")
                                _close_linked_issues(repo_name, pr_number)
                                return True
                        return False
                else:
                    log_action(f"Failed to resolve merge conflicts for PR #{pr_number}")
                    return False
            else:
                log_action(f"Failed to merge PR #{pr_number}", False, result.stderr)
                return False

    except Exception as e:
        logger.error(f"Error merging PR #{pr_number}: {e}")
        return False


def _poll_pr_mergeable(
    repo_name: str,
    pr_number: int,
    config: AutomationConfig,
    timeout_seconds: int = 60,
    interval: int = 5,
) -> bool:
    """Poll PR mergeable state for a short period. Returns True if becomes mergeable.
    Uses: gh pr view <num> --repo <repo> --json mergeable,mergeStateStatus
    """
    try:
        deadline = datetime.now().timestamp() + timeout_seconds
        while datetime.now().timestamp() < deadline:
            result = cmd.run_command(
                [
                    "gh",
                    "pr",
                    "view",
                    str(pr_number),
                    "--repo",
                    repo_name,
                    "--json",
                    "mergeable,mergeStateStatus",
                ]
            )
            if result.stdout:
                try:
                    data = json.loads(result.stdout)
                    # GitHub may return mergeable true/false/null
                    mergeable = data.get("mergeable")
                    if mergeable is True:
                        return True
                except Exception:
                    pass
            # Sleep before next poll
            time.sleep(max(1, interval))
        return False
    except Exception:
        return False


def _get_allowed_merge_methods(repo_name: str) -> List[str]:
    """Return list of allowed merge method flags for the repository.
    Maps GitHub repo settings to gh merge flags.
    """
    try:
        # gh repo view --json mergeCommitAllowed,rebaseMergeAllowed,squashMergeAllowed
        result = cmd.run_command(
            [
                "gh",
                "repo",
                "view",
                repo_name,
                "--json",
                "mergeCommitAllowed,rebaseMergeAllowed,squashMergeAllowed",
            ]
        )
        allowed: List[str] = []
        if result.stdout:
            try:
                data = json.loads(result.stdout)
                if data.get("squashMergeAllowed"):
                    allowed.append("--squash")
                if data.get("mergeCommitAllowed"):
                    allowed.append("--merge")
                if data.get("rebaseMergeAllowed"):
                    allowed.append("--rebase")
            except Exception:
                pass
        return allowed
    except Exception:
        return []


def _resolve_pr_merge_conflicts(repo_name: str, pr_number: int, config: AutomationConfig) -> bool:
    """Resolve merge conflicts for a PR by checking it out and merging with its base branch (not necessarily main)."""
    try:
        # Step 0: Clean up any existing git state
        logger.info(f"Cleaning up git state before resolving conflicts for PR #{pr_number}")

        # Reset any uncommitted changes
        reset_result = cmd.run_command(["git", "reset", "--hard"])
        if not reset_result.success:
            logger.warning(f"Failed to reset git state: {reset_result.stderr}")

        # Clean untracked files
        clean_result = cmd.run_command(["git", "clean", "-fd"])
        if not clean_result.success:
            logger.warning(f"Failed to clean untracked files: {clean_result.stderr}")

        # Abort any ongoing merge
        abort_result = cmd.run_command(["git", "merge", "--abort"])
        if abort_result.success:
            logger.info("Aborted ongoing merge")

        # Step 1: Checkout the PR branch
        logger.info(f"Checking out PR #{pr_number} to resolve merge conflicts")
        checkout_result = cmd.run_command(["gh", "pr", "checkout", str(pr_number)])

        if not checkout_result.success:
            logger.error(f"Failed to checkout PR #{pr_number}: {checkout_result.stderr}")
            return False

        # Step 1.5: Get PR details to determine the target base branch
        pr_details_result = cmd.run_command(["gh", "pr", "view", str(pr_number), "--json", "base"])
        if not pr_details_result.success:
            logger.error(f"Failed to get PR #{pr_number} details: {pr_details_result.stderr}")
            return False

        try:
            pr_data = json.loads(pr_details_result.stdout)
            base_branch = pr_data.get("base", {}).get("ref", config.MAIN_BRANCH)
        except Exception:
            base_branch = config.MAIN_BRANCH

        # Step 2: Fetch the latest base branch
        logger.info(f"Fetching latest {base_branch} branch")
        fetch_result = cmd.run_command(["git", "fetch", "origin", base_branch])

        if not fetch_result.success:
            logger.error(f"Failed to fetch {base_branch} branch: {fetch_result.stderr}")
            return False

        # Step 3: Attempt to merge base branch
        logger.info(f"Merging origin/{base_branch} into PR #{pr_number}")
        merge_result = cmd.run_command(["git", "merge", f"origin/{base_branch}"])

        if merge_result.success:
            # No conflicts, push the updated branch using centralized helper with retry
            logger.info(f"Successfully merged {base_branch} into PR #{pr_number}, pushing changes")
            push_result = git_push()

            if push_result.success:
                logger.info(f"Successfully pushed updated branch for PR #{pr_number}")
                return True
            else:
                # Push failed - try one more time after a brief pause
                logger.warning(f"First push attempt failed: {push_result.stderr}, retrying...")
                import time

                time.sleep(2)
                retry_push_result = git_push()
                if retry_push_result.success:
                    logger.info(f"Successfully pushed updated branch for PR #{pr_number} (after retry)")
                    return True
                else:
                    logger.error(f"Failed to push updated branch after retry: {retry_push_result.stderr}")
                    return False
        else:
            # Merge conflicts detected, use LLM to resolve them
            logger.info(f"Merge conflicts detected for PR #{pr_number}, using LLM to resolve")

            # Get conflict information
            conflict_info = _get_merge_conflict_info()

            # Use LLM to resolve conflicts
            resolve_actions = resolve_merge_conflicts_with_llm(
                {"number": pr_number, "base_branch": base_branch},
                conflict_info,
                config,
            )

            # Log the resolution actions
            for action in resolve_actions:
                logger.info(f"Conflict resolution action: {action}")

            # Check if conflicts were resolved successfully
            status_result = cmd.run_command(["git", "status", "--porcelain"])

            if status_result.success and not status_result.stdout.strip():
                logger.info(f"Merge conflicts resolved for PR #{pr_number}")
                return True
            else:
                logger.error(f"Failed to resolve merge conflicts for PR #{pr_number}")
                return False

    except Exception as e:
        logger.error(f"Error resolving merge conflicts for PR #{pr_number}: {e}")
        return False


def _fix_pr_issues_with_testing(
    repo_name: str,
    pr_data: Dict[str, Any],
    config: AutomationConfig,
    github_logs: str,
) -> List[str]:
    """Fix PR issues using GitHub Actions logs first, then local testing loop."""
    actions = []
    pr_number = pr_data["number"]

    try:
        # Step 1: Initial fix using GitHub Actions logs
        actions.append(f"Starting PR issue fixing for PR #{pr_number} using GitHub Actions logs")

        initial_fix_actions = _apply_github_actions_fix(repo_name, pr_data, config, github_logs)
        actions.extend(initial_fix_actions)

        # Step 2: Local testing and iterative fixing loop
        attempts_limit = config.MAX_FIX_ATTEMPTS
        attempt = 0
        while True:
            with ProgressStage(f"attempt: {attempt}"):
                try:
                    check_for_updates_and_restart()
                except SystemExit:
                    raise
                except Exception:
                    logger.warning("Auto-update check failed during PR fix loop", exc_info=True)
                attempt += 1
                actions.append(f"Running local tests (attempt {attempt}/{attempts_limit})")

                with ProgressStage(f"Running local tests"):
                    test_result = run_local_tests(config)

                if test_result["success"]:
                    actions.append(f"Local tests passed on attempt {attempt}")
                    break
                else:
                    actions.append(f"Local tests failed on attempt {attempt}")

                    # Apply local test failure fix (always try unless finite limit reached)
                    # Stop if finite limit reached after this attempt
                    # Otherwise, continue attempting fixes
                    # Determine if we have remaining attempts (finite limit)
                    finite_limit_reached = False
                    try:
                        if math.isfinite(float(attempts_limit)) and attempt >= int(attempts_limit):
                            finite_limit_reached = True
                    except Exception:
                        finite_limit_reached = False

                    if finite_limit_reached:
                        actions.append(f"Max fix attempts ({attempts_limit}) reached for PR #{pr_number}")
                        break
                    else:
                        local_fix_actions = _apply_local_test_fix(repo_name, pr_data, config, test_result)
                        actions.extend(local_fix_actions)

    except Exception as e:
        actions.append(f"Error fixing PR issues with testing for PR #{pr_number}: {e}")

    return actions


def _apply_github_actions_fix(
    repo_name: str,
    pr_data: Dict[str, Any],
    config: AutomationConfig,
    github_logs: str,
) -> List[str]:
    """Apply initial fix using GitHub Actions error logs.

    Implementation updated: The LLM is instructed to edit files only; committing
    and pushing are handled by this code after a conflict-marker check.
    """
    actions: List[str] = []
    pr_number = pr_data["number"]

    try:
        # Get commit log since branch creation
        commit_log = get_commit_log(base_branch=config.MAIN_BRANCH)

        # Create prompt for GitHub Actions error fix (no commit/push by LLM)
        fix_prompt = render_prompt(
            "pr.github_actions_fix",
            pr_number=pr_number,
            repo_name=repo_name,
            pr_title=pr_data.get("title", "Unknown"),
            github_logs=(github_logs or "")[: config.MAX_PROMPT_SIZE],
            commit_log=commit_log or "(No commit history)",
        )
        logger.debug(
            "Prepared GitHub Actions fix prompt for PR #%s (preview: %s)",
            pr_number,
            fix_prompt[:160].replace("\n", " "),
        )

        # Use LLM backend manager to run the prompt
        logger.info(f"Requesting LLM GitHub Actions fix for PR #{pr_number}")
        response = run_llm_prompt(fix_prompt)

        if response:
            response_preview = response.strip()[: config.MAX_RESPONSE_SIZE] if response.strip() else "No response"
            actions.append(f"Applied GitHub Actions fix: {response_preview}...")
        else:
            actions.append("No response from LLM for GitHub Actions fix")

    except Exception as e:
        actions.append(f"Error applying GitHub Actions fix for PR #{pr_number}: {e}")

    return actions


def _apply_local_test_fix(
    repo_name: str,
    pr_data: Dict[str, Any],
    config: AutomationConfig,
    test_result: Dict[str, Any],
) -> List[str]:
    """Apply fix using local test failure logs.

    This function uses the LLM backend manager to apply fixes based on local test failures,
    similar to apply_workspace_test_fix in fix_to_pass_tests_runner.py.
    """
    with ProgressStage(f"Local test fix"):
        actions = []
        pr_number = pr_data["number"]

        try:
            # Extract important error information
            error_summary = extract_important_errors(test_result)

            if not error_summary:
                actions.append(f"No actionable errors found in local test output for PR #{pr_number}")
                logger.info("Skipping LLM local test fix because no actionable errors were extracted")
                return actions

            # Get commit log since branch creation
            commit_log = get_commit_log(base_branch=config.MAIN_BRANCH)

            # Create prompt for local test error fix
            fix_prompt = render_prompt(
                "pr.local_test_fix",
                pr_number=pr_number,
                repo_name=repo_name,
                pr_title=pr_data.get("title", "Unknown"),
                error_summary=error_summary[: config.MAX_PROMPT_SIZE],
                test_command=test_result.get("command", "pytest -q --maxfail=1"),
                commit_log=commit_log or "(No commit history)",
            )
            logger.debug(
                "Prepared local test fix prompt for PR #%s (preview: %s)",
                pr_number,
                fix_prompt[:160].replace("\n", " "),
            )

            # Use LLM backend manager to run the prompt
            # Check if llm_client has run_test_fix_prompt method (BackendManager)
            # or fall back to _run_llm_cli
            logger.info(f"Requesting LLM local test fix for PR #{pr_number}")

            # BackendManager with test file tracking
            response = get_llm_backend_manager().run_test_fix_prompt(fix_prompt, current_test_file=None)

            if response:
                response_preview = response.strip()[: config.MAX_RESPONSE_SIZE] if response.strip() else "No response"
                actions.append(f"Applied local test fix: {response_preview}...")
            else:
                actions.append("No response from LLM for local test fix")

        except Exception as e:
            actions.append(f"Error applying local test fix for PR #{pr_number}: {e}")
            logger.error(f"Error applying local test fix for PR #{pr_number}: {e}", exc_info=True)

        return actions<|MERGE_RESOLUTION|>--- conflicted
+++ resolved
@@ -151,28 +151,13 @@
             processed_pr.actions_taken = ["Skipped - already being processed (@auto-coder label present)"]
             return processed_pr
 
-<<<<<<< HEAD
-        if config.DRY_RUN:
-            # Single execution policy - skip analysis phase
-            processed_pr.actions_taken.append(f"[DRY RUN] Would merge PR #{pr_data['number']} (Actions passing)")
-            return processed_pr
-        else:
-            # Since Actions are passing, attempt direct merge
-            merge_result = _merge_pr(repo_name, pr_data["number"], {}, config)
-            if merge_result:
-                processed_pr.actions_taken.append("Merged PR successfully")
-            else:
-                processed_pr.actions_taken.append(f"Failed to merge PR #{pr_data['number']}")
-            return processed_pr
-=======
         # Since Actions are passing, attempt direct merge
         merge_result = _merge_pr(repo_name, pr_data["number"], {}, config)
         if merge_result:
-            processed_pr["actions_taken"].append(f"Successfully merged PR #{pr_data['number']}")
+            processed_pr.actions_taken.append(f"Successfully merged PR #{pr_data['number']}")
         else:
-            processed_pr["actions_taken"].append(f"Failed to merge PR #{pr_data['number']}")
+            processed_pr.actions_taken.append(f"Failed to merge PR #{pr_data['number']}")
         return processed_pr
->>>>>>> 709f8c3c
 
 
 def _process_pr_for_fixes(
