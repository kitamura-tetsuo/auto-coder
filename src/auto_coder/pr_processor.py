--- conflicted
+++ resolved
@@ -16,9 +16,6 @@
 
 from auto_coder.backend_manager import get_llm_backend_manager, run_llm_prompt
 from auto_coder.github_client import GitHubClient
-<<<<<<< HEAD
-from auto_coder.util.github_action import DetailedChecksResult, _check_github_actions_status, _get_github_actions_logs, check_github_actions_and_exit_if_in_progress, get_detailed_checks_from_history
-=======
 from auto_coder.util.github_action import (
     DetailedChecksResult,
     _check_github_actions_status,
@@ -26,7 +23,6 @@
     check_github_actions_and_exit_if_in_progress,
     get_detailed_checks_from_history,
 )
->>>>>>> 49cb0079
 
 from .automation_config import AutomationConfig, ProcessedPRResult
 from .conflict_resolver import _get_merge_conflict_info, resolve_merge_conflicts_with_llm, resolve_pr_merge_conflicts
@@ -155,20 +151,6 @@
             processed_pr.actions_taken = ["Skipped - already being processed (@auto-coder label present)"]
             return processed_pr
 
-<<<<<<< HEAD
-        if config.DRY_RUN:
-            # Single execution policy - skip analysis phase
-            processed_pr.actions_taken.append(f"[DRY RUN] Would merge PR #{pr_data['number']} (Actions passing)")
-            return processed_pr
-        else:
-            # Since Actions are passing, attempt direct merge
-            merge_result = _merge_pr(repo_name, pr_data["number"], {}, config)
-            if merge_result:
-                processed_pr.actions_taken.append("Merged PR successfully")
-            else:
-                processed_pr.actions_taken.append(f"Failed to merge PR #{pr_data['number']}")
-            return processed_pr
-=======
         # Since Actions are passing, attempt direct merge
         merge_result = _merge_pr(repo_name, pr_data["number"], {}, config)
         if merge_result:
@@ -176,7 +158,6 @@
         else:
             processed_pr.actions_taken.append(f"Failed to merge PR #{pr_data['number']}")
         return processed_pr
->>>>>>> 49cb0079
 
 
 def _process_pr_for_fixes(
@@ -220,9 +201,6 @@
     actions = []
     pr_number = pr_data["number"]
 
-<<<<<<< HEAD
-    github_client = GitHubClient.get_instance()
-=======
     try:
         # First, handle the merge process (GitHub Actions, testing, etc.)
         # This doesn't depend on Gemini analysis
@@ -238,38 +216,11 @@
             # Only do Gemini analysis if merge process didn't complete
             analysis_results = _apply_pr_actions_directly(repo_name, pr_data, config)
             actions.extend(analysis_results)
->>>>>>> 49cb0079
-
-    # Use LabelManager context manager to handle @auto-coder label automatically
-    with LabelManager(github_client, repo_name, pr_number, item_type="pr", config=config) as should_process:
-        if not should_process:
-            actions.append("Skipped - another instance started processing (@auto-coder label added)")
-            return actions
-
-        try:
-            if config.DRY_RUN:
-                logger.debug("Dry run requested for PR #%s; skipping merge workflow", pr_number)
-                return [f"[DRY RUN] Would handle PR merge and analysis for PR #{pr_number}"]
-
-            # First, handle the merge process (GitHub Actions, testing, etc.)
-            # This doesn't depend on Gemini analysis
-            merge_actions = _handle_pr_merge(repo_name, pr_data, config, {})
-            actions.extend(merge_actions)
-
-            # If merge process completed successfully (PR was merged), skip analysis
-            if any("Successfully merged" in action for action in merge_actions):
-                actions.append(f"PR #{pr_number} was merged, skipping further analysis")
-            elif "ACTION_FLAG:SKIP_ANALYSIS" in merge_actions or any("skipping to next PR" in action for action in merge_actions):
-                actions.append(f"PR #{pr_number} processing deferred, skipping analysis")
-            else:
-                # Only do Gemini analysis if merge process didn't complete
-                analysis_results = _apply_pr_actions_directly(repo_name, pr_data, config)
-                actions.extend(analysis_results)
-
-        except Exception as e:
-            actions.append(f"Error taking PR actions for PR #{pr_number}: {e}")
-
-        return actions
+
+    except Exception as e:
+        actions.append(f"Error taking PR actions for PR #{pr_number}: {e}")
+
+    return actions
 
 
 def _apply_pr_actions_directly(
@@ -610,46 +561,6 @@
         return False
 
 
-def _merge_base_branch_with_context(
-    base_branch: str,
-    pr_number: int,
-    target_branch_name: str,
-) -> bool:
-    """
-    Merge base branch into current branch using branch_context for safety.
-
-    This helper function uses branch_context to ensure proper cleanup and
-    provides automatic unpushed commit checking. It performs the merge and push
-    operations that are common between _update_with_base_branch and _resolve_pr_merge_conflicts.
-
-    Args:
-        base_branch: The branch to merge into current branch
-        pr_number: PR number for logging
-        target_branch_name: Name of the target branch (for logging)
-
-    Returns:
-        True if merge was successful and changes were pushed, False otherwise
-    """
-    try:
-        # Use branch_context to ensure we return to original branch
-        # and to check for unpushed commits
-        with branch_context(base_branch, check_unpushed=True):
-            # Perform the merge
-            logger.info(f"Merging {base_branch} into {target_branch_name}")
-            merge_result = cmd.run_command(["git", "merge", f"origin/{base_branch}"])
-
-            if merge_result.success:
-                # No conflicts, push the changes
-                push_result = git_push()
-                return push_result.success
-            else:
-                # Merge failed, return False (caller will handle conflicts)
-                return False
-    except Exception as e:
-        logger.error(f"Error in _merge_base_branch_with_context: {e}")
-        return False
-
-
 def _update_with_base_branch(
     repo_name: str,
     pr_data: Dict[str, Any],
@@ -686,45 +597,20 @@
 
         actions.append(f"PR #{pr_number} is {commits_behind} commits behind {target_branch}, updating...")
 
-        # Use the helper function to merge and push with branch_context safety
-        # First, get current branch to pass to helper for logging
-        current_branch_result = cmd.run_command(["git", "rev-parse", "--abbrev-ref", "HEAD"])
-        current_branch = current_branch_result.stdout.strip() if current_branch_result.success else "current"
-
-        merge_success = _merge_base_branch_with_context(target_branch, pr_number, current_branch)
-
-        if merge_success:
+        # Try to merge base branch
+        result = cmd.run_command(["git", "merge", f"origin/{target_branch}"])
+        if result.success:
             actions.append(f"Successfully merged {target_branch} branch into PR #{pr_number}")
-            actions.append(f"Pushed updated branch for PR #{pr_number}")
-            # Signal to skip further LLM analysis for this PR in this run
-            actions.append("ACTION_FLAG:SKIP_ANALYSIS")
-        else:
-            # Check if it's a merge conflict
-            status_result = cmd.run_command(["git", "status", "--porcelain"])
-            has_conflicts = status_result.success and "##" in status_result.stdout
-
-            if has_conflicts:
-                # Merge conflict occurred, use common subroutine for conflict resolution
-                actions.append(f"Merge conflict detected for PR #{pr_number}, using common subroutine for resolution...")
-
-                # Use the common subroutine for conflict resolution
-                from .conflict_resolver import _perform_base_branch_merge_and_conflict_resolution
-
-                conflict_resolved = _perform_base_branch_merge_and_conflict_resolution(
-                    pr_number,
-                    target_branch,
-                    config,
-                    repo_name,
-                    pr_data,
-                )
-
-                if conflict_resolved:
-                    actions.append(f"Successfully resolved merge conflicts for PR #{pr_number}")
-                    actions.append("ACTION_FLAG:SKIP_ANALYSIS")
-                else:
-                    actions.append(f"Failed to resolve merge conflicts for PR #{pr_number}")
+
+            # Push the updated branch using centralized helper with retry
+            push_result = git_push()
+            if push_result.success:
+                actions.append(f"Pushed updated branch for PR #{pr_number}")
+                # Signal to skip further LLM analysis for this PR in this run
+                actions.append("ACTION_FLAG:SKIP_ANALYSIS")
             else:
-                # Non-conflict error, try to push anyway in case of retry success
+                # Push failed - try one more time after a brief pause
+                logger.warning(f"First push attempt failed: {push_result.stderr}, retrying...")
                 import time
 
                 time.sleep(2)
@@ -733,9 +619,29 @@
                     actions.append(f"Pushed updated branch for PR #{pr_number} (after retry)")
                     actions.append("ACTION_FLAG:SKIP_ANALYSIS")
                 else:
-                    logger.error(f"Failed to push updated branch: {retry_push_result.stderr}")
+                    logger.error(f"Failed to push updated branch after retry: {retry_push_result.stderr}")
                     logger.error("Exiting application due to git push failure")
                     sys.exit(1)
+        else:
+            # Merge conflict occurred, use common subroutine for conflict resolution
+            actions.append(f"Merge conflict detected for PR #{pr_number}, using common subroutine for resolution...")
+
+            # Use the common subroutine for conflict resolution
+            from .conflict_resolver import _perform_base_branch_merge_and_conflict_resolution
+
+            conflict_resolved = _perform_base_branch_merge_and_conflict_resolution(
+                pr_number,
+                target_branch,
+                config,
+                repo_name,
+                pr_data,
+            )
+
+            if conflict_resolved:
+                actions.append(f"Successfully resolved merge conflicts for PR #{pr_number}")
+                actions.append("ACTION_FLAG:SKIP_ANALYSIS")
+            else:
+                actions.append(f"Failed to resolve merge conflicts for PR #{pr_number}")
 
     except Exception as e:
         actions.append(f"Error updating with base branch for PR #{pr_number}: {e}")
@@ -1049,21 +955,31 @@
             logger.error(f"Failed to fetch {base_branch} branch: {fetch_result.stderr}")
             return False
 
-        # Step 3: Attempt to merge base branch using helper with branch_context
+        # Step 3: Attempt to merge base branch
         logger.info(f"Merging origin/{base_branch} into PR #{pr_number}")
-
-        # Get current branch name for logging
-        current_branch_result = cmd.run_command(["git", "rev-parse", "--abbrev-ref", "HEAD"])
-        current_branch = current_branch_result.stdout.strip() if current_branch_result.success else "PR branch"
-
-        # Use the helper function that uses branch_context for merge and push
-        merge_success = _merge_base_branch_with_context(base_branch, pr_number, current_branch)
-
-        if merge_success:
-            # No conflicts, merge and push successful
-            logger.info(f"Successfully merged {base_branch} into PR #{pr_number}")
-            logger.info(f"Successfully pushed updated branch for PR #{pr_number}")
-            return True
+        merge_result = cmd.run_command(["git", "merge", f"origin/{base_branch}"])
+
+        if merge_result.success:
+            # No conflicts, push the updated branch using centralized helper with retry
+            logger.info(f"Successfully merged {base_branch} into PR #{pr_number}, pushing changes")
+            push_result = git_push()
+
+            if push_result.success:
+                logger.info(f"Successfully pushed updated branch for PR #{pr_number}")
+                return True
+            else:
+                # Push failed - try one more time after a brief pause
+                logger.warning(f"First push attempt failed: {push_result.stderr}, retrying...")
+                import time
+
+                time.sleep(2)
+                retry_push_result = git_push()
+                if retry_push_result.success:
+                    logger.info(f"Successfully pushed updated branch for PR #{pr_number} (after retry)")
+                    return True
+                else:
+                    logger.error(f"Failed to push updated branch after retry: {retry_push_result.stderr}")
+                    return False
         else:
             # Merge conflicts detected, use LLM to resolve them
             logger.info(f"Merge conflicts detected for PR #{pr_number}, using LLM to resolve")
