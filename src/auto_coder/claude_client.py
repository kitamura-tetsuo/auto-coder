--- conflicted
+++ resolved
@@ -112,28 +112,12 @@
 
             # Get processed options with placeholders replaced
             # Use options_for_noedit for no-edit operations if available
-<<<<<<< HEAD
             options_to_use = self.options_for_noedit if is_noedit and self.options_for_noedit else self.options
             if options_to_use and isinstance(options_to_use, list):
-                cmd.extend(options_to_use)
+                base_cmd.extend(options_to_use)
 
             if self.settings and isinstance(self.settings, str):
-                cmd.extend(["--settings", self.settings])
-=======
-            if self.config_backend:
-                processed_options = self.config_backend.replace_placeholders(model_name=self.model_name, settings=self.settings)
-                if is_noedit and self.options_for_noedit:
-                    options_to_use = processed_options.get("options_for_noedit", [])
-                else:
-                    options_to_use = processed_options.get("options", [])
-            else:
-                # Fallback if config_backend is not available
-                options_to_use = self.options_for_noedit if is_noedit and self.options_for_noedit else self.options
-
-            # Add configured options from config
-            if options_to_use:
-                base_cmd.extend(options_to_use)
->>>>>>> e6c81396
+                base_cmd.extend(["--settings", self.settings])
 
             # Append extra args if any (e.g., --resume <session_id>)
             cmd = base_cmd.copy()
@@ -157,13 +141,10 @@
 
             logger.warning("LLM invocation: claude CLI is being called. Keep LLM calls minimized.")
             logger.debug(f"Running claude CLI with prompt length: {len(prompt)} characters")
-<<<<<<< HEAD
             # Build command string for logging (convert all elements to strings)
             cmd_str = " ".join(str(item) for item in cmd)
             logger.info(f"🤖 Running: {cmd_str}")
             logger.info("=" * 60)
-=======
->>>>>>> e6c81396
 
             # Use configured usage_markers if available, otherwise fall back to defaults
             if self.usage_markers:
