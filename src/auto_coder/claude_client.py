"""
Claude CLI client for Auto-Coder.
"""

import os
import re
import subprocess
from typing import List, Optional

from .exceptions import AutoCoderTimeoutError, AutoCoderUsageLimitError
from .llm_backend_config import get_llm_config
from .llm_client_base import LLMClientBase
from .logger_config import get_logger
from .utils import CommandExecutor

logger = get_logger(__name__)


class ClaudeClient(LLMClientBase):
    """Claude CLI client for analyzing issues and generating solutions."""

    def __init__(
        self,
        backend_name: Optional[str] = None,
    ) -> None:
        """Initialize Claude CLI client.

        Args:
            backend_name: Backend name to use for configuration lookup (optional).
                         If provided, will use config for this backend.
        """
        super().__init__()
        config = get_llm_config()

        # If backend_name is provided, get config from that backend
        if backend_name:
            config_backend = config.get_backend_config(backend_name)
            # Use backend config, fall back to default "sonnet"
            self.model_name = (config_backend and config_backend.model) or "sonnet"
            self.api_key = config_backend and config_backend.api_key
            self.base_url = config_backend and config_backend.base_url
            self.openai_api_key = config_backend and config_backend.openai_api_key
            self.openai_base_url = config_backend and config_backend.openai_base_url
            self.settings = config_backend and config_backend.settings
            # Store usage_markers from config
            self.usage_markers = (config_backend and config_backend.usage_markers) or []
        else:
            # Fall back to default claude config
            config_backend = config.get_backend_config("claude")
            self.model_name = (config_backend and config_backend.model) or "sonnet"
            self.api_key = config_backend and config_backend.api_key
            self.base_url = config_backend and config_backend.base_url
            self.openai_api_key = config_backend and config_backend.openai_api_key
            self.openai_base_url = config_backend and config_backend.openai_base_url
            self.settings = config_backend and config_backend.settings
            # Store usage_markers from config
            self.usage_markers = (config_backend and config_backend.usage_markers) or []

        self.default_model = self.model_name
        self.conflict_model = "sonnet"
        self.timeout = None

<<<<<<< HEAD
        # Validate required options for this backend
        if config_backend:
            required_errors = config_backend.validate_required_options()
            if required_errors:
                for error in required_errors:
                    logger.warning(error)
=======
        # Initialize extra args and session tracking
        self._extra_args: List[str] = []
        self._last_session_id: Optional[str] = None
        self._last_output: Optional[str] = None
>>>>>>> 3945bce1

        try:
            result = subprocess.run(["claude", "--version"], capture_output=True, text=True, timeout=10)
            if result.returncode != 0:
                raise RuntimeError("claude CLI not available or not working")
        except Exception as e:
            raise RuntimeError(f"claude CLI not available: {e}")

    def switch_to_conflict_model(self) -> None:
        """Switch to faster model for conflict resolution."""
        if self.model_name != self.conflict_model:
            logger.info(f"Switching from {self.model_name} to {self.conflict_model} for conflict resolution")
            self.model_name = self.conflict_model

    def switch_to_default_model(self) -> None:
        """Switch back to default model."""
        if self.model_name != self.default_model:
            logger.info(f"Switching back to default model: {self.default_model}")
            self.model_name = self.default_model

    def _escape_prompt(self, prompt: str) -> str:
        """Escape special characters that may confuse shell/CLI."""
        return prompt.replace("@", "\\@").strip()

    def _run_llm_cli(self, prompt: str) -> str:
        """Run claude CLI with the given prompt and show real-time output."""
        try:
            escaped_prompt = self._escape_prompt(prompt)
            cmd = [
                "claude",
                "--print",
                "--dangerously-skip-permissions",
                "--allow-dangerously-skip-permissions",
                "--model",
                self.model_name,
            ]

            if self.settings:
                cmd.extend(["--settings", self.settings])

            # Append extra args if any (e.g., --resume <session_id>)
            extra_args = self.consume_extra_args()
            if extra_args:
                cmd.extend(extra_args)
                logger.debug(f"Using extra args: {extra_args}")

            cmd.append(escaped_prompt)

            # Prepare environment variables for subprocess
            env = os.environ.copy()
            if self.api_key:
                env["CLAUDE_API_KEY"] = self.api_key
            if self.base_url:
                env["CLAUDE_BASE_URL"] = self.base_url
            if self.openai_api_key:
                env["OPENAI_API_KEY"] = self.openai_api_key
            if self.openai_base_url:
                env["OPENAI_BASE_URL"] = self.openai_base_url

            logger.warning("LLM invocation: claude CLI is being called. Keep LLM calls minimized.")
            logger.debug(f"Running claude CLI with prompt length: {len(prompt)} characters")
            logger.info(f"🤖 Running: claude --print --dangerously-skip-permissions " f"--allow-dangerously-skip-permissions --model {self.model_name} [prompt]")
            logger.info("=" * 60)

            # Use configured usage_markers if available, otherwise fall back to defaults
            if self.usage_markers:
                usage_markers = self.usage_markers
            else:
                # Default hardcoded usage markers
                usage_markers = ('api error: 429 {"type":"error","error":{"type":"rate_limit_error","message":"usage limit exceeded', "5-hour limit reached · resets")

            result = CommandExecutor.run_command(
                cmd,
                stream_output=True,
                env=env if len(env) > len(os.environ) else None,
            )
            logger.info("=" * 60)
            stdout = (result.stdout or "").strip()
            stderr = (result.stderr or "").strip()
            combined_parts = [part for part in (stdout, stderr) if part]
            full_output = "\n".join(combined_parts) if combined_parts else (result.stderr or result.stdout or "")
            full_output = full_output.strip()
            low = full_output.lower()

            # Store output for session ID extraction
            self._last_output = full_output

            # Extract and store session ID from output
            self._extract_and_store_session_id(full_output)

            # Check for timeout (returncode -1 and "timed out" in stderr)
            if result.returncode == -1 and "timed out" in low:
                raise AutoCoderTimeoutError(full_output)

            if result.returncode != 0:
                if any(marker in low for marker in usage_markers):
                    raise AutoCoderUsageLimitError(full_output)
                raise RuntimeError(f"claude CLI failed with return code {result.returncode}\n{full_output}")

            return full_output
        except AutoCoderUsageLimitError:
            raise
        except Exception as e:
            raise RuntimeError(f"Failed to run claude CLI: {e}")

    def check_mcp_server_configured(self, server_name: str) -> bool:
        """Check if a specific MCP server is configured for Claude CLI.

        Args:
            server_name: Name of the MCP server to check (e.g., 'graphrag', 'mcp-pdb')

        Returns:
            True if the MCP server is configured, False otherwise
        """
        try:
            result = subprocess.run(
                ["claude", "mcp"],
                capture_output=True,
                text=True,
                timeout=10,
            )
            if result.returncode == 0:
                output = result.stdout.lower()
                if server_name.lower() in output:
                    logger.info(f"Found MCP server '{server_name}' via 'claude mcp'")
                    return True
                logger.debug(f"MCP server '{server_name}' not found via 'claude mcp'")
                return False
            else:
                logger.debug(f"'claude mcp' command failed with return code {result.returncode}")
                return False
        except (FileNotFoundError, subprocess.TimeoutExpired) as e:
            logger.debug(f"Failed to check Claude MCP config: {e}")
            return False

    def add_mcp_server_config(self, server_name: str, command: str, args: list[str]) -> bool:
        """Add MCP server configuration to Claude CLI config.

        Args:
            server_name: Name of the MCP server (e.g., 'graphrag', 'mcp-pdb')
            command: Command to run the MCP server (e.g., 'uv', '/path/to/script.sh')
            args: Arguments for the command (e.g., ['run', 'main.py'] or [])

        Returns:
            True if configuration was added successfully, False otherwise
        """
        try:
            import json
            from pathlib import Path

            # Use ~/.claude/config.json as primary location
            config_dir = Path.home() / ".claude"
            config_path = config_dir / "config.json"

            # Create directory if it doesn't exist
            config_dir.mkdir(parents=True, exist_ok=True)

            # Read existing config or create new one
            if config_path.exists():
                with open(config_path, "r", encoding="utf-8") as f:
                    config = json.load(f)
            else:
                config = {}

            # Add MCP server
            if "mcpServers" not in config:
                config["mcpServers"] = {}

            config["mcpServers"][server_name] = {"command": command, "args": args}

            # Write config
            with open(config_path, "w", encoding="utf-8") as f:
                json.dump(config, f, indent=2)

            logger.info(f"Added MCP server '{server_name}' to {config_path}")
            return True
        except Exception as e:
            logger.error(f"Failed to add Claude MCP config: {e}")
            return False

    def set_extra_args(self, args: List[str]) -> None:
        """Store extra arguments to be used in the next execution.

        Args:
            args: List of extra arguments to store for the next execution (e.g., ['--resume', 'session_id'])
        """
        self._extra_args = args
        logger.debug(f"Set extra args for next execution: {args}")

    def get_last_session_id(self) -> Optional[str]:
        """Get the last session ID for session resumption.

        Extracts session ID from the last command output using regex patterns.

        Returns:
            The last session ID if available, None otherwise
        """
        return self._last_session_id

    def _extract_and_store_session_id(self, output: str) -> None:
        """Extract session ID from Claude CLI output and store it.

        Looks for patterns like:
        - Session ID: abc123
        - Session: abc123
        - session_id=abc123
        - /sessions/abc123

        Args:
            output: The output from Claude CLI
        """
        if not output:
            return

        # Pattern 1: Look for "Session ID:" or "Session:" followed by alphanumeric ID
        session_pattern = r"(?:session\s*id:|session:)\s*([a-zA-Z0-9-_]+)"
        match = re.search(session_pattern, output, re.IGNORECASE)
        if match:
            self._last_session_id = match.group(1)
            logger.debug(f"Extracted session ID from output: {self._last_session_id}")
            return

        # Pattern 2: Look for session_id= or session= in URLs/parameters
        session_param_pattern = r"(?:session_id|session)=([a-zA-Z0-9-_]+)"
        match = re.search(session_param_pattern, output, re.IGNORECASE)
        if match:
            self._last_session_id = match.group(1)
            logger.debug(f"Extracted session ID from URL parameter: {self._last_session_id}")
            return

        # Pattern 3: Look for /sessions/abc123 in URLs
        session_path_pattern = r"/sessions/([a-zA-Z0-9-_]+)"
        match = re.search(session_path_pattern, output, re.IGNORECASE)
        if match:
            self._last_session_id = match.group(1)
            logger.debug(f"Extracted session ID from path: {self._last_session_id}")
            return

        # If no session ID found, keep previous value
        logger.debug("No session ID found in output")<|MERGE_RESOLUTION|>--- conflicted
+++ resolved
@@ -60,19 +60,17 @@
         self.conflict_model = "sonnet"
         self.timeout = None
 
-<<<<<<< HEAD
+        # Initialize extra args and session tracking
+        self._extra_args: List[str] = []
+        self._last_session_id: Optional[str] = None
+        self._last_output: Optional[str] = None
+
         # Validate required options for this backend
         if config_backend:
             required_errors = config_backend.validate_required_options()
             if required_errors:
                 for error in required_errors:
                     logger.warning(error)
-=======
-        # Initialize extra args and session tracking
-        self._extra_args: List[str] = []
-        self._last_session_id: Optional[str] = None
-        self._last_output: Optional[str] = None
->>>>>>> 3945bce1
 
         try:
             result = subprocess.run(["claude", "--version"], capture_output=True, text=True, timeout=10)
