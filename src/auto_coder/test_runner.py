"""Test runner functionality for Auto-Coder automation engine."""

import csv
import math
import os
<<<<<<< HEAD
from typing import Dict, Any, Optional
=======
import json
import re
from dataclasses import dataclass
from pathlib import Path
from typing import Dict, Any, List, Optional, Tuple
from datetime import datetime
>>>>>>> 69e29688

from .utils import CommandExecutor, change_fraction, extract_first_failed_test, log_action
from .automation_config import AutomationConfig
from .logger_config import get_logger
from .prompt_loader import render_prompt

logger = get_logger(__name__)
cmd = CommandExecutor()


@dataclass
class WorkspaceFixResult:
    """Container for LLM workspace-fix responses used during test retries."""

    summary: str
    raw_response: Optional[str]
    backend: str
    model: str


def _normalize_test_file(test_file: Optional[str]) -> str:
    """Return a friendly identifier for the target test file."""

    if test_file:
        return test_file
    return "ALL_TESTS"


def _sanitize_for_filename(value: str, *, default: str) -> str:
    """Sanitize arbitrary text so it is safe for filesystem use."""

    if not value:
        value = default
    cleaned = re.sub(r"[^\w.-]+", "_", value)
    cleaned = cleaned.strip("._")
    if not cleaned:
        cleaned = default
    # Keep filenames reasonably short to avoid OS limits
    return cleaned[:80]


def _log_fix_attempt_metadata(test_file: Optional[str], backend: str, model: str, timestamp: datetime) -> Path:
    """Append metadata about a fix attempt to the CSV summary log."""

    base_dir = Path(".auto-coder")
    base_dir.mkdir(parents=True, exist_ok=True)
    csv_path = base_dir / "fix_to_pass_tests_summury.csv"
    file_exists = csv_path.exists()
    record = [
        _normalize_test_file(test_file),
        backend or "unknown",
        model or "unknown",
        timestamp.isoformat(),
    ]
    with csv_path.open("a", newline="", encoding="utf-8") as handle:
        writer = csv.writer(handle)
        if not file_exists:
            writer.writerow(["current_test_file", "backend", "model", "timestamp"])
        writer.writerow(record)
    return csv_path


def _write_llm_output_log(
    *,
    raw_output: Optional[str],
    test_file: Optional[str],
    backend: str,
    model: str,
    timestamp: datetime,
) -> Path:
    """Persist the raw LLM output for traceability."""

    log_dir = Path(".auto-coder") / "log"
    log_dir.mkdir(parents=True, exist_ok=True)

    filename = "{time}_{test}_{backend}_{model}.txt".format(
        time=timestamp.strftime("%Y%m%d_%H%M%S"),
        test=_sanitize_for_filename(_normalize_test_file(test_file), default="tests"),
        backend=_sanitize_for_filename(backend or "unknown", default="backend"),
        model=_sanitize_for_filename(model or "unknown", default="model"),
    )
    log_path = log_dir / filename
    content = raw_output if raw_output is not None else "LLM produced no response"
    with log_path.open("w", encoding="utf-8") as handle:
        handle.write(content)
    return log_path


def _extract_backend_model(llm_client: Any) -> Tuple[str, str]:
    """Derive backend/model identifiers from the provided LLM client."""

    if llm_client is None:
        return "unknown", "unknown"

    getter = getattr(llm_client, "get_last_backend_and_model", None)
    if callable(getter):
        try:
            backend, model = getter()
            backend = backend or "unknown"
            model = model or getattr(llm_client, "model_name", "unknown")
            return backend, model
        except Exception:
            pass

    backend = getattr(llm_client, "backend", None) or getattr(llm_client, "name", None)
    if backend is None:
        backend = llm_client.__class__.__name__
    model = getattr(llm_client, "model_name", None)
    if not model:
        model = "unknown"
    return str(backend), str(model)


def cleanup_llm_task_file(path: str = "./llm_task.md") -> None:
    """Remove the LLM task log file before committing final fixes."""
    try:
        if os.path.exists(path):
            os.remove(path)
            logger.debug(f"Removed {path} prior to commit")
    except Exception as exc:
        logger.warning(f"Failed to remove {path}: {exc}")


def run_local_tests(config: AutomationConfig, test_file: Optional[str] = None) -> Dict[str, Any]:
    """Run local tests using configured script or pytest fallback.

    If test_file is specified, only that test file will be run.
    Otherwise, all tests will be run.

    Returns a dict: {success, output, errors, return_code}
    """
    try:
        # If a specific test file is specified, run only that test (always via TEST_SCRIPT_PATH)
        if test_file:
            logger.info(f"Running only the specified test file via script: {test_file}")
            cmd_list = ['bash', config.TEST_SCRIPT_PATH, test_file]
            result = cmd.run_command(cmd_list, timeout=cmd.DEFAULT_TIMEOUTS['test'])
            return {
                'success': result.success,
                'output': result.stdout,
                'errors': result.stderr,
                'return_code': result.returncode,
                'command': ' '.join(cmd_list),
                'test_file': test_file,
            }

        # Always run via test script
        cmd_list = ['bash', config.TEST_SCRIPT_PATH]
        logger.info(f"Running local tests via script: {config.TEST_SCRIPT_PATH}")
        result = cmd.run_command(cmd_list, timeout=cmd.DEFAULT_TIMEOUTS['test'])

        # If the test run failed, try to extract the first failed test file and run it via the script
        if not result.success:
            # Extract the first failed test file from the output
            first_failed_test = extract_first_failed_test(result.stdout, result.stderr)
            if first_failed_test:
                return run_local_tests(config, test_file=first_failed_test)

        return {
            'success': result.success,
            'output': result.stdout,
            'errors': result.stderr,
            'return_code': result.returncode,
            'command': ' '.join(cmd_list),
            'test_file': None,
        }
    except Exception as e:
        logger.error(f"Local test execution failed: {e}")
        return {
            'success': False,
            'output': '',
            'errors': str(e),
            'return_code': -1,
            'command': '',
            'test_file': None,
        }


def apply_workspace_test_fix(
    config: AutomationConfig,
    test_result: Dict[str, Any],
    llm_client,
    dry_run: bool = False,
) -> WorkspaceFixResult:
    """Ask the LLM to apply workspace edits based on local test failures."""

    backend, model = _extract_backend_model(llm_client)

    try:
        error_summary = extract_important_errors(test_result)
        if not error_summary:
            return WorkspaceFixResult(
                summary="No actionable errors found in local test output",
                raw_response=None,
                backend=backend,
                model=model,
            )

        fix_prompt = render_prompt(
            "tests.workspace_fix",
            error_summary=error_summary[: config.MAX_PROMPT_SIZE],
            test_command=test_result.get('command', 'pytest -q --maxfail=1'),
        )

        if dry_run:
            return WorkspaceFixResult(
                summary="[DRY RUN] Would apply fixes for local test failures",
                raw_response=None,
                backend=backend,
                model=model,
            )

        # Use the LLM client/manager to run the prompt
        if hasattr(llm_client, 'run_test_fix_prompt') and callable(getattr(llm_client, 'run_test_fix_prompt')):
            response = llm_client.run_test_fix_prompt(fix_prompt)
        else:
            response = llm_client._run_llm_cli(fix_prompt)

        backend, model = _extract_backend_model(llm_client)
        raw_response = response.strip() if response and response.strip() else None
        if raw_response:
            first_line = raw_response.splitlines()[0]
            summary = first_line[: config.MAX_RESPONSE_SIZE]
        else:
            summary = "LLM produced no response"

        return WorkspaceFixResult(
            summary=summary,
            raw_response=raw_response,
            backend=backend,
            model=model,
        )
    except Exception as e:
        return WorkspaceFixResult(
            summary=f"Error applying workspace test fix: {e}",
            raw_response=None,
            backend=backend,
            model=model,
        )


def fix_to_pass_tests(config: AutomationConfig, dry_run: bool = False, max_attempts: Optional[int] = None, llm_client=None) -> Dict[str, Any]:
    """Run tests and, if failing, repeatedly request LLM fixes until tests pass.

    If the LLM makes no edits (no changes to commit) in an iteration, raise an error and stop.
    Returns a summary dict.
    """
    attempts_limit = max_attempts if isinstance(max_attempts, int) and max_attempts > 0 else config.MAX_FIX_ATTEMPTS
    summary: Dict[str, Any] = {
        'mode': 'fix-to-pass-tests',
        'attempts': 0,
        'success': False,
        'messages': []
    }

    # Track previous test output and the error summary given to LLM (from last completed test run)
    # Cache the latest post-fix test result to avoid redundant runs in the next loop
    cached_test_result: Optional[Dict[str, Any]] = None

    # Track the test file that is currently being fixed
    current_test_file: Optional[str] = None

    # Support infinite attempts (math.inf) by using a while loop
    attempt = 0  # counts actual test executions
    while True:
        # Use cached result (from previous post-fix run) if available; otherwise run tests now
        if cached_test_result is not None:
            test_result = cached_test_result
            cached_test_result = None
        else:
            attempt += 1
            summary['attempts'] = attempt
            logger.info(f"Running local tests (attempt {attempt}/{attempts_limit})")
            test_result = run_local_tests(config, test_file=current_test_file)
            # Update the current test file being fixed
            current_test_file = test_result.get('test_file')
        if test_result['success']:
            if current_test_file is not None:
                current_test_file = None
                continue
            msg = f"Local tests passed on attempt {attempt}"
            logger.info(msg)
            summary['messages'].append(msg)
            summary['success'] = True
            if not dry_run:
                cleanup_llm_task_file()
            return summary

        # Apply LLM-based fix
        fix_response = apply_workspace_test_fix(config, test_result, llm_client, dry_run)
        action_msg = fix_response.summary
        summary['messages'].append(action_msg)

        if dry_run:
            # In dry-run we do not commit; just continue attempts
            continue

        # Baseline (pre-fix) outputs for comparison
        baseline_full_output = f"{test_result.get('errors', '')}\n{test_result.get('output', '')}".strip()
        baseline_error_summary = extract_important_errors(test_result)

        # Re-run tests AFTER LLM edits to measure change and decide commit
        attempt += 1
        summary['attempts'] = attempt
        logger.info(f"Re-running local tests after LLM fix (attempt {attempt}/{attempts_limit})")
        post_result = run_local_tests(config, test_file=current_test_file)

        log_timestamp = datetime.now()
        backend_for_log = fix_response.backend
        model_for_log = fix_response.model
        try:
            _log_fix_attempt_metadata(current_test_file, backend_for_log, model_for_log, log_timestamp)
        except Exception:
            logger.warning("Failed to record fix-to-pass-tests summary CSV entry", exc_info=True)
        try:
            _write_llm_output_log(
                raw_output=fix_response.raw_response,
                test_file=current_test_file,
                backend=backend_for_log,
                model=model_for_log,
                timestamp=log_timestamp,
            )
        except Exception:
            logger.warning("Failed to write LLM output log for fix-to-pass-tests", exc_info=True)

        post_full_output = f"{post_result.get('errors', '')}\n{post_result.get('output', '')}".strip()
        post_error_summary = extract_important_errors(post_result)

        # Update previous context for next loop start
        cleanup_pending = False

        if post_result['success']:
            # Tests passed after the fix; proceed to commit
            pass_msg = f"Local tests passed on attempt {attempt}"
            logger.info(pass_msg)
            summary['messages'].append(pass_msg)
            if not dry_run:
                cleanup_pending = True
        else:
            # Compute change ratios between pre-fix and post-fix results
            try:
                change_ratio_tests = change_fraction(baseline_full_output or "", post_full_output or "")
                change_ratio_errors = change_fraction(baseline_error_summary or "", post_error_summary or "")
                max_change = max(change_ratio_tests, change_ratio_errors)
            except Exception:
                max_change = 1.0  # default to commit if comparison fails

            if max_change < 0.10:
                # Consider this as insufficient change; skip commit and ask LLM again next loop
                info = "Change below 10% threshold; skipping commit and retrying"
                logger.info(info)
                summary['messages'].append(info)
                # Use this post-fix test result as the starting point for the next loop
                cached_test_result = post_result
                # Stop if finite limit reached
                try:
                    if isinstance(attempts_limit, (int, float)) and math.isfinite(float(attempts_limit)) and attempt >= int(attempts_limit):
                        break
                except Exception:
                    pass
                # Continue to next loop (will request another LLM fix)
                continue
            else:
                info = f"Significant change detected ({max_change:.2%}); committing and continuing"
                logger.info(info)
                summary['messages'].append(info)
                

        if cleanup_pending:
            cleanup_llm_task_file()

        # Stage and commit; detect 'no changes' as an immediate error per requirement
        add_res = cmd.run_command(['git', 'add', '.'])
        if not add_res.success:
            errmsg = f"Failed to stage changes: {add_res.stderr}"
            logger.error(errmsg)
            summary['messages'].append(errmsg)
            break

        # Ask LLM to craft a clear, concise commit message for the applied change
        commit_msg = generate_commit_message_via_llm(
            config=config,
            error_summary=post_error_summary,
            action_summary=action_msg,
            attempt=attempt,
            llm_client=llm_client,
        )
        if not commit_msg:
            commit_msg = format_commit_message(config, action_msg, attempt)
            
        # If tests passed, mark success and return
        if post_result['success']:
            if current_test_file is not None:
                current_test_file = None
                continue
            summary['success'] = True
            return summary

        # Cache the failing post-fix result for the next loop to avoid re-running before LLM edits
        cached_test_result = post_result

        # Stop if finite limit reached
        try:
            if isinstance(attempts_limit, (int, float)) and math.isfinite(float(attempts_limit)) and attempt >= int(attempts_limit):
                break
        except Exception:
            # If attempts_limit is not a number, treat as unlimited
            pass

    # Final test after exhausting attempts (optional): do not re-run here because we already
    # executed a post-fix run within the loop. Keep messages concise.
    summary['messages'].append("Local tests still failing after attempts")

    return summary


def generate_commit_message_via_llm(config: AutomationConfig, error_summary: str, action_summary: str, attempt: int, llm_client) -> str:
    """Use LLM to generate a concise commit message based on the fix context.

    Keeps the call minimal and instructs the model to output a single-line subject only.
    Never asks the LLM to run git commands.
    """
    try:
        if llm_client is None:
            return ""

        prompt = render_prompt("tests.commit_message")

        response = llm_client._run_llm_cli(prompt)
        if not response:
            return ""
        # Take first non-empty line, sanitize length
        for line in response.splitlines():
            line = line.strip().strip('"').strip("'")
            if line:
                if len(line) > 72:
                    line = line[:72].rstrip()
                return f"Auto-Coder: {line}"
        return ""
    except Exception:
        return ""


def format_commit_message(config: AutomationConfig, llm_summary: str, attempt: int) -> str:
    """Create a concise commit message using the LLM-produced summary.

    - Prefix with "Auto-Coder:" to unify automation commits
    - Sanitize dry-run prefixes and trim to a reasonable length
    - Fallback to a generic message if empty
    """
    base = (llm_summary or "").strip()
    # Remove any dry-run indicator if accidentally present
    if base.startswith('[DRY RUN]'):
        base = base[len('[DRY RUN]'):].strip()
    if not base:
        base = "Fix local tests"
    # Limit length to ~100 chars
    if len(base) > 100:
        base = base[:100].rstrip()
    return f"Auto-Coder: {base}"


def extract_important_errors(test_result: Dict[str, Any]) -> str:
    """Extract important error information from test output.

    改良点:
    - Playwright 形式の失敗ブロック（"Error:   1) [suite] › ... .spec.ts ..."）を優先的に広めのコンテキストで抽出
    - 期待/受領や該当 expect 行、"X failed" サマリを含めやすくする
    """
    if test_result['success']:
        return ""

    errors = test_result.get('errors', '')
    output = test_result.get('output', '')

    # Combine stderr and stdout
    full_output = f"{errors}\n{output}".strip()

    if not full_output:
        return "Tests failed but no error output available"

    lines = full_output.split('\n')

    # 0) 期待/受領（Playwright/Jest）の詳細行が含まれていれば、見出しからその周辺を優先抽出
    if ('Expected substring:' in full_output) or ('Received string:' in full_output) or ('expect(received)' in full_output):
        try:
            import re
            # 見出し候補を後方に向かって探す
            # Playwright 見出し: 先頭に "Error:" がないケースや、先頭空白/× 記号を許容
            hdr_pat = re.compile(r"^(?:Error:\s+)?\s*(?:[×xX]\s*)?\d+\).*\.spec\.ts:.*")
            idx_expect = None
            for i, ln in enumerate(lines):
                if ('Expected substring:' in ln) or ('Received string:' in ln) or ('expect(received)' in ln):
                    idx_expect = i
                    break
            if idx_expect is not None:
                start = 0
                for j in range(idx_expect, -1, -1):
                    if hdr_pat.search(lines[j]):
                        start = j
                        break
                end = min(len(lines), idx_expect + 60)
                block = '\n'.join(lines[start:end])
                if block:
                    return block
        except Exception:
            pass

    # 1) Playwright の典型パターンを優先抽出
    try:
        import re
        # 失敗見出し: "Error:   1) [suite] › e2e/... .spec.ts:line:col › ..."
        header_indices = []
        # Playwright 見出し: 先頭に "Error:" がない/ある両方、先頭空白や × 記号も許容
        header_regex = re.compile(
            r"^(?:Error:\s+)?\s*(?:[×xX]\s*)?\d+\)\s+\[[^\]]+\]\s+\u203a\s+.*\.spec\.ts:\d+:\d+\s+\u203a\s+.*|"
            r"^(?:Error:\s+)?\s*(?:[×xX]\s*)?\d+\)\s+.*\.spec\.ts:.*",
            re.UNICODE,
        )
        for idx, ln in enumerate(lines):
            if header_regex.search(ln):
                header_indices.append(idx)
        # 期待/受領の典型
        expect_regex = re.compile(r"expect\(received\).*|Expected substring:|Received string:")

        blocks = []
        for start_idx in header_indices:
            end_idx = min(len(lines), start_idx + 120)  # 広めに120行
            # 次のエラー見出しで打ち切り（空行では打ち切らない）
            for j in range(start_idx + 1, min(len(lines), start_idx + 300)):
                if j >= len(lines):
                    break
                s = lines[j]
                if header_regex.search(s):
                    end_idx = j
                    break
            block = lines[start_idx:end_idx]
            # 期待/受領や該当 expect 行が含まれているかチェック
            if any(expect_regex.search(b) for b in block) or any('.spec.ts' in b for b in block):
                blocks.append('\n'.join(block))
        if blocks:
            result = '\n\n'.join(blocks)
            # 期待/受領の行が含まれていなければ追補する
            if 'Expected substring:' not in result or 'Received string:' not in result:
                extra_lines = []
                for i, ln in enumerate(lines):
                    if 'Expected substring:' in ln or 'Received string:' in ln or 'expect(received)' in ln:
                        start = max(0, i - 2)
                        end = min(len(lines), i + 4)
                        extra_lines.extend(lines[start:end])
                if extra_lines:
                    result = result + "\n\n--- Expectation Details ---\n" + '\n'.join(extra_lines)
            if len(result) > 3000:
                result = result[:3000] + "\n... (output truncated)"
            return result
    except Exception:
        pass

    # 2) キーワードベースのフォールバック抽出（従来ロジックを改善）
    important_lines = []
    # Keywords that indicate important error information
    error_keywords = [
        # error detection
        'error:', 'Error:', 'ERROR:', 'error',
        # failed detection
        'failed:', 'Failed:', 'FAILED:', 'failed',
        # exceptions and traces
        'exception:', 'Exception:', 'EXCEPTION:',
        'traceback:', 'Traceback:', 'TRACEBACK:',
        # assertions and common python errors
        'assertion', 'Assertion', 'ASSERTION',
        'syntax error', 'SyntaxError',
        'import error', 'ImportError',
        'module not found', 'ModuleNotFoundError',
        'test failed', 'Test failed', 'TEST FAILED',
        # e2e / Playwright related
        'e2e/', '.spec.ts', 'playwright'
    ]

    for i, line in enumerate(lines):
        line_lower = line.lower()
        if any(keyword.lower() in line_lower for keyword in error_keywords):
            # もう少し広めに文脈を抽出
            start = max(0, i - 5)
            end = min(len(lines), i + 8)
            context_lines = lines[start:end]
            important_lines.extend(context_lines)

    # Remove duplicates while preserving order
    seen = set()
    unique_lines = []
    for line in important_lines:
        if line not in seen:
            seen.add(line)
            unique_lines.append(line)

    # Limit output length
    result = '\n'.join(unique_lines)
    if len(result) > 2000:
        result = result[:2000] + "\n... (output truncated)"

    return result if result else "Tests failed but no specific error information found"


def run_pr_tests(config: AutomationConfig, pr_data: Dict[str, Any]) -> Dict[str, Any]:
    """Run tests for a PR and return results."""
    pr_number = pr_data['number']

    try:
        log_action(f"Running tests for PR #{pr_number}")
        result = run_local_tests(config)
        log_action(f"Test result for PR #{pr_number}: {'PASS' if result['success'] else 'FAIL'}")
        return result

    except Exception as e:
        error_msg = f"Error running tests for PR #{pr_number}: {e}"
        logger.error(error_msg)
        return {
            'success': False,
            'output': '',
            'errors': error_msg,
            'return_code': -1
        }<|MERGE_RESOLUTION|>--- conflicted
+++ resolved
@@ -3,16 +3,12 @@
 import csv
 import math
 import os
-<<<<<<< HEAD
 from typing import Dict, Any, Optional
-=======
 import json
 import re
 from dataclasses import dataclass
 from pathlib import Path
-from typing import Dict, Any, List, Optional, Tuple
 from datetime import datetime
->>>>>>> 69e29688
 
 from .utils import CommandExecutor, change_fraction, extract_first_failed_test, log_action
 from .automation_config import AutomationConfig
