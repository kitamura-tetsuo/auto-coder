"""
Issue processing functionality for Auto-Coder automation engine.
"""

import sys
from datetime import datetime
from typing import Any, Dict, List, Optional

from .automation_config import AutomationConfig
from .git_utils import (
    commit_and_push_changes,
    ensure_pushed,
    git_checkout_branch,
    git_commit_with_retry,
    git_push,
    save_commit_failure_history,
    switch_to_branch,
    try_llm_commit_push,
)
from .logger_config import get_logger
from .progress_footer import (
    ProgressStage,
    newline_progress,
    push_progress_stage,
    set_progress_item,
)
from .prompt_loader import render_prompt
from .utils import CommandExecutor

logger = get_logger(__name__)
cmd = CommandExecutor()


def process_issues(
    github_client,
    config: AutomationConfig,
    dry_run: bool,
    repo_name: str,
    jules_mode: bool = False,
    llm_client=None,
    message_backend_manager=None,
) -> List[Dict[str, Any]]:
    """Process open issues in the repository."""
    if jules_mode:
        return _process_issues_jules_mode(github_client, config, dry_run, repo_name)
    else:
        return _process_issues_normal(
            github_client,
            config,
            dry_run,
            repo_name,
            llm_client,
            message_backend_manager,
        )


def _process_issues_normal(
    github_client,
    config: AutomationConfig,
    dry_run: bool,
    repo_name: str,
    llm_client=None,
    message_backend_manager=None,
) -> List[Dict[str, Any]]:
    """Process open issues in the repository."""
    try:
        issues = github_client.get_open_issues(
            repo_name, limit=config.max_issues_per_run
        )
        processed_issues = []

        for issue in issues:
            try:
                issue_data = github_client.get_issue_details(issue)
                issue_number = issue_data["number"]

                # Set progress item
                set_progress_item("Issue", issue_number)
                # Check if issue already has @auto-coder label (being processed by another instance)
                with ProgressStage("Checking status"):
                    current_labels = issue_data.get("labels", [])
                    if "@auto-coder" in current_labels:
                        logger.info(
                            f"Skipping issue #{issue_number} - already has @auto-coder label"
                        )
                        processed_issues.append(
                            {
                                "issue_data": issue_data,
                                "actions_taken": [
                                    "Skipped - already being processed (@auto-coder label present)"
                                ],
                            }
                        )
                        newline_progress()
                        continue

                # Skip if issue has open sub-issues
                with ProgressStage("Checking sub-issues"):
                    open_sub_issues = github_client.get_open_sub_issues(
                        repo_name, issue_number
                    )
                    if open_sub_issues:
                        logger.info(
                            f"Skipping issue #{issue_number} - has {len(open_sub_issues)} open sub-issue(s): {open_sub_issues}"
                        )
                        processed_issues.append(
                            {
                                "issue_data": issue_data,
                                "actions_taken": [
                                    f"Skipped - has open sub-issues: {open_sub_issues}"
                                ],
                            }
                        )
                        newline_progress()
                        continue

                # Skip if issue already has a linked PR
                with ProgressStage("Checking linked PR"):
                    if github_client.has_linked_pr(repo_name, issue_number):
                        logger.info(
                            f"Skipping issue #{issue_number} - already has a linked PR"
                        )
                        processed_issues.append(
                            {
                                "issue_data": issue_data,
                                "actions_taken": ["Skipped - already has a linked PR"],
                            }
                        )
                        newline_progress()
                        continue

                # Add @auto-coder label now that we're actually going to process this issue
                if not dry_run:
                    if not github_client.try_add_work_in_progress_label(
                        repo_name, issue_number
                    ):
                        logger.info(
                            f"Skipping issue #{issue_number} - @auto-coder label was just added by another instance"
                        )
                        processed_issues.append(
                            {
                                "issue_data": issue_data,
                                "actions_taken": [
                                    "Skipped - another instance started processing (@auto-coder label added)"
                                ],
                            }
                        )
                        newline_progress()
                        continue

                processed_issue = {
                    "issue_data": issue_data,
                    "actions_taken": [],
                }

                try:
                    # 単回実行での直接アクション（CLI）
                    with ProgressStage("Processing"):
                        actions = _take_issue_actions(
                            repo_name,
                            issue_data,
                            config,
                            dry_run,
                            github_client,
                            llm_client,
                            message_backend_manager,
                        )
                        processed_issue["actions_taken"] = actions
                finally:
                    # Remove @auto-coder label after processing
                    if not dry_run:
                        try:
                            github_client.remove_labels_from_issue(
                                repo_name, issue_number, ["@auto-coder"]
                            )
                        except Exception as e:
                            logger.warning(
                                f"Failed to remove @auto-coder label from issue #{issue_number}: {e}"
                            )
                    # Clear progress header after processing
                    newline_progress()

                processed_issues.append(processed_issue)

            except Exception as e:
                logger.error(f"Failed to process issue #{issue.number}: {e}")
                # Try to remove @auto-coder label on error
                if not dry_run:
                    try:
                        github_client.remove_labels_from_issue(
                            repo_name, issue.number, ["@auto-coder"]
                        )
                    except Exception:
                        pass
                processed_issues.append({"issue_number": issue.number, "error": str(e)})
                # Clear progress header on error
                newline_progress()

        return processed_issues

    except Exception as e:
        logger.error(f"Failed to process issues for {repo_name}: {e}")
        return []


def _process_issues_jules_mode(
    github_client, config: AutomationConfig, dry_run: bool, repo_name: str
) -> List[Dict[str, Any]]:
    """Process open issues in jules mode - only add 'jules' label."""
    try:
        issues = github_client.get_open_issues(
            repo_name, limit=config.max_issues_per_run
        )
        processed_issues = []

        for issue in issues:
            try:
                issue_data = github_client.get_issue_details(issue)
                issue_number = issue_data["number"]

                # Check if issue already has @auto-coder label (being processed by another instance)
                current_labels = issue_data.get("labels", [])
                if "@auto-coder" in current_labels:
                    logger.info(
                        f"Skipping issue #{issue_number} - already has @auto-coder label"
                    )
                    processed_issues.append(
                        {
                            "issue_data": issue_data,
                            "actions_taken": [
                                "Skipped - already being processed (@auto-coder label present)"
                            ],
                        }
                    )
                    continue

                # Skip if issue has open sub-issues
                open_sub_issues = github_client.get_open_sub_issues(
                    repo_name, issue_number
                )
                if open_sub_issues:
                    logger.info(
                        f"Skipping issue #{issue_number} - has {len(open_sub_issues)} open sub-issue(s): {open_sub_issues}"
                    )
                    processed_issues.append(
                        {
                            "issue_data": issue_data,
                            "actions_taken": [
                                f"Skipped - has open sub-issues: {open_sub_issues}"
                            ],
                        }
                    )
                    continue

                # Add @auto-coder label now that we're actually going to process this issue
                if not dry_run:
                    if not github_client.try_add_work_in_progress_label(
                        repo_name, issue_number
                    ):
                        logger.info(
                            f"Skipping issue #{issue_number} - @auto-coder label was just added by another instance"
                        )
                        processed_issues.append(
                            {
                                "issue_data": issue_data,
                                "actions_taken": [
                                    "Skipped - another instance started processing (@auto-coder label added)"
                                ],
                            }
                        )
                        continue

                processed_issue = {"issue_data": issue_data, "actions_taken": []}

                try:
                    # Check if 'jules' label already exists
                    current_labels = issue_data.get("labels", [])
                    if "jules" not in current_labels:
                        if not dry_run:
                            # Add 'jules' label to the issue
                            github_client.add_labels_to_issue(
                                repo_name, issue_number, ["jules"]
                            )
                            processed_issue["actions_taken"].append(
                                f"Added 'jules' label to issue #{issue_number}"
                            )
                            logger.info(f"Added 'jules' label to issue #{issue_number}")
                        else:
                            processed_issue["actions_taken"].append(
                                f"[DRY RUN] Would add 'jules' label to issue #{issue_number}"
                            )
                            logger.info(
                                f"[DRY RUN] Would add 'jules' label to issue #{issue_number}"
                            )
                    else:
                        processed_issue["actions_taken"].append(
                            f"Issue #{issue_number} already has 'jules' label"
                        )
                        logger.info(f"Issue #{issue_number} already has 'jules' label")
                finally:
                    # Remove @auto-coder label after processing
                    if not dry_run:
                        try:
                            github_client.remove_labels_from_issue(
                                repo_name, issue_number, ["@auto-coder"]
                            )
                        except Exception as e:
                            logger.warning(
                                f"Failed to remove @auto-coder label from issue #{issue_number}: {e}"
                            )

                processed_issues.append(processed_issue)

            except Exception as e:
                logger.error(
                    f"Failed to process issue #{issue.number} in jules mode: {e}"
                )
                # Try to remove @auto-coder label on error
                if not dry_run:
                    try:
                        github_client.remove_labels_from_issue(
                            repo_name, issue.number, ["@auto-coder"]
                        )
                    except Exception:
                        pass
                processed_issues.append({"issue_number": issue.number, "error": str(e)})

        return processed_issues

    except Exception as e:
        logger.error(f"Failed to process issues in jules mode for {repo_name}: {e}")
        return []


def _take_issue_actions(
    repo_name: str,
    issue_data: Dict[str, Any],
    config: AutomationConfig,
    dry_run: bool,
    github_client,
    llm_client=None,
    message_backend_manager=None,
) -> List[str]:
    """Take actions on an issue using direct LLM CLI analysis and implementation."""
    actions = []
    issue_number = issue_data["number"]

    try:
        if dry_run:
            actions.append(
                f"[DRY RUN] Would analyze and take actions on issue #{issue_number}"
            )
        else:
            # Ask LLM CLI to analyze the issue and take appropriate actions
            action_results = _apply_issue_actions_directly(
                repo_name,
                issue_data,
                config,
                dry_run,
                github_client,
                llm_client,
                message_backend_manager,
            )
            actions.extend(action_results)

    except Exception as e:
        logger.error(f"Error taking actions on issue #{issue_number}: {e}")
        actions.append(f"Error processing issue #{issue_number}: {e}")

    return actions


def _create_pr_for_issue(
    repo_name: str,
    issue_data: Dict[str, Any],
    work_branch: str,
    base_branch: str,
    llm_response: str,
    github_client,
    message_backend_manager=None,
    dry_run: bool = False,
) -> str:
    """
    Create a pull request for the issue.

    Args:
        repo_name: Repository name (e.g., 'owner/repo')
        issue_data: Issue data dictionary
        work_branch: Work branch name
        base_branch: Base branch name (e.g., 'main')
        llm_response: LLM response containing changes summary
        github_client: GitHub client for API operations
        message_backend_manager: Backend manager for PR message generation
        dry_run: Whether this is a dry run

    Returns:
        Action message describing the PR creation result
    """
    issue_number = issue_data.get("number", "unknown")
    issue_title = issue_data.get("title", "Unknown")
    issue_body = issue_data.get("body", "")

    try:
        # Generate PR message using message backend if available
        pr_title = None
        pr_body = None

        if message_backend_manager:
            try:
                pr_message_prompt = render_prompt(
                    "pr.pr_message",
                    issue_number=issue_number,
                    issue_title=issue_title,
                    issue_body=issue_body[:500],
                    changes_summary=llm_response[:500],
                )
                pr_message_response = message_backend_manager._run_llm_cli(
                    pr_message_prompt
                )

                if pr_message_response and len(pr_message_response.strip()) > 0:
                    # Parse the response (first line is title, rest is body)
                    lines = pr_message_response.strip().split("\n")
                    pr_title = lines[0].strip()
                    if len(lines) > 2:
                        pr_body = "\n".join(lines[2:]).strip()
                    logger.info(
                        f"Generated PR message using message backend: {pr_title}"
                    )
            except Exception as e:
                logger.warning(
                    f"Failed to generate PR message using message backend: {e}"
                )

        # Fallback to default PR message if generation failed
        if not pr_title:
            pr_title = f"Fix issue #{issue_number}: {issue_title}"
        if not pr_body:
            pr_body = f"This PR addresses issue #{issue_number}.\n\n{issue_body[:200]}"

        # Ensure PR body contains "Closes #<issue_number>" for automatic linking
        closes_keyword = f"Closes #{issue_number}"
        if closes_keyword not in pr_body:
            pr_body = f"{closes_keyword}\n\n{pr_body}"

        if dry_run:
            return f"[DRY RUN] Would create PR: {pr_title}"

        # Create PR using gh CLI
        create_pr_result = cmd.run_command(
            [
                "gh",
                "pr",
                "create",
                "--base",
                base_branch,
                "--head",
                work_branch,
                "--title",
                pr_title,
                "--body",
                pr_body,
            ]
        )

        if create_pr_result.success:
            logger.info(f"Successfully created PR for issue #{issue_number}")

            # Extract PR number from the output
            # gh pr create outputs URL like: https://github.com/owner/repo/pull/123
            pr_url = create_pr_result.stdout.strip()
            pr_number = None
            if pr_url:
                try:
                    pr_number = int(pr_url.split("/")[-1])
                    logger.info(f"Extracted PR number: {pr_number}")
                except (ValueError, IndexError) as e:
                    logger.warning(
                        f"Failed to extract PR number from URL '{pr_url}': {e}"
                    )

            # Verify that the PR is linked to the issue
            if pr_number:
                import time

                # Wait a moment for GitHub to process the PR body and create the link
                time.sleep(2)

                closing_issues = github_client.get_pr_closing_issues(
                    repo_name, pr_number
                )

                if issue_number not in closing_issues:
                    error_msg = (
                        f"ERROR: PR #{pr_number} was created but is NOT linked to issue #{issue_number}. "
                        f"Expected issue #{issue_number} in closingIssuesReferences, but found: {closing_issues}. "
                        f"PR body was: {pr_body[:200]}"
                    )
                    logger.error(error_msg)
                else:
                    logger.info(
                        f"Verified: PR #{pr_number} is correctly linked to issue #{issue_number}"
                    )

            return f"Successfully created PR for issue #{issue_number}: {pr_title}"
        else:
            logger.error(
                f"Failed to create PR for issue #{issue_number}: {create_pr_result.stderr}"
            )
            return f"Failed to create PR for issue #{issue_number}: {create_pr_result.stderr}"

    except Exception as e:
        logger.error(f"Error creating PR for issue #{issue_number}: {e}")
        return f"Error creating PR for issue #{issue_number}: {e}"


def _apply_issue_actions_directly(
    repo_name: str,
    issue_data: Dict[str, Any],
    config: AutomationConfig,
    dry_run: bool,
    github_client,
    llm_client=None,
    message_backend_manager=None,
) -> List[str]:
    """Ask LLM CLI to analyze an issue and take appropriate actions directly."""
    actions = []
    issue_number = issue_data.get("number", "unknown")

    try:
        # Set progress item at the start
        set_progress_item("Issue", issue_number)

        # Ensure any unpushed commits are pushed before starting
        with ProgressStage("Checking unpushed commits"):
            logger.info("Checking for unpushed commits before processing issue...")
            push_result = ensure_pushed()
            if push_result.success and "No unpushed commits" not in push_result.stdout:
                actions.append(f"Pushed unpushed commits: {push_result.stdout}")
                logger.info("Successfully pushed unpushed commits")
            elif not push_result.success:
                logger.warning(f"Failed to push unpushed commits: {push_result.stderr}")
                actions.append(
                    f"Warning: Failed to push unpushed commits: {push_result.stderr}"
                )

        # ブランチ切り替え: PRで指定されているブランチがあればそこへ、なければ作業用ブランチを作成
        target_branch = None
        pr_base_branch = (
            config.MAIN_BRANCH
        )  # PRのマージ先ブランチ（親issueがある場合は親issueブランチ）
        if "head_branch" in issue_data:
            # PRの場合はhead_branchに切り替え
            target_branch = issue_data.get("head_branch")
            logger.info(f"Switching to PR branch: {target_branch}")

            # ブランチを切り替え
            checkout_result = git_checkout_branch(target_branch)
            if checkout_result.success:
                actions.append(f"Switched to branch: {target_branch}")
                logger.info(f"Successfully switched to branch: {target_branch}")
            else:
                # ブランチ切り替えに失敗した場合は処理を終了
                error_msg = f"Failed to switch to branch {target_branch}: {checkout_result.stderr}"
                actions.append(error_msg)
                logger.error(error_msg)
                return actions
        else:
            # 通常のissueの場合は作業用ブランチを作成
            work_branch = f"issue-{issue_number}"
            logger.info(f"Creating work branch for issue: {work_branch}")

            # 親issueを確認
            parent_issue_number = github_client.get_parent_issue(
                repo_name, issue_number
            )

            base_branch = config.MAIN_BRANCH
            if parent_issue_number:
                # 親issueが存在する場合、親issueのブランチを基準にする
                parent_branch = f"issue-{parent_issue_number}"
                logger.info(
                    f"Issue #{issue_number} has parent issue #{parent_issue_number}, using branch {parent_branch} as base"
                )

                # 親issueのブランチが存在するか確認
                check_parent_branch = cmd.run_command(
                    ["git", "rev-parse", "--verify", parent_branch]
                )

                if check_parent_branch.returncode == 0:
                    # 親issueのブランチが存在する場合はそれを使用
                    base_branch = parent_branch
                    pr_base_branch = (
                        parent_branch  # PRのマージ先も親issueブランチに設定
                    )
                    logger.info(
                        f"Parent branch {parent_branch} exists, using it as base"
                    )

                    # ブランチを最新状態へ更新
                    switch_result = switch_to_branch(
                        parent_branch, pull_after_switch=True
                    )
                    if not switch_result.success:
                        logger.warning(
                            f"Failed to pull latest changes from {parent_branch}: {switch_result.stderr}"
                        )
                else:
                    # 親issueのブランチが存在しない場合は作成
                    logger.info(
                        f"Parent branch {parent_branch} does not exist, creating it"
                    )

                    # まずデフォルトブランチに切り替え
                    switch_main_result = switch_to_branch(
                        config.MAIN_BRANCH, pull_after_switch=True
                    )
                    if not switch_main_result.success:
                        error_msg = f"Failed to switch to main branch {config.MAIN_BRANCH}: {switch_main_result.stderr}"
                        actions.append(error_msg)
                        logger.error(error_msg)
                        return actions

                    # 親issueのブランチを作成（自動的にリモートにプッシュされる）
                    create_parent_result = git_checkout_branch(
                        parent_branch, create_new=True
                    )
                    if create_parent_result.success:
                        actions.append(
                            f"Created and published parent branch: {parent_branch}"
                        )
                        logger.info(
                            f"Successfully created and published parent branch: {parent_branch}"
                        )

                        base_branch = parent_branch
                        pr_base_branch = (
                            parent_branch  # PRのマージ先も親issueブランチに設定
                        )
                    else:
                        logger.warning(
                            f"Failed to create parent branch {parent_branch}: {create_parent_result.stderr}"
                        )
                        # 親ブランチの作成に失敗した場合はデフォルトブランチを使用
                        base_branch = config.MAIN_BRANCH

            # 作業用ブランチが既に存在するかチェック
            check_work_branch = cmd.run_command(
                ["git", "rev-parse", "--verify", work_branch]
            )

            if check_work_branch.returncode == 0:
                # 作業用ブランチが既に存在する場合は、それに切り替え
                logger.info(
                    f"Work branch {work_branch} already exists, switching to it"
                )
                checkout_existing_result = git_checkout_branch(work_branch)
                if checkout_existing_result.success:
                    actions.append(f"Switched to existing work branch: {work_branch}")
                    logger.info(f"Switched to existing work branch: {work_branch}")
                    target_branch = work_branch
                else:
                    error_msg = f"Failed to switch to existing work branch {work_branch}: {checkout_existing_result.stderr}"
                    actions.append(error_msg)
                    logger.error(error_msg)
                    return actions
            else:
                # 作業用ブランチが存在しない場合は、ベースブランチから新規作成
                logger.info(
                    f"Work branch {work_branch} does not exist, creating from {base_branch}"
                )

                # ベースブランチに切り替え
                switch_base_result = switch_to_branch(
                    base_branch, pull_after_switch=True
                )
                if not switch_base_result.success:
                    error_msg = f"Failed to switch to base branch {base_branch}: {switch_base_result.stderr}"
                    actions.append(error_msg)
                    logger.error(error_msg)
                    return actions

                # 作業用ブランチを作成して切り替え
                checkout_new_result = git_checkout_branch(work_branch, create_new=True)
                if checkout_new_result.success:
                    actions.append(
                        f"Created and switched to work branch: {work_branch} from {base_branch}"
                    )
                    logger.info(
                        f"Successfully created work branch: {work_branch} from {base_branch}"
                    )
                    target_branch = work_branch
                else:
                    error_msg = f"Failed to create work branch {work_branch}: {checkout_new_result.stderr}"
                    actions.append(error_msg)
                    logger.error(error_msg)
                    return actions

        # Create a comprehensive prompt for LLM CLI
        action_prompt = render_prompt(
            "issue.action",
            repo_name=repo_name,
            issue_number=issue_data.get("number", "unknown"),
            issue_title=issue_data.get("title", "Unknown"),
            issue_body=(issue_data.get("body") or "")[:10000],
            issue_labels=", ".join(issue_data.get("labels", [])),
            issue_state=issue_data.get("state", "open"),
            issue_author=issue_data.get("author", "unknown"),
        )
        logger.debug(
            "Prepared issue-action prompt for #%s (preview: %s)",
            issue_data.get("number", "unknown"),
            action_prompt[:160].replace("\n", " "),
        )

        # Use LLM CLI to analyze and take actions
        logger.info(
            f"Applying issue actions directly for issue #{issue_data['number']}"
        )

        # Call LLM client
        response = llm_client._run_llm_cli(action_prompt)

        # Parse the response
        if response and len(response.strip()) > 0:
            actions.append(
                f"LLM CLI analyzed and took action on issue: {response[:200]}..."
            )

            # Check if LLM indicated the issue should be closed
            if (
                "closed" in response.lower()
                or "duplicate" in response.lower()
                or "invalid" in response.lower()
            ):
                # Close the issue
                # github_client.close_issue(repo_name, issue_data['number'], f"Auto-Coder Analysis: {response[:500]}...")
                actions.append(
                    f"Closed issue #{issue_data['number']} based on analysis"
                )
            else:
                # Add analysis comment
                # github_client.add_comment_to_issue(repo_name, issue_data['number'], f"## 🤖 Auto-Coder Analysis\n\n{response}")
                actions.append(
                    f"Added analysis comment to issue #{issue_data['number']}"
                )

            # Commit any changes made
            push_progress_stage("Committing changes")
            commit_action = commit_and_push_changes(
                {"summary": f"Auto-Coder: Address issue #{issue_data['number']}"},
                repo_name=repo_name,
                issue_number=issue_data["number"],
                llm_client=llm_client,
                message_backend_manager=message_backend_manager,
            )
            actions.append(commit_action)

            # Create PR if this is a regular issue (not a PR)
            if "head_branch" not in issue_data and target_branch:
                push_progress_stage("Creating PR")
                pr_creation_result = _create_pr_for_issue(
                    repo_name=repo_name,
                    issue_data=issue_data,
                    work_branch=target_branch,
                    base_branch=pr_base_branch,
                    llm_response=response,
                    github_client=github_client,
                    message_backend_manager=message_backend_manager,
                    dry_run=dry_run,
                )
                actions.append(pr_creation_result)
        else:
            actions.append(
                "LLM CLI did not provide a clear response for issue analysis"
            )

    except Exception as e:
        logger.error(f"Error applying issue actions directly: {e}")

    return actions


def create_feature_issues(
    github_client,
    config: AutomationConfig,
    dry_run: bool,
    repo_name: str,
    gemini_client=None,
) -> List[Dict[str, Any]]:
    """Analyze repository and create feature enhancement issues."""
    logger.info(f"Analyzing repository for feature opportunities: {repo_name}")

    if not gemini_client:
        logger.error("LLM client is required for feature issue creation")
        return []

    try:
        # Get repository context
        repo_context = _get_repository_context(github_client, repo_name)
        logger.debug(
            "Repository context gathered for %s with keys: %s",
            repo_name,
            sorted(repo_context.keys()),
        )

        # Generate feature suggestions
        suggestions = []  # gemini_client.suggest_features(repo_context)

        created_issues = []
        for suggestion in suggestions:
            if not dry_run:
                try:
                    issue = github_client.create_issue(
                        repo_name=repo_name,
                        title=suggestion["title"],
                        body=_format_feature_issue_body(suggestion),
                        labels=suggestion.get("labels", ["enhancement"]),
                    )
                    created_issues.append(
                        {
                            "number": issue.number,
                            "title": suggestion["title"],
                            "url": issue.html_url,
                        }
                    )
                    logger.info(
                        f"Created feature issue #{issue.number}: {suggestion['title']}"
                    )
                except Exception as e:
                    logger.error(f"Failed to create feature issue: {e}")
            else:
                logger.info(
                    f"[DRY RUN] Would create feature issue: {suggestion['title']}"
                )
                created_issues.append({"title": suggestion["title"], "dry_run": True})

        return created_issues

    except Exception as e:
        logger.error(f"Failed to create feature issues for {repo_name}: {e}")
        return []


def _get_repository_context(github_client, repo_name: str) -> Dict[str, Any]:
    """Get repository context for feature analysis."""
    try:
        repo = github_client.get_repository(repo_name)
        recent_issues = github_client.get_open_issues(repo_name, limit=5)
        recent_prs = github_client.get_open_pull_requests(repo_name, limit=5)

        return {
            "name": repo.name,
            "description": repo.description,
            "language": repo.language,
            "stars": repo.stargazers_count,
            "forks": repo.forks_count,
            "recent_issues": [
                github_client.get_issue_details(issue) for issue in recent_issues
            ],
            "recent_prs": [github_client.get_pr_details(pr) for pr in recent_prs],
        }
    except Exception as e:
        logger.error(f"Failed to get repository context for {repo_name}: {e}")
        return {"name": repo_name, "description": "", "language": "Unknown"}


def _format_feature_issue_body(suggestion: Dict[str, Any]) -> str:
    """Format feature suggestion as issue body."""
    body = "## Feature Request\n\n"
    body += f"**Description:**\n{suggestion.get('description', 'No description provided')}\n\n"
    body += (
        f"**Rationale:**\n{suggestion.get('rationale', 'No rationale provided')}\n\n"
    )
    body += f"**Priority:** {suggestion.get('priority', 'medium')}\n"
    body += f"**Complexity:** {suggestion.get('complexity', 'moderate')}\n"
    body += f"**Estimated Effort:** {suggestion.get('estimated_effort', 'unknown')}\n\n"

    if suggestion.get("acceptance_criteria"):
        body += "**Acceptance Criteria:**\n"
        for criteria in suggestion["acceptance_criteria"]:
            body += f"- [ ] {criteria}\n"
        body += "\n"

    body += "\n*This feature request was generated automatically by Auto-Coder.*"
    return body


def process_single(
    github_client,
    config: AutomationConfig,
    dry_run: bool,
    repo_name: str,
    target_type: str,
    number: int,
    jules_mode: bool = False,
    llm_client=None,
    message_backend_manager=None,
) -> Dict[str, Any]:
    """Process a single issue or PR by number.

    target_type: 'issue' | 'pr' | 'auto'
    When 'auto', try PR first then fall back to issue.
    """
    with ProgressStage("Processing single PR/IS"):
        logger.info(
            f"Processing single target: type={target_type}, number={number} for {repo_name}"
        )
        result = {
            "repository": repo_name,
            "timestamp": datetime.now().isoformat(),
            "dry_run": dry_run,
            "jules_mode": jules_mode,
            "issues_processed": [],
            "prs_processed": [],
            "errors": [],
        }
        try:
            resolved_type = target_type
            if target_type == "auto":
                # Prefer PR to avoid mislabeling PR issues
                try:
                    pr_data = github_client.get_pr_details_by_number(repo_name, number)
                    resolved_type = "pr"
                except Exception:
                    resolved_type = "issue"
            if resolved_type == "pr":
                try:
                    from .pr_processor import (
                        _check_github_actions_status,
                        _extract_linked_issues_from_pr_body,
                        _take_pr_actions,
                    )

                    pr_data = github_client.get_pr_details_by_number(repo_name, number)

                    # Extract branch name and related issues from PR data
                    branch_name = pr_data.get("head", {}).get("ref")
                    pr_body = pr_data.get("body", "")
                    related_issues = []
                    if pr_body:
                        # Extract linked issues from PR body
                        related_issues = _extract_linked_issues_from_pr_body(pr_body)

                    set_progress_item("PR", number, related_issues, branch_name)

                    # Skip if PR already has @auto-coder label
                    pr_labels = pr_data.get("labels", [])
                    if "@auto-coder" in pr_labels:
                        msg = f"Skipping PR #{number} - already has @auto-coder label"
                        logger.info(msg)
                        result["errors"].append(msg)
                        newline_progress()
                        return result


                    # Check GitHub Actions status before processing
                    github_checks = _check_github_actions_status(
                        repo_name, pr_data, config
                    )

                    # If GitHub Actions are still in progress, switch to main and exit
                    if github_checks.get("in_progress", False):
                        logger.info(
                            f"GitHub Actions checks are still in progress for PR #{number}, switching to main branch"
                        )

                        # Switch to main branch with pull
                        switch_result = switch_to_branch(
                            config.MAIN_BRANCH, pull_after_switch=True
                        )
                        if switch_result.success:
                            logger.info(
                                f"Successfully switched to {config.MAIN_BRANCH} branch"
                            )
                            # Exit the program
                            logger.info(
                                f"Exiting due to GitHub Actions in progress for PR #{number}"
                            )
                            sys.exit(0)
                        else:
                            logger.error(
                                f"Failed to switch to {config.MAIN_BRANCH} branch: {switch_result.stderr}"
                            )
                            result["errors"].append(
                                f"Failed to switch to main branch: {switch_result.stderr}"
                            )
                            return result

                    actions = _take_pr_actions(
                        repo_name, pr_data, config, dry_run, llm_client
                    )
                    processed_pr = {
                        "pr_data": pr_data,
                        "actions_taken": actions,
                        "priority": "single",
                    }
                    result["prs_processed"].append(processed_pr)
                    newline_progress()
                except Exception as e:
                    msg = f"Failed to process PR #{number}: {e}"
                    logger.error(msg)
                    result["errors"].append(msg)
                    newline_progress()
            else:
                try:
                    set_progress_item("Issue", number)
                    push_progress_stage("Getting issue details")
                    issue_data = github_client.get_issue_details_by_number(
                        repo_name, number
                    )

                    # Check if issue already has @auto-coder label (being processed by another instance)
                    push_progress_stage("Checking status")
<<<<<<< HEAD
                    current_labels = issue_data.get("labels", [])
                    if "@auto-coder" in current_labels:
                        msg = f"Skipping issue #{number} - already has @auto-coder label"
                        logger.info(msg)
                        result["errors"].append(msg)
                        newline_progress()
                        return result

=======
                    if not dry_run and not github_client.disable_labels:
                        current_labels = issue_data.get("labels", [])
                        if "@auto-coder" in current_labels:
                            msg = f"Skipping issue #{number} - already has @auto-coder label"
                            logger.info(msg)
                            result["errors"].append(msg)
                            newline_progress()
                            return result
>>>>>>> c6ac2573
                    # Add @auto-coder label now that we're actually going to process this issue
                    if not dry_run:
                        if not github_client.try_add_work_in_progress_label(
                            repo_name, number
                        ):
                            msg = f"Skipping issue #{number} - @auto-coder label was just added by another instance"
                            logger.info(msg)
                            result["errors"].append(msg)
                            newline_progress()
                            return result

                    processed_issue = {
                        "issue_data": issue_data,
                        "analysis": None,
                        "solution": None,
                        "actions_taken": [],
                    }

                    try:
                        if jules_mode:
                            # Mimic jules mode behavior
                            push_progress_stage("Adding jules label")
                            current_labels = issue_data.get("labels", [])
                            if "jules" not in current_labels:
                                if not dry_run:
                                    github_client.add_labels_to_issue(
                                        repo_name, number, ["jules"]
                                    )
                                    processed_issue["actions_taken"].append(
                                        f"Added 'jules' label to issue #{number}"
                                    )
                                else:
                                    processed_issue["actions_taken"].append(
                                        f"[DRY RUN] Would add 'jules' label to issue #{number}"
                                    )
                            else:
                                processed_issue["actions_taken"].append(
                                    f"Issue #{number} already has 'jules' label"
                                )
                        else:
                            push_progress_stage("Processing")
                            actions = _take_issue_actions(
                                repo_name,
                                issue_data,
                                config,
                                dry_run,
                                github_client,
                                llm_client,
                                message_backend_manager,
                            )
                            processed_issue["actions_taken"] = actions
                    finally:
                        # Remove @auto-coder label after processing
                        if not dry_run:
                            try:
                                github_client.remove_labels_from_issue(
                                    repo_name, number, ["@auto-coder"]
                                )
                            except Exception as e:
                                logger.warning(
                                    f"Failed to remove @auto-coder label from issue #{number}: {e}"
                                )
                        # Clear progress header after processing
                        newline_progress()

                    result["issues_processed"].append(processed_issue)
                except Exception as e:
                    msg = f"Failed to process issue #{number}: {e}"
                    logger.error(msg)
                    # Try to remove @auto-coder label on error
                    if not dry_run:
                        try:
                            github_client.remove_labels_from_issue(
                                repo_name, number, ["@auto-coder"]
                            )
                        except Exception:
                            pass
                    result["errors"].append(msg)
                    newline_progress()
        except Exception as e:
            msg = f"Error in process_single: {e}"
            logger.error(msg)
            result["errors"].append(msg)

        # After processing, check if the single PR/issue is now closed
        # If so, switch to main branch, pull, and exit
        try:
            # Check if we processed exactly one item
            if not dry_run and (result["issues_processed"] or result["prs_processed"]):
                # Get the processed item
                processed_item = None
                item_number = None
                item_type = None

                if result["issues_processed"]:
                    processed_item = result["issues_processed"][0]
                    issue_data = processed_item.get("issue_data", {})
                    item_number = issue_data.get("number")
                    item_type = "issue"
                elif result["prs_processed"]:
                    processed_item = result["prs_processed"][0]
                    pr_data = processed_item.get("pr_data", {})
                    item_number = pr_data.get("number")
                    item_type = "pr"

                if item_number and item_type:
                    # Check the current state of the item
                    with ProgressStage("Checking final status"):
                        if item_type == "issue":
                            current_item = github_client.get_issue_details_by_number(
                                repo_name, item_number
                            )
                        else:
                            current_item = github_client.get_pr_details_by_number(
                                repo_name, item_number
                            )

                        if current_item.get("state") == "closed":
                            logger.info(
                                f"{item_type.capitalize()} #{item_number} is closed, switching to main branch"
                            )

                            # Switch to main branch with pull
                            switch_result = switch_to_branch(
                                config.MAIN_BRANCH, pull_after_switch=True
                            )
                            if switch_result.success:
                                logger.info(
                                    f"Successfully switched to {config.MAIN_BRANCH} branch"
                                )
                                # Exit the program
                                logger.info(
                                    f"Exiting after closing {item_type} #{item_number}"
                                )
                                sys.exit(0)
                            else:
                                logger.error(
                                    f"Failed to switch to {config.MAIN_BRANCH} branch: {switch_result.stderr}"
                                )
        except Exception as e:
            logger.warning(f"Failed to check/handle closed item state: {e}")

        return result<|MERGE_RESOLUTION|>--- conflicted
+++ resolved
@@ -1013,7 +1013,6 @@
 
                     # Check if issue already has @auto-coder label (being processed by another instance)
                     push_progress_stage("Checking status")
-<<<<<<< HEAD
                     current_labels = issue_data.get("labels", [])
                     if "@auto-coder" in current_labels:
                         msg = f"Skipping issue #{number} - already has @auto-coder label"
@@ -1021,17 +1020,6 @@
                         result["errors"].append(msg)
                         newline_progress()
                         return result
-
-=======
-                    if not dry_run and not github_client.disable_labels:
-                        current_labels = issue_data.get("labels", [])
-                        if "@auto-coder" in current_labels:
-                            msg = f"Skipping issue #{number} - already has @auto-coder label"
-                            logger.info(msg)
-                            result["errors"].append(msg)
-                            newline_progress()
-                            return result
->>>>>>> c6ac2573
                     # Add @auto-coder label now that we're actually going to process this issue
                     if not dry_run:
                         if not github_client.try_add_work_in_progress_label(
