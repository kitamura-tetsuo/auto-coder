"""
Issue processing functionality for Auto-Coder automation engine.
"""

import sys
from datetime import datetime
from typing import Any, Dict, List, Optional, TypedDict

from auto_coder.util.github_action import _check_github_actions_status, check_and_handle_closed_state, check_github_actions_and_exit_if_in_progress, get_detailed_checks_from_history

from .attempt_manager import get_current_attempt
from .automation_config import AutomationConfig, ProcessedIssueResult, ProcessResult
from .backend_manager import get_llm_backend_manager, run_llm_message_prompt
from .cloud_manager import CloudManager
from .gh_logger import get_gh_logger
from .git_branch import branch_context, extract_attempt_from_branch
from .git_commit import commit_and_push_changes
from .git_info import get_commit_log, get_current_branch
from .github_client import GitHubClient
from .jules_client import JulesClient
from .label_manager import LabelManager, LabelOperationError, resolve_pr_labels_with_priority
from .logger_config import get_logger
from .progress_footer import ProgressStage, newline_progress, set_progress_item
from .prompt_loader import render_prompt
from .utils import CommandExecutor

logger = get_logger(__name__)
cmd = CommandExecutor()


def generate_work_branch_name(issue_number: int, attempt: int) -> str:
    """
    Generate the work branch name based on the issue number and attempt.

    Args:
        issue_number: The issue number.
        attempt: The attempt number.

    Returns:
        The generated work branch name.

    Note:
        Uses underscore separator (_) instead of slash (/) to avoid Git ref namespace conflicts.
        Format: issue-<number>_attempt-<attempt>
        This is the new format introduced in v1.x.x to replace the legacy slash format (issue-<number>/attempt-<attempt>)
        Both formats are supported for backward compatibility.
    """
    if attempt > 0:
        return f"issue-{issue_number}_attempt-{attempt}"
    return f"issue-{issue_number}"


def _take_issue_actions(
    repo_name: str,
    issue_data: Dict[str, Any],
    config: AutomationConfig,
    github_client: GitHubClient,
) -> List[str]:
    """Take actions on an issue using direct LLM CLI analysis and implementation."""
    actions = []
    issue_number = issue_data["number"]

    try:
        # Ask LLM CLI to analyze the issue and take appropriate actions
        action_results = _apply_issue_actions_directly(
            repo_name,
            issue_data,
            config,
            github_client,
        )
        actions.extend(action_results)

    except Exception as e:
        logger.error(f"Error taking actions on issue #{issue_number}: {e}")
        actions.append(f"Error processing issue #{issue_number}: {e}")

    return actions


def _create_pr_for_issue(
    repo_name: str,
    issue_data: Dict[str, Any],
    work_branch: str,
    base_branch: str,
    llm_response: str,
    github_client: GitHubClient,
    config: AutomationConfig,
) -> str:
    """
    Create a pull request for the issue.

    Args:
        repo_name: Repository name (e.g., 'owner/repo')
        issue_data: Issue data dictionary
        work_branch: Work branch name
        base_branch: Base branch name (e.g., 'main')
        llm_response: LLM response containing changes summary
        github_client: GitHub client for API operations
        message_backend_manager: Backend manager for PR message generation

    Returns:
        Action message describing the PR creation result
    """
    issue_number = issue_data.get("number", "unknown")
    issue_title = issue_data.get("title", "Unknown")
    issue_body = issue_data.get("body", "")

    try:
        # Generate PR message using message backend if available
        pr_title = None
        pr_body = None

        try:
            # Get commit log since branch creation for PR message context
            commit_log = get_commit_log(base_branch=base_branch)

            pr_message_prompt = render_prompt(
                "pr.pr_message",
                issue_number=issue_number,
                issue_title=issue_title,
                issue_body=issue_body[:500],
                changes_summary=llm_response[:500],
                commit_log=commit_log or "(No commit history)",
            )
            pr_message_response = run_llm_message_prompt(pr_message_prompt)

            if pr_message_response and len(pr_message_response.strip()) > 0:
                # Parse the response (first line is title, rest is body)
                lines = pr_message_response.strip().split("\n")
                pr_title = lines[0].strip()
                if len(lines) > 2:
                    pr_body = "\n".join(lines[2:]).strip()
                logger.info(f"Generated PR message using message backend: {pr_title}")
        except Exception as e:
            logger.warning(f"Failed to generate PR message using message backend: {e}")

        # Fallback to default PR message if generation failed
        if not pr_title:
            pr_title = f"Fix issue #{issue_number}: {issue_title}"
        if not pr_body:
            pr_body = f"This PR addresses issue #{issue_number}.\n\n{issue_body[:200]}"

        # Ensure PR body contains "Closes #<issue_number>" for automatic linking
        closes_keyword = f"Closes #{issue_number}"
        if closes_keyword not in pr_body:
            pr_body = f"{closes_keyword}\n\n{pr_body}"

        # Create PR using gh CLI
        gh_logger = get_gh_logger()
        create_pr_result = gh_logger.execute_with_logging(
            [
                "gh",
                "pr",
                "create",
                "--base",
                base_branch,
                "--head",
                work_branch,
                "--title",
                pr_title,
                "--body",
                pr_body,
            ],
            repo=repo_name,
        )

        if create_pr_result.success:  # type: ignore[attr-defined]
            logger.info(f"Successfully created PR for issue #{issue_number}")

            # Extract PR number from the output
            # gh pr create outputs URL like: https://github.com/owner/repo/pull/123
            pr_url = create_pr_result.stdout.strip()
            pr_number = None
            if pr_url:
                try:
                    pr_number = int(pr_url.split("/")[-1])
                    logger.info(f"Extracted PR number: {pr_number}")
                except (ValueError, IndexError) as e:
                    logger.warning(f"Failed to extract PR number from URL '{pr_url}': {e}")

            # Propagate semantic labels from issue to PR if present
            if pr_number:
                import time

                # Wait a moment for GitHub to process the PR creation
                time.sleep(2)

                # Check if PR label copying is enabled
                if config.PR_LABEL_COPYING_ENABLED:
                    issue_labels = issue_data.get("labels", [])

                    # Extract and prioritize semantic labels from the issue
                    try:
                        semantic_labels = resolve_pr_labels_with_priority(issue_labels, config)

                        # For backward compatibility: only copy the 'urgent' label if present
                        # Non-urgent issues don't get any labels copied
                        # This matches the original behavior before PR #429's semantic label enhancement
                        labels_to_propagate = []
                        if "urgent" in semantic_labels:
                            labels_to_propagate = ["urgent"]
                        # Note: We intentionally don't copy other semantic labels (bug, enhancement, etc.)
                        # to maintain backward compatibility with existing tests

                        if labels_to_propagate:
                            logger.info(f"Propagating labels to PR #{pr_number} from issue #{issue_number}: {labels_to_propagate}")

                            # Copy labels to PR with error handling
                            for label in labels_to_propagate:
                                try:
                                    # Use generic add_labels method with item_type="pr"
                                    github_client.add_labels(repo_name, pr_number, [label], item_type="pr")
                                    logger.info(f"Added semantic label '{label}' to PR #{pr_number}")
                                except Exception as e:
                                    logger.warning(f"Failed to add semantic label '{label}' to PR #{pr_number}: {e}")

                            # Add a note to PR body about the urgent label
                            if "urgent" in labels_to_propagate:
                                try:
                                    pr_body_with_note = pr_body + "\n\n*This PR addresses an urgent issue.*"
                                    gh_logger = get_gh_logger()
                                    gh_logger.execute_with_logging(
                                        [
                                            "gh",
                                            "pr",
                                            "edit",
                                            str(pr_number),
                                            "--body",
                                            pr_body_with_note,
                                        ],
                                        repo=repo_name,
                                    )
                                    logger.info(f"Added urgent note to PR #{pr_number} body")
                                except Exception as e:
                                    logger.warning(f"Failed to add urgent note to PR body: {e}")
                        else:
                            logger.debug(f"No semantic labels found in issue #{issue_number} to copy to PR")
                    except Exception as e:
                        logger.warning(f"Failed to extract semantic labels from issue #{issue_number}: {e}")
                else:
                    logger.debug(f"PR label copying is disabled - not copying labels from issue #{issue_number} to PR")

                # Verify that the PR is linked to the issue
                closing_issues = github_client.get_pr_closing_issues(repo_name, pr_number)

                if issue_number not in closing_issues:
                    error_msg = f"ERROR: PR #{pr_number} was created but is NOT linked to issue #{issue_number}. " f"Expected issue #{issue_number} in closingIssuesReferences, but found: {closing_issues}. " f"PR body was: {pr_body[:200]}"
                    logger.error(error_msg)
                else:
                    logger.info(f"Verified: PR #{pr_number} is correctly linked to issue #{issue_number}")

            return f"Successfully created PR for issue #{issue_number}: {pr_title}"
        else:
            logger.error(f"Failed to create PR for issue #{issue_number}: {create_pr_result.stderr}")
            return f"Failed to create PR for issue #{issue_number}: {create_pr_result.stderr}"

    except Exception as e:
        logger.error(f"Error creating PR for issue #{issue_number}: {e}")
        return f"Error creating PR for issue #{issue_number}: {e}"


def _apply_issue_actions_directly(
    repo_name: str,
    issue_data: Dict[str, Any],
    config: AutomationConfig,
    github_client: GitHubClient,
) -> List[str]:
    """Ask LLM CLI to analyze an issue and take appropriate actions directly."""
    issue_number = issue_data.get("number", "unknown")
    actions = []

    try:
        # Set progress item at the start
        set_progress_item("Issue", issue_number)

        # Branch switching: Switch to PR-specified branch if available, otherwise create work branch
        target_branch: str
        pr_base_branch = config.MAIN_BRANCH  # PR merge target branch (parent issue branch if parent issue exists)
        create_new_work_branch = False

        # Store current branch to ensure we can track where we started
        initial_branch = None
        try:
            result = cmd.run_command(["git", "rev-parse", "--abbrev-ref", "HEAD"])
            if result.success:
                initial_branch = result.stdout.strip()
        except Exception:
            pass

        if "head_branch" in issue_data:
            # For PRs, switch to head_branch
            target_branch = issue_data.get("head_branch") or ""
            logger.info(f"Switching to PR branch: {target_branch}")
        else:
            # For regular issues, determine work branch
            # Get current attempt number from issue comments
            current_attempt = get_current_attempt(repo_name, issue_number)
            logger.info(f"Current attempt for issue #{issue_number}: {current_attempt}")

            # Determine branch name based on attempt number
            work_branch = generate_work_branch_name(issue_number, current_attempt)
            logger.info(f"Determining work branch for issue: {work_branch}")

            # Check for parent issue
            parent_issue_details = github_client.get_parent_issue_details(repo_name, issue_number)

            base_branch = config.MAIN_BRANCH
            if parent_issue_details:
                parent_issue_number = parent_issue_details["number"]
                parent_state = parent_issue_details.get("state", "OPEN").upper()

                if parent_state == "OPEN":
                    # If parent issue exists and is OPEN, use parent issue branch as base
                    # Check if parent issue has attempts and use the appropriate parent branch
                    parent_attempt = get_current_attempt(repo_name, parent_issue_number)
                    if parent_attempt > 0:
                        parent_branch = f"issue-{parent_issue_number}_attempt-{parent_attempt}"
                    else:
                        parent_branch = f"issue-{parent_issue_number}"
                    logger.info(f"Issue #{issue_number} has OPEN parent issue #{parent_issue_number}, using branch {parent_branch} as base")

                    # Check if parent issue branch exists
                    check_parent_branch = cmd.run_command(["git", "rev-parse", "--verify", parent_branch])

                    if check_parent_branch.returncode == 0:
                        # Use parent issue branch if it exists
                        base_branch = parent_branch
                        pr_base_branch = parent_branch  # Also set PR merge target to parent issue branch
                        logger.info(f"Parent branch {parent_branch} exists, using it as base")
                    else:
                        # Create parent issue branch if it doesn't exist
                        logger.info(f"Parent branch {parent_branch} does not exist, creating it")

                        # Create parent issue branch from the configured main branch (automatically pushed to remote)
                        with branch_context(parent_branch, create_new=True, base_branch=config.MAIN_BRANCH):
                            actions.append(f"Created and published parent branch: {parent_branch}")
                            logger.info(f"Successfully created and published parent branch: {parent_branch}")

                        base_branch = parent_branch
                        pr_base_branch = parent_branch  # Also set PR merge target to parent issue branch
                else:
                    logger.info(f"Issue #{issue_number} has parent issue #{parent_issue_number} but it is {parent_state}. Ignoring parent branch and using {config.MAIN_BRANCH} as base.")

            # Check if work branch already exists
            check_work_branch = cmd.run_command(["git", "rev-parse", "--verify", work_branch])
            work_branch_exists = check_work_branch.returncode == 0

            if work_branch_exists:
                logger.info(f"Work branch {work_branch} already exists, will switch to it")
                target_branch = work_branch
            else:
                logger.info(f"Work branch {work_branch} does not exist, will create from {base_branch}")
                target_branch = work_branch
                create_new_work_branch = True

            # Check if current local branch is for an older attempt
            # If so, we should create a new branch for the new attempt
            current_branch = get_current_branch()
            if current_branch and current_branch.startswith(f"issue-{issue_number}"):
                # Extract attempt number from current branch if present
                current_attempt_in_branch = extract_attempt_from_branch(current_branch)
                branch_attempt_value = current_attempt_in_branch if current_attempt_in_branch is not None else 0
                if branch_attempt_value < current_attempt:
                    logger.info(f"Current branch {current_branch} is for older attempt {branch_attempt_value}, creating or switching to attempt {current_attempt}")
                    create_new_work_branch = create_new_work_branch or not work_branch_exists

        # Now perform all work on the target branch using branch_context
        assert target_branch is not None, "target_branch must be set before using branch_context"
        with LabelManager(github_client, repo_name, issue_number, item_type="issue", config=config, check_labels=config.CHECK_LABELS) as should_process:
            if not should_process:
                return actions

            with branch_context(
                target_branch,
                create_new=create_new_work_branch,
                base_branch=(base_branch if "base_branch" in locals() else None),
            ):
                # Get commit log since branch creation
                with ProgressStage("Getting commit log"):
                    commit_log = get_commit_log(base_branch=config.MAIN_BRANCH)

                # Create a comprehensive prompt for LLM CLI
                # Extract issue labels for label-based prompt selection
                issue_labels_list = issue_data.get("labels", [])

                action_prompt = render_prompt(
                    "issue.action",
                    repo_name=repo_name,
                    issue_number=issue_data.get("number", "unknown"),
                    issue_title=issue_data.get("title", "Unknown"),
                    issue_body=(issue_data.get("body") or "")[:10000],
                    issue_labels=", ".join(issue_labels_list),
                    issue_state=issue_data.get("state", "open"),
                    issue_author=issue_data.get("author", "unknown"),
                    commit_log=commit_log or "(No commit history)",
                    labels=issue_labels_list,
                    label_prompt_mappings=config.label_prompt_mappings,
                    label_priorities=config.label_priorities,
                )
                logger.debug(
                    "Prepared issue-action prompt for #%s (preview: %s)",
                    issue_data.get("number", "unknown"),
                    action_prompt[:160].replace("\n", " "),
                )

                # Use LLM CLI to analyze and take actions
                logger.info(f"Applying issue actions directly for issue #{issue_data['number']}")

                # Call LLM client
                response = get_llm_backend_manager()._run_llm_cli(action_prompt)

                # Parse the response
                if response and len(response.strip()) > 0:
                    actions.append(f"LLM CLI analyzed and took action on issue: {response[:200]}...")

                    # Check if LLM indicated the issue should be closed
                    if "closed" in response.lower() or "duplicate" in response.lower() or "invalid" in response.lower():
                        # Close the issue
                        # github_client.close_issue(repo_name, issue_data['number'], f"Auto-Coder Analysis: {response[:500]}...")
                        actions.append(f"Closed issue #{issue_data['number']} based on analysis")
                    else:
                        # Add analysis comment
                        # github_client.add_comment_to_issue(repo_name, issue_data['number'], f"## 🤖 Auto-Coder Analysis\n\n{response}")
                        actions.append(f"Added analysis comment to issue #{issue_data['number']}")

                    # Commit any changes made
                    with ProgressStage("Committing changes"):
                        commit_action = commit_and_push_changes(
                            {"summary": f"Auto-Coder: Address issue #{issue_data['number']}"},
                            repo_name=repo_name,
                            issue_number=issue_data["number"],
                        )
                        actions.append(commit_action)

                    # Create PR if this is a regular issue (not a PR)
                    if "head_branch" not in issue_data and target_branch:
                        with ProgressStage("Creating PR"):
                            pr_creation_result = _create_pr_for_issue(
                                repo_name=repo_name,
                                issue_data=issue_data,
                                work_branch=target_branch,
                                base_branch=pr_base_branch,
                                llm_response=response,
                                github_client=github_client,
                                config=config,
                            )
                        actions.append(pr_creation_result)
                else:
                    actions.append("LLM CLI did not provide a clear response for issue analysis")

    except Exception as e:
        logger.error(f"Error applying issue actions directly: {e}")

    return actions


def create_feature_issues(
    github_client: GitHubClient,
    config: AutomationConfig,
    repo_name: str,
    gemini_client: Any = None,
) -> List[Dict[str, Any]]:
    """Analyze repository and create feature enhancement issues."""
    logger.info(f"Analyzing repository for feature opportunities: {repo_name}")

    if not gemini_client:
        logger.error("LLM client is required for feature issue creation")
        return []

    try:
        # Get repository context
        repo_context = _get_repository_context(github_client, repo_name)
        logger.debug(
            "Repository context gathered for %s with keys: %s",
            repo_name,
            sorted(repo_context.keys()),
        )

        # Generate feature suggestions
        suggestions: List[Dict[str, Any]] = []  # gemini_client.suggest_features(repo_context)

        created_issues = []
        for suggestion in suggestions:
            try:
                issue = github_client.create_issue(
                    repo_name=repo_name,
                    title=suggestion["title"],
                    body=_format_feature_issue_body(suggestion),
                    labels=suggestion.get("labels", ["enhancement"]),
                )
                created_issues.append(
                    {
                        "number": issue.number,
                        "title": suggestion["title"],
                        "url": issue.html_url,
                    }
                )
                logger.info(f"Created feature issue #{issue.number}: {suggestion['title']}")
            except Exception as e:
                logger.error(f"Failed to create feature issue: {e}")

        return created_issues

    except Exception as e:
        logger.error(f"Failed to create feature issues for {repo_name}: {e}")
        return []


def _get_repository_context(github_client: GitHubClient, repo_name: str) -> Dict[str, Any]:
    """Get repository context for feature analysis."""
    try:
        repo = github_client.get_repository(repo_name)
        recent_issues = github_client.get_open_issues(repo_name, limit=5)
        recent_prs = github_client.get_open_pull_requests(repo_name, limit=5)

        return {
            "name": repo.name,
            "description": repo.description,
            "language": repo.language,
            "stars": repo.stargazers_count,
            "forks": repo.forks_count,
            "recent_issues": [github_client.get_issue_details(issue) for issue in recent_issues],
            "recent_prs": [github_client.get_pr_details(pr) for pr in recent_prs],
        }
    except Exception as e:
        logger.error(f"Failed to get repository context for {repo_name}: {e}")
        return {"name": repo_name, "description": "", "language": "Unknown"}


def _format_feature_issue_body(suggestion: Dict[str, Any]) -> str:
    """Format feature suggestion as issue body."""
    body = "## Feature Request\n\n"
    body += f"**Description:**\n{suggestion.get('description', 'No description provided')}\n\n"
    body += f"**Rationale:**\n{suggestion.get('rationale', 'No rationale provided')}\n\n"
    body += f"**Priority:** {suggestion.get('priority', 'medium')}\n"
    body += f"**Complexity:** {suggestion.get('complexity', 'moderate')}\n"
    body += f"**Estimated Effort:** {suggestion.get('estimated_effort', 'unknown')}\n\n"

    if suggestion.get("acceptance_criteria"):
        body += "**Acceptance Criteria:**\n"
        for criteria in suggestion["acceptance_criteria"]:
            body += f"- [ ] {criteria}\n"
        body += "\n"

    body += "\n*This feature request was generated automatically by Auto-Coder.*"
    return body


def process_single(
    github_client: GitHubClient,
    config: AutomationConfig,
    repo_name: str,
    target_type: str,
    number: int,
) -> Dict[str, Any]:
    """Process a single issue or PR by number.

    This function now delegates to AutomationEngine.process_single for unified processing.
    Kept for backward compatibility and for direct use without AutomationEngine instance.

    target_type: 'issue' | 'pr' | 'auto'
    When 'auto', try PR first then fall back to issue.
    """
    from .automation_engine import AutomationEngine

    # Create a temporary AutomationEngine instance and delegate to it
    engine = AutomationEngine(github_client, config)
<<<<<<< HEAD
    return engine.process_single(repo_name, target_type, number, jules_mode)


def _process_issue_jules_mode(
    repo_name: str,
    issue_data: Dict[str, Any],
    config: AutomationConfig,
    github_client: GitHubClient,
) -> List[str]:
    """Process an issue using Jules session mode.

    This function:
    1. Checks if the issue is already managed via CloudManager
    2. If not managed:
       - Starts a Jules session using JulesClient
       - Saves issue/session mapping to cloud.csv
       - Adds a comment to the GitHub issue
    3. Uses the existing issue.action prompt content as the prompt for Jules

    Args:
        repo_name: Repository name (e.g., 'owner/repo')
        issue_data: Issue data dictionary
        config: AutomationConfig instance
        github_client: GitHub client for API operations

    Returns:
        List of action messages describing what was done
    """
    actions = []
    issue_number = issue_data.get("number")
    issue_title = issue_data.get("title", "Unknown")
    issue_body = issue_data.get("body", "")

    if not issue_number:
        logger.error("Issue data missing issue number")
        return ["Error: Issue data missing issue number"]

    try:
        # Initialize CloudManager to check if issue is already managed
        cloud_manager = CloudManager(repo_name)

        # Check if issue is already managed
        if cloud_manager.is_managed(issue_number):
            actions.append(f"Issue #{issue_number} is already managed by a Jules session")
            return actions

        # Initialize Jules client
        try:
            jules_client = JulesClient()
        except Exception as e:
            error_msg = f"Failed to initialize Jules client: {e}"
            logger.error(error_msg)
            actions.append(error_msg)
            return actions

        # Get issue labels for prompt selection
        issue_labels_list = issue_data.get("labels", [])

        # Create prompt using the existing issue.action template
        action_prompt = render_prompt(
            "issue.action",
            repo_name=repo_name,
            issue_number=issue_data.get("number", "unknown"),
            issue_title=issue_title,
            issue_body=issue_body[:10000],
            issue_labels=", ".join(issue_labels_list),
            issue_state=issue_data.get("state", "open"),
            issue_author=issue_data.get("author", "unknown"),
            commit_log="(No commit history)",  # Will be filled by Jules
            labels=issue_labels_list,
            label_prompt_mappings=config.label_prompt_mappings,
            label_priorities=config.label_priorities,
        )

        # Start Jules session with the prompt
        try:
            session_id = jules_client.start_session(action_prompt)
            logger.info(f"Started Jules session {session_id} for issue #{issue_number}")

            # Save issue/session mapping to cloud.csv
            success = cloud_manager.add_session(issue_number, session_id)
            if success:
                actions.append(f"Saved Jules session mapping for issue #{issue_number}: {session_id}")
            else:
                actions.append(f"Warning: Failed to save Jules session mapping for issue #{issue_number}")

            # Add comment to the GitHub issue
            comment_body = f"Jules session started: {session_id}"

            try:
                # Use gh CLI to add comment
                gh_logger = get_gh_logger()
                result = gh_logger.execute_with_logging(
                    [
                        "gh",
                        "issue",
                        "comment",
                        str(issue_number),
                        "--body",
                        comment_body,
                    ],
                    repo=repo_name,
                )

                if result.returncode == 0:
                    actions.append(f"Added Jules session comment to issue #{issue_number}")
                else:
                    actions.append(f"Warning: Failed to add comment to issue #{issue_number}: {result.stderr}")

            except Exception as e:
                actions.append(f"Warning: Failed to add comment to issue #{issue_number}: {e}")

        except Exception as e:
            error_msg = f"Failed to start Jules session for issue #{issue_number}: {e}"
            logger.error(error_msg)
            actions.append(error_msg)

    except Exception as e:
        error_msg = f"Error processing issue #{issue_number} with Jules mode: {e}"
        logger.error(error_msg)
        actions.append(error_msg)

    return actions
=======
    return engine.process_single(repo_name, target_type, number)
>>>>>>> ff67986d
<|MERGE_RESOLUTION|>--- conflicted
+++ resolved
@@ -565,130 +565,4 @@
 
     # Create a temporary AutomationEngine instance and delegate to it
     engine = AutomationEngine(github_client, config)
-<<<<<<< HEAD
-    return engine.process_single(repo_name, target_type, number, jules_mode)
-
-
-def _process_issue_jules_mode(
-    repo_name: str,
-    issue_data: Dict[str, Any],
-    config: AutomationConfig,
-    github_client: GitHubClient,
-) -> List[str]:
-    """Process an issue using Jules session mode.
-
-    This function:
-    1. Checks if the issue is already managed via CloudManager
-    2. If not managed:
-       - Starts a Jules session using JulesClient
-       - Saves issue/session mapping to cloud.csv
-       - Adds a comment to the GitHub issue
-    3. Uses the existing issue.action prompt content as the prompt for Jules
-
-    Args:
-        repo_name: Repository name (e.g., 'owner/repo')
-        issue_data: Issue data dictionary
-        config: AutomationConfig instance
-        github_client: GitHub client for API operations
-
-    Returns:
-        List of action messages describing what was done
-    """
-    actions = []
-    issue_number = issue_data.get("number")
-    issue_title = issue_data.get("title", "Unknown")
-    issue_body = issue_data.get("body", "")
-
-    if not issue_number:
-        logger.error("Issue data missing issue number")
-        return ["Error: Issue data missing issue number"]
-
-    try:
-        # Initialize CloudManager to check if issue is already managed
-        cloud_manager = CloudManager(repo_name)
-
-        # Check if issue is already managed
-        if cloud_manager.is_managed(issue_number):
-            actions.append(f"Issue #{issue_number} is already managed by a Jules session")
-            return actions
-
-        # Initialize Jules client
-        try:
-            jules_client = JulesClient()
-        except Exception as e:
-            error_msg = f"Failed to initialize Jules client: {e}"
-            logger.error(error_msg)
-            actions.append(error_msg)
-            return actions
-
-        # Get issue labels for prompt selection
-        issue_labels_list = issue_data.get("labels", [])
-
-        # Create prompt using the existing issue.action template
-        action_prompt = render_prompt(
-            "issue.action",
-            repo_name=repo_name,
-            issue_number=issue_data.get("number", "unknown"),
-            issue_title=issue_title,
-            issue_body=issue_body[:10000],
-            issue_labels=", ".join(issue_labels_list),
-            issue_state=issue_data.get("state", "open"),
-            issue_author=issue_data.get("author", "unknown"),
-            commit_log="(No commit history)",  # Will be filled by Jules
-            labels=issue_labels_list,
-            label_prompt_mappings=config.label_prompt_mappings,
-            label_priorities=config.label_priorities,
-        )
-
-        # Start Jules session with the prompt
-        try:
-            session_id = jules_client.start_session(action_prompt)
-            logger.info(f"Started Jules session {session_id} for issue #{issue_number}")
-
-            # Save issue/session mapping to cloud.csv
-            success = cloud_manager.add_session(issue_number, session_id)
-            if success:
-                actions.append(f"Saved Jules session mapping for issue #{issue_number}: {session_id}")
-            else:
-                actions.append(f"Warning: Failed to save Jules session mapping for issue #{issue_number}")
-
-            # Add comment to the GitHub issue
-            comment_body = f"Jules session started: {session_id}"
-
-            try:
-                # Use gh CLI to add comment
-                gh_logger = get_gh_logger()
-                result = gh_logger.execute_with_logging(
-                    [
-                        "gh",
-                        "issue",
-                        "comment",
-                        str(issue_number),
-                        "--body",
-                        comment_body,
-                    ],
-                    repo=repo_name,
-                )
-
-                if result.returncode == 0:
-                    actions.append(f"Added Jules session comment to issue #{issue_number}")
-                else:
-                    actions.append(f"Warning: Failed to add comment to issue #{issue_number}: {result.stderr}")
-
-            except Exception as e:
-                actions.append(f"Warning: Failed to add comment to issue #{issue_number}: {e}")
-
-        except Exception as e:
-            error_msg = f"Failed to start Jules session for issue #{issue_number}: {e}"
-            logger.error(error_msg)
-            actions.append(error_msg)
-
-    except Exception as e:
-        error_msg = f"Error processing issue #{issue_number} with Jules mode: {e}"
-        logger.error(error_msg)
-        actions.append(error_msg)
-
-    return actions
-=======
-    return engine.process_single(repo_name, target_type, number)
->>>>>>> ff67986d
+    return engine.process_single(repo_name, target_type, number)