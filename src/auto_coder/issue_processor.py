--- conflicted
+++ resolved
@@ -12,10 +12,6 @@
 
 from .automation_config import AutomationConfig
 from .git_utils import branch_context, commit_and_push_changes, get_commit_log
-<<<<<<< HEAD
-from .github_client import GitHubClient
-=======
->>>>>>> fea02f6e
 from .label_manager import LabelManager, LabelOperationError
 from .logger_config import get_logger
 from .progress_footer import ProgressStage, newline_progress, set_progress_item
@@ -26,9 +22,6 @@
 cmd = CommandExecutor()
 
 
-<<<<<<< HEAD
-def _process_issue_jules_mode(github_client: GitHubClient, config: AutomationConfig, dry_run: bool, repo_name: str, issue_data: Dict[str, Any]) -> Dict[str, Any]:
-=======
 class ProcessResult(TypedDict):
     repository: str
     timestamp: str
@@ -46,7 +39,6 @@
 
 
 def _process_issue_jules_mode(github_client: GitHubClient, config: AutomationConfig, repo_name: str, issue_data: Dict[str, Any]) -> ProcessedIssueResult:
->>>>>>> fea02f6e
     """Process a single issue in jules mode - only add 'jules' label."""
     try:
         issue_number = issue_data["number"]
@@ -119,10 +111,6 @@
     repo_name: str,
     issue_data: Dict[str, Any],
     config: AutomationConfig,
-<<<<<<< HEAD
-    dry_run: bool,
-=======
->>>>>>> fea02f6e
     github_client: GitHubClient,
 ) -> List[str]:
     """Take actions on an issue using direct LLM CLI analysis and implementation."""
@@ -156,11 +144,7 @@
     base_branch: str,
     llm_response: str,
     github_client: GitHubClient,
-<<<<<<< HEAD
-    dry_run: bool = False,
-=======
     config: AutomationConfig,
->>>>>>> fea02f6e
 ) -> str:
     """
     Create a pull request for the issue.
@@ -311,10 +295,6 @@
     repo_name: str,
     issue_data: Dict[str, Any],
     config: AutomationConfig,
-<<<<<<< HEAD
-    dry_run: bool,
-=======
->>>>>>> fea02f6e
     github_client: GitHubClient,
 ) -> List[str]:
     """Ask LLM CLI to analyze an issue and take appropriate actions directly."""
@@ -469,11 +449,7 @@
     github_client: GitHubClient,
     config: AutomationConfig,
     repo_name: str,
-<<<<<<< HEAD
-    gemini_client: Optional[Any] = None,
-=======
     gemini_client: Any = None,
->>>>>>> fea02f6e
 ) -> List[Dict[str, Any]]:
     """Analyze repository and create feature enhancement issues."""
     logger.info(f"Analyzing repository for feature opportunities: {repo_name}")
@@ -580,11 +556,7 @@
     """
     with ProgressStage("Processing single PR/IS"):
         logger.info(f"Processing single target: type={target_type}, number={number} for {repo_name}")
-<<<<<<< HEAD
-        result: Dict[str, Any] = {
-=======
         result: ProcessResult = {
->>>>>>> fea02f6e
             "repository": repo_name,
             "timestamp": datetime.now().isoformat(),
             "dry_run": config.DRY_RUN,
