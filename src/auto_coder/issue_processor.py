"""
Issue processing functionality for Auto-Coder automation engine.
"""

import sys
from datetime import datetime
from typing import Any, Dict, List, Optional

from auto_coder.backend_manager import get_llm_backend_manager, run_message_prompt
from auto_coder.util.github_action import get_detailed_checks_from_history

from .automation_config import AutomationConfig
from .git_utils import commit_and_push_changes, ensure_pushed, get_commit_log, git_checkout_branch, switch_to_branch
from .logger_config import get_logger
from .progress_footer import ProgressStage, newline_progress, set_progress_item
from .prompt_loader import render_prompt
from .utils import CommandExecutor

logger = get_logger(__name__)
cmd = CommandExecutor()


def process_issues(
    github_client,
    config: AutomationConfig,
    dry_run: bool,
    repo_name: str,
    jules_mode: bool = False,
) -> List[Dict[str, Any]]:
    """Process open issues in the repository."""
    if jules_mode:
        return _process_issues_jules_mode(github_client, config, dry_run, repo_name)
    else:
        return _process_issues_normal(
            github_client,
            config,
            dry_run,
            repo_name,
        )


def _process_issues_normal(
    github_client,
    config: AutomationConfig,
    dry_run: bool,
    repo_name: str,
) -> List[Dict[str, Any]]:
    """Process open issues in the repository."""
    try:
        issues = github_client.get_open_issues(repo_name, limit=config.max_issues_per_run)
        processed_issues = []

        for issue in issues:
            try:
                issue_data = github_client.get_issue_details(issue)
                issue_number = issue_data["number"]

                # Set progress item
                set_progress_item("Issue", issue_number)
                # Check if issue already has @auto-coder label (being processed by another instance)
                with ProgressStage("Checking status"):
                    current_labels = issue_data.get("labels", [])
                    if "@auto-coder" in current_labels:
                        logger.info(f"Skipping issue #{issue_number} - already has @auto-coder label")
                        processed_issues.append(
                            {
                                "issue_data": issue_data,
                                "actions_taken": ["Skipped - already being processed (@auto-coder label present)"],
                            }
                        )
                        newline_progress()
                        continue

                # Skip if issue has open sub-issues
                with ProgressStage("Checking sub-issues"):
                    open_sub_issues = github_client.get_open_sub_issues(repo_name, issue_number)
                    if open_sub_issues:
                        logger.info(f"Skipping issue #{issue_number} - has {len(open_sub_issues)} open sub-issue(s): {open_sub_issues}")
                        processed_issues.append(
                            {
                                "issue_data": issue_data,
                                "actions_taken": [f"Skipped - has open sub-issues: {open_sub_issues}"],
                            }
                        )
                        newline_progress()
                        continue

                # Skip if issue already has a linked PR
                with ProgressStage("Checking linked PR"):
                    if github_client.has_linked_pr(repo_name, issue_number):
                        logger.info(f"Skipping issue #{issue_number} - already has a linked PR")
                        processed_issues.append(
                            {
                                "issue_data": issue_data,
                                "actions_taken": ["Skipped - already has a linked PR"],
                            }
                        )
                        newline_progress()
                        continue

                # Add @auto-coder label now that we're actually going to process this issue
                if not dry_run:
                    if not github_client.try_add_work_in_progress_label(repo_name, issue_number):
                        logger.info(f"Skipping issue #{issue_number} - @auto-coder label was just added by another instance")
                        processed_issues.append(
                            {
                                "issue_data": issue_data,
                                "actions_taken": ["Skipped - another instance started processing (@auto-coder label added)"],
                            }
                        )
                        newline_progress()
                        continue

                processed_issue = {
                    "issue_data": issue_data,
                    "actions_taken": [],
                }

                try:
                    # Direct action for single execution (CLI)
                    with ProgressStage("Processing"):
                        actions = _take_issue_actions(
                            repo_name,
                            issue_data,
                            config,
                            dry_run,
                            github_client,
                        )
                        processed_issue["actions_taken"] = actions
                finally:
                    # Remove @auto-coder label after processing
                    if not dry_run:
                        try:
                            github_client.remove_labels_from_issue(repo_name, issue_number, ["@auto-coder"])
                        except Exception as e:
                            logger.warning(f"Failed to remove @auto-coder label from issue #{issue_number}: {e}")
                    # Clear progress header after processing
                    newline_progress()

                processed_issues.append(processed_issue)

            except Exception as e:
                logger.error(f"Failed to process issue #{issue.number}: {e}")
                # Try to remove @auto-coder label on error
                if not dry_run:
                    try:
                        github_client.remove_labels_from_issue(repo_name, issue.number, ["@auto-coder"])
                    except Exception:
                        pass
                processed_issues.append({"issue_number": issue.number, "error": str(e)})
                # Clear progress header on error
                newline_progress()

        return processed_issues

    except Exception as e:
        logger.error(f"Failed to process issues for {repo_name}: {e}")
        return []


def _process_issues_jules_mode(github_client, config: AutomationConfig, dry_run: bool, repo_name: str) -> List[Dict[str, Any]]:
    """Process open issues in jules mode - only add 'jules' label."""
    try:
        issues = github_client.get_open_issues(repo_name, limit=config.max_issues_per_run)
        processed_issues = []

        for issue in issues:
            try:
                issue_data = github_client.get_issue_details(issue)
                issue_number = issue_data["number"]

                # Check if issue already has @auto-coder label (being processed by another instance)
                current_labels = issue_data.get("labels", [])
                if "@auto-coder" in current_labels:
                    logger.info(f"Skipping issue #{issue_number} - already has @auto-coder label")
                    processed_issues.append(
                        {
                            "issue_data": issue_data,
                            "actions_taken": ["Skipped - already being processed (@auto-coder label present)"],
                        }
                    )
                    continue

                # Skip if issue has open sub-issues
                open_sub_issues = github_client.get_open_sub_issues(repo_name, issue_number)
                if open_sub_issues:
                    logger.info(f"Skipping issue #{issue_number} - has {len(open_sub_issues)} open sub-issue(s): {open_sub_issues}")
                    processed_issues.append(
                        {
                            "issue_data": issue_data,
                            "actions_taken": [f"Skipped - has open sub-issues: {open_sub_issues}"],
                        }
                    )
                    continue

                # Add @auto-coder label now that we're actually going to process this issue
                if not dry_run:
                    if not github_client.try_add_work_in_progress_label(repo_name, issue_number):
                        logger.info(f"Skipping issue #{issue_number} - @auto-coder label was just added by another instance")
                        processed_issues.append(
                            {
                                "issue_data": issue_data,
                                "actions_taken": ["Skipped - another instance started processing (@auto-coder label added)"],
                            }
                        )
                        continue

                processed_issue = {"issue_data": issue_data, "actions_taken": []}

                try:
                    # Check if 'jules' label already exists
                    current_labels = issue_data.get("labels", [])
                    if "jules" not in current_labels:
                        if not dry_run:
                            # Add 'jules' label to the issue
                            github_client.add_labels_to_issue(repo_name, issue_number, ["jules"])
                            processed_issue["actions_taken"].append(f"Added 'jules' label to issue #{issue_number}")
                            logger.info(f"Added 'jules' label to issue #{issue_number}")
                        else:
                            processed_issue["actions_taken"].append(f"[DRY RUN] Would add 'jules' label to issue #{issue_number}")
                            logger.info(f"[DRY RUN] Would add 'jules' label to issue #{issue_number}")
                    else:
                        processed_issue["actions_taken"].append(f"Issue #{issue_number} already has 'jules' label")
                        logger.info(f"Issue #{issue_number} already has 'jules' label")
                finally:
                    # Remove @auto-coder label after processing
                    if not dry_run:
                        try:
                            github_client.remove_labels_from_issue(repo_name, issue_number, ["@auto-coder"])
                        except Exception as e:
                            logger.warning(f"Failed to remove @auto-coder label from issue #{issue_number}: {e}")

                processed_issues.append(processed_issue)

            except Exception as e:
                logger.error(f"Failed to process issue #{issue.number} in jules mode: {e}")
                # Try to remove @auto-coder label on error
                if not dry_run:
                    try:
                        github_client.remove_labels_from_issue(repo_name, issue.number, ["@auto-coder"])
                    except Exception:
                        pass
                processed_issues.append({"issue_number": issue.number, "error": str(e)})

        return processed_issues

    except Exception as e:
        logger.error(f"Failed to process issues in jules mode for {repo_name}: {e}")
        return []


def _take_issue_actions(
    repo_name: str,
    issue_data: Dict[str, Any],
    config: AutomationConfig,
    dry_run: bool,
    github_client,
) -> List[str]:
    """Take actions on an issue using direct LLM CLI analysis and implementation."""
    actions = []
    issue_number = issue_data["number"]

    try:
        if dry_run:
            actions.append(f"[DRY RUN] Would analyze and take actions on issue #{issue_number}")
        else:
            # Ask LLM CLI to analyze the issue and take appropriate actions
            action_results = _apply_issue_actions_directly(
                repo_name,
                issue_data,
                config,
                dry_run,
                github_client,
            )
            actions.extend(action_results)

    except Exception as e:
        logger.error(f"Error taking actions on issue #{issue_number}: {e}")
        actions.append(f"Error processing issue #{issue_number}: {e}")

    return actions


def _create_pr_for_issue(
    repo_name: str,
    issue_data: Dict[str, Any],
    work_branch: str,
    base_branch: str,
    llm_response: str,
    github_client,
    dry_run: bool = False,
) -> str:
    """
    Create a pull request for the issue.

    Args:
        repo_name: Repository name (e.g., 'owner/repo')
        issue_data: Issue data dictionary
        work_branch: Work branch name
        base_branch: Base branch name (e.g., 'main')
        llm_response: LLM response containing changes summary
        github_client: GitHub client for API operations
        message_backend_manager: Backend manager for PR message generation
        dry_run: Whether this is a dry run

    Returns:
        Action message describing the PR creation result
    """
    issue_number = issue_data.get("number", "unknown")
    issue_title = issue_data.get("title", "Unknown")
    issue_body = issue_data.get("body", "")

    try:
        # Generate PR message using message backend if available
        pr_title = None
        pr_body = None

        try:
            # Get commit log since branch creation for PR message context
            commit_log = get_commit_log(base_branch=base_branch)

            pr_message_prompt = render_prompt(
                "pr.pr_message",
                issue_number=issue_number,
                issue_title=issue_title,
                issue_body=issue_body[:500],
                changes_summary=llm_response[:500],
                commit_log=commit_log or "(No commit history)",
            )
            pr_message_response = run_message_prompt(pr_message_prompt)

            if pr_message_response and len(pr_message_response.strip()) > 0:
                # Parse the response (first line is title, rest is body)
                lines = pr_message_response.strip().split("\n")
                pr_title = lines[0].strip()
                if len(lines) > 2:
                    pr_body = "\n".join(lines[2:]).strip()
                logger.info(f"Generated PR message using message backend: {pr_title}")
        except Exception as e:
            logger.warning(f"Failed to generate PR message using message backend: {e}")

        # Fallback to default PR message if generation failed
        if not pr_title:
            pr_title = f"Fix issue #{issue_number}: {issue_title}"
        if not pr_body:
            pr_body = f"This PR addresses issue #{issue_number}.\n\n{issue_body[:200]}"

        # Ensure PR body contains "Closes #<issue_number>" for automatic linking
        closes_keyword = f"Closes #{issue_number}"
        if closes_keyword not in pr_body:
            pr_body = f"{closes_keyword}\n\n{pr_body}"

        if dry_run:
            return f"[DRY RUN] Would create PR: {pr_title}"

        # Create PR using gh CLI
        create_pr_result = cmd.run_command(
            [
                "gh",
                "pr",
                "create",
                "--base",
                base_branch,
                "--head",
                work_branch,
                "--title",
                pr_title,
                "--body",
                pr_body,
            ]
        )

        if create_pr_result.success:
            logger.info(f"Successfully created PR for issue #{issue_number}")

            # Extract PR number from the output
            # gh pr create outputs URL like: https://github.com/owner/repo/pull/123
            pr_url = create_pr_result.stdout.strip()
            pr_number = None
            if pr_url:
                try:
                    pr_number = int(pr_url.split("/")[-1])
                    logger.info(f"Extracted PR number: {pr_number}")
                except (ValueError, IndexError) as e:
                    logger.warning(f"Failed to extract PR number from URL '{pr_url}': {e}")

            # Propagate urgent label from issue to PR if present
            if pr_number:
                import time

                # Wait a moment for GitHub to process the PR creation
                time.sleep(2)

                # Check if source issue has urgent label and propagate to PR
                issue_labels = issue_data.get("labels", [])
                if "urgent" in issue_labels:
                    try:
                        github_client.add_labels_to_issue(repo_name, pr_number, ["urgent"])
                        logger.info(f"Propagated 'urgent' label from issue #{issue_number} to PR #{pr_number}")
                        # Add note to PR body about urgent status
                        try:
                            pr_body_with_note = pr_body + "\n\n*This PR addresses an urgent issue.*"
                            cmd.run_command(
                                [
                                    "gh",
                                    "pr",
                                    "edit",
                                    str(pr_number),
                                    "--body",
                                    pr_body_with_note,
                                ]
                            )
                            logger.info(f"Added urgent note to PR #{pr_number} body")
                        except Exception as e:
                            logger.warning(f"Failed to add urgent note to PR body: {e}")
                    except Exception as e:
                        logger.warning(f"Failed to propagate 'urgent' label to PR #{pr_number}: {e}")

                # Verify that the PR is linked to the issue
                closing_issues = github_client.get_pr_closing_issues(repo_name, pr_number)

                if issue_number not in closing_issues:
                    error_msg = f"ERROR: PR #{pr_number} was created but is NOT linked to issue #{issue_number}. " f"Expected issue #{issue_number} in closingIssuesReferences, but found: {closing_issues}. " f"PR body was: {pr_body[:200]}"
                    logger.error(error_msg)
                else:
                    logger.info(f"Verified: PR #{pr_number} is correctly linked to issue #{issue_number}")

            return f"Successfully created PR for issue #{issue_number}: {pr_title}"
        else:
            logger.error(f"Failed to create PR for issue #{issue_number}: {create_pr_result.stderr}")
            return f"Failed to create PR for issue #{issue_number}: {create_pr_result.stderr}"

    except Exception as e:
        logger.error(f"Error creating PR for issue #{issue_number}: {e}")
        return f"Error creating PR for issue #{issue_number}: {e}"


def _apply_issue_actions_directly(
    repo_name: str,
    issue_data: Dict[str, Any],
    config: AutomationConfig,
    dry_run: bool,
    github_client,
) -> List[str]:
    """Ask LLM CLI to analyze an issue and take appropriate actions directly."""
    actions = []
    issue_number = issue_data.get("number", "unknown")

    try:
        # Set progress item at the start
        set_progress_item("Issue", issue_number)

        # Ensure any unpushed commits are pushed before starting
        with ProgressStage("Checking unpushed commits"):
            logger.info("Checking for unpushed commits before processing issue...")
            push_result = ensure_pushed()
            if push_result.success and "No unpushed commits" not in push_result.stdout:
                actions.append(f"Pushed unpushed commits: {push_result.stdout}")
                logger.info("Successfully pushed unpushed commits")
            elif not push_result.success:
                logger.warning(f"Failed to push unpushed commits: {push_result.stderr}")
                actions.append(f"Warning: Failed to push unpushed commits: {push_result.stderr}")

        # Branch switching: Switch to PR-specified branch if available, otherwise create work branch
        target_branch = None
        pr_base_branch = config.MAIN_BRANCH  # PR merge target branch (parent issue branch if parent issue exists)
        if "head_branch" in issue_data:
            # For PRs, switch to head_branch
            target_branch = issue_data.get("head_branch")
            logger.info(f"Switching to PR branch: {target_branch}")

            # Switch to branch
            checkout_result = git_checkout_branch(target_branch)
            if checkout_result.success:
                actions.append(f"Switched to branch: {target_branch}")
                logger.info(f"Successfully switched to branch: {target_branch}")
            else:
                # Exit if branch switching fails
                error_msg = f"Failed to switch to branch {target_branch}: {checkout_result.stderr}"
                actions.append(error_msg)
                logger.error(error_msg)
                return actions
        else:
            # For regular issues, create a work branch
            work_branch = f"issue-{issue_number}"
            logger.info(f"Creating work branch for issue: {work_branch}")

            # Check for parent issue
            parent_issue_number = github_client.get_parent_issue(repo_name, issue_number)

            base_branch = config.MAIN_BRANCH
            if parent_issue_number:
                # If parent issue exists, use parent issue branch as base
                parent_branch = f"issue-{parent_issue_number}"
                logger.info(f"Issue #{issue_number} has parent issue #{parent_issue_number}, using branch {parent_branch} as base")

                # Check if parent issue branch exists
                check_parent_branch = cmd.run_command(["git", "rev-parse", "--verify", parent_branch])

                if check_parent_branch.returncode == 0:
                    # Use parent issue branch if it exists
                    base_branch = parent_branch
                    pr_base_branch = parent_branch  # Also set PR merge target to parent issue branch
                    logger.info(f"Parent branch {parent_branch} exists, using it as base")

                    # Update branch to latest state
                    switch_result = switch_to_branch(parent_branch, pull_after_switch=True)
                    if not switch_result.success:
                        logger.warning(f"Failed to pull latest changes from {parent_branch}: {switch_result.stderr}")
                else:
                    # Create parent issue branch if it doesn't exist
                    logger.info(f"Parent branch {parent_branch} does not exist, creating it")

                    # First switch to default branch
                    switch_main_result = switch_to_branch(config.MAIN_BRANCH, pull_after_switch=True)
                    if not switch_main_result.success:
                        error_msg = f"Failed to switch to main branch {config.MAIN_BRANCH}: {switch_main_result.stderr}"
                        actions.append(error_msg)
                        logger.error(error_msg)
                        return actions

                    # Create parent issue branch (automatically pushed to remote)
                    create_parent_result = git_checkout_branch(parent_branch, create_new=True)
                    if create_parent_result.success:
                        actions.append(f"Created and published parent branch: {parent_branch}")
                        logger.info(f"Successfully created and published parent branch: {parent_branch}")

                        base_branch = parent_branch
                        pr_base_branch = parent_branch  # Also set PR merge target to parent issue branch
                    else:
                        logger.warning(f"Failed to create parent branch {parent_branch}: {create_parent_result.stderr}")
                        # Use default branch if parent branch creation fails
                        base_branch = config.MAIN_BRANCH

            # Check if work branch already exists
            check_work_branch = cmd.run_command(["git", "rev-parse", "--verify", work_branch])

            if check_work_branch.returncode == 0:
                # If work branch exists, switch to it
                logger.info(f"Work branch {work_branch} already exists, switching to it")
                checkout_existing_result = git_checkout_branch(work_branch)
                if checkout_existing_result.success:
                    actions.append(f"Switched to existing work branch: {work_branch}")
                    logger.info(f"Switched to existing work branch: {work_branch}")
                    target_branch = work_branch
                else:
                    error_msg = f"Failed to switch to existing work branch {work_branch}: {checkout_existing_result.stderr}"
                    actions.append(error_msg)
                    logger.error(error_msg)
                    return actions
            else:
                # If work branch doesn't exist, create new from base branch
                logger.info(f"Work branch {work_branch} does not exist, creating from {base_branch}")

                # Switch to base branch
                switch_base_result = switch_to_branch(base_branch, pull_after_switch=True)
                if not switch_base_result.success:
                    error_msg = f"Failed to switch to base branch {base_branch}: {switch_base_result.stderr}"
                    actions.append(error_msg)
                    logger.error(error_msg)
                    return actions

                # Create and switch to work branch
                checkout_new_result = git_checkout_branch(work_branch, create_new=True)
                if checkout_new_result.success:
                    actions.append(f"Created and switched to work branch: {work_branch} from {base_branch}")
                    logger.info(f"Successfully created work branch: {work_branch} from {base_branch}")
                    target_branch = work_branch
                else:
                    error_msg = f"Failed to create work branch {work_branch}: {checkout_new_result.stderr}"
                    actions.append(error_msg)
                    logger.error(error_msg)
                    return actions

        # Get commit log since branch creation
        with ProgressStage("Getting commit log"):
            commit_log = get_commit_log(base_branch=config.MAIN_BRANCH)

        # Create a comprehensive prompt for LLM CLI
        action_prompt = render_prompt(
            "issue.action",
            repo_name=repo_name,
            issue_number=issue_data.get("number", "unknown"),
            issue_title=issue_data.get("title", "Unknown"),
            issue_body=(issue_data.get("body") or "")[:10000],
            issue_labels=", ".join(issue_data.get("labels", [])),
            issue_state=issue_data.get("state", "open"),
            issue_author=issue_data.get("author", "unknown"),
            commit_log=commit_log or "(No commit history)",
        )
        logger.debug(
            "Prepared issue-action prompt for #%s (preview: %s)",
            issue_data.get("number", "unknown"),
            action_prompt[:160].replace("\n", " "),
        )

        # Use LLM CLI to analyze and take actions
        logger.info(f"Applying issue actions directly for issue #{issue_data['number']}")

        # Call LLM client
        response = get_llm_backend_manager()._run_llm_cli(action_prompt)

        # Parse the response
        if response and len(response.strip()) > 0:
            actions.append(f"LLM CLI analyzed and took action on issue: {response[:200]}...")

            # Check if LLM indicated the issue should be closed
            if "closed" in response.lower() or "duplicate" in response.lower() or "invalid" in response.lower():
                # Close the issue
                # github_client.close_issue(repo_name, issue_data['number'], f"Auto-Coder Analysis: {response[:500]}...")
                actions.append(f"Closed issue #{issue_data['number']} based on analysis")
            else:
                # Add analysis comment
                # github_client.add_comment_to_issue(repo_name, issue_data['number'], f"## 🤖 Auto-Coder Analysis\n\n{response}")
                actions.append(f"Added analysis comment to issue #{issue_data['number']}")

            # Commit any changes made
            with ProgressStage("Committing changes"):
                commit_action = commit_and_push_changes(
                    {"summary": f"Auto-Coder: Address issue #{issue_data['number']}"},
                    repo_name=repo_name,
                    issue_number=issue_data["number"],
                )
                actions.append(commit_action)

            # Create PR if this is a regular issue (not a PR)
            if "head_branch" not in issue_data and target_branch:
                with ProgressStage("Creating PR"):
                    pr_creation_result = _create_pr_for_issue(
                    repo_name=repo_name,
                    issue_data=issue_data,
                    work_branch=target_branch,
                    base_branch=pr_base_branch,
                    llm_response=response,
                    github_client=github_client,
                    dry_run=dry_run,
                )
                actions.append(pr_creation_result)
        else:
            actions.append("LLM CLI did not provide a clear response for issue analysis")

    except Exception as e:
        logger.error(f"Error applying issue actions directly: {e}")

    return actions


def create_feature_issues(
    github_client,
    config: AutomationConfig,
    dry_run: bool,
    repo_name: str,
    gemini_client=None,
) -> List[Dict[str, Any]]:
    """Analyze repository and create feature enhancement issues."""
    logger.info(f"Analyzing repository for feature opportunities: {repo_name}")

    if not gemini_client:
        logger.error("LLM client is required for feature issue creation")
        return []

    try:
        # Get repository context
        repo_context = _get_repository_context(github_client, repo_name)
        logger.debug(
            "Repository context gathered for %s with keys: %s",
            repo_name,
            sorted(repo_context.keys()),
        )

        # Generate feature suggestions
        suggestions = []  # gemini_client.suggest_features(repo_context)

        created_issues = []
        for suggestion in suggestions:
            if not dry_run:
                try:
                    issue = github_client.create_issue(
                        repo_name=repo_name,
                        title=suggestion["title"],
                        body=_format_feature_issue_body(suggestion),
                        labels=suggestion.get("labels", ["enhancement"]),
                    )
                    created_issues.append(
                        {
                            "number": issue.number,
                            "title": suggestion["title"],
                            "url": issue.html_url,
                        }
                    )
                    logger.info(f"Created feature issue #{issue.number}: {suggestion['title']}")
                except Exception as e:
                    logger.error(f"Failed to create feature issue: {e}")
            else:
                logger.info(f"[DRY RUN] Would create feature issue: {suggestion['title']}")
                created_issues.append({"title": suggestion["title"], "dry_run": True})

        return created_issues

    except Exception as e:
        logger.error(f"Failed to create feature issues for {repo_name}: {e}")
        return []


def _get_repository_context(github_client, repo_name: str) -> Dict[str, Any]:
    """Get repository context for feature analysis."""
    try:
        repo = github_client.get_repository(repo_name)
        recent_issues = github_client.get_open_issues(repo_name, limit=5)
        recent_prs = github_client.get_open_pull_requests(repo_name, limit=5)

        return {
            "name": repo.name,
            "description": repo.description,
            "language": repo.language,
            "stars": repo.stargazers_count,
            "forks": repo.forks_count,
            "recent_issues": [github_client.get_issue_details(issue) for issue in recent_issues],
            "recent_prs": [github_client.get_pr_details(pr) for pr in recent_prs],
        }
    except Exception as e:
        logger.error(f"Failed to get repository context for {repo_name}: {e}")
        return {"name": repo_name, "description": "", "language": "Unknown"}


def _format_feature_issue_body(suggestion: Dict[str, Any]) -> str:
    """Format feature suggestion as issue body."""
    body = "## Feature Request\n\n"
    body += f"**Description:**\n{suggestion.get('description', 'No description provided')}\n\n"
    body += f"**Rationale:**\n{suggestion.get('rationale', 'No rationale provided')}\n\n"
    body += f"**Priority:** {suggestion.get('priority', 'medium')}\n"
    body += f"**Complexity:** {suggestion.get('complexity', 'moderate')}\n"
    body += f"**Estimated Effort:** {suggestion.get('estimated_effort', 'unknown')}\n\n"

    if suggestion.get("acceptance_criteria"):
        body += "**Acceptance Criteria:**\n"
        for criteria in suggestion["acceptance_criteria"]:
            body += f"- [ ] {criteria}\n"
        body += "\n"

    body += "\n*This feature request was generated automatically by Auto-Coder.*"
    return body


def process_single(
    github_client,
    config: AutomationConfig,
    dry_run: bool,
    repo_name: str,
    target_type: str,
    number: int,
    jules_mode: bool = False,
) -> Dict[str, Any]:
    """Process a single issue or PR by number.

    target_type: 'issue' | 'pr' | 'auto'
    When 'auto', try PR first then fall back to issue.
    """
    with ProgressStage("Processing single PR/IS"):
        logger.info(f"Processing single target: type={target_type}, number={number} for {repo_name}")
        result = {
            "repository": repo_name,
            "timestamp": datetime.now().isoformat(),
            "dry_run": dry_run,
            "jules_mode": jules_mode,
            "issues_processed": [],
            "prs_processed": [],
            "errors": [],
        }
        try:
            resolved_type = target_type
            if target_type == "auto":
                # Prefer PR to avoid mislabeling PR issues
                try:
                    pr_data = github_client.get_pr_details_by_number(repo_name, number)
                    resolved_type = "pr"
                except Exception:
                    resolved_type = "issue"
            if resolved_type == "pr":
                try:
                    from .pr_processor import _check_github_actions_status, _extract_linked_issues_from_pr_body, _take_pr_actions

                    pr_data = github_client.get_pr_details_by_number(repo_name, number)

                    # Extract branch name and related issues from PR data
                    branch_name = pr_data.get("head", {}).get("ref")
                    pr_body = pr_data.get("body", "")
                    related_issues = []
                    if pr_body:
                        # Extract linked issues from PR body
                        related_issues = _extract_linked_issues_from_pr_body(pr_body)

                    set_progress_item("PR", number, related_issues, branch_name)

                    # Check GitHub Actions status before processing
                    github_checks = _check_github_actions_status(repo_name, pr_data, config)
                    detailed_checks = get_detailed_checks_from_history(github_checks, repo_name)

                    # If GitHub Actions are still in progress, switch to main and exit
                    if detailed_checks.has_in_progress:
                        logger.info(f"GitHub Actions checks are still in progress for PR #{number}, switching to main branch")

                        # Switch to main branch with pull
                        switch_result = switch_to_branch(config.MAIN_BRANCH, pull_after_switch=True)
                        if switch_result.success:
                            logger.info(f"Successfully switched to {config.MAIN_BRANCH} branch")
                            # Exit the program
                            logger.info(f"Exiting due to GitHub Actions in progress for PR #{number}")
                            sys.exit(0)
                        else:
                            logger.error(f"Failed to switch to {config.MAIN_BRANCH} branch: {switch_result.stderr}")
                            result["errors"].append(f"Failed to switch to main branch: {switch_result.stderr}")
                            return result

                    actions = _take_pr_actions(repo_name, pr_data, config, dry_run)
                    processed_pr = {
                        "pr_data": pr_data,
                        "actions_taken": actions,
                        "priority": "single",
                    }
                    result["prs_processed"].append(processed_pr)
                    newline_progress()
                except Exception as e:
                    msg = f"Failed to process PR #{number}: {e}"
                    logger.error(msg)
                    result["errors"].append(msg)
                    newline_progress()
            else:
                try:
                    set_progress_item("Issue", number)
                    with ProgressStage("Getting issue details"):
                        issue_data = github_client.get_issue_details_by_number(repo_name, number)
<<<<<<< HEAD

                        # Add @auto-coder label now that we're actually going to process this issue
=======

                    # Add @auto-coder label now that we're actually going to process this issue
                    if not dry_run:
                        if not github_client.try_add_work_in_progress_label(repo_name, number):
                            msg = f"Skipping issue #{number} - @auto-coder label was just added by another instance"
                            logger.info(msg)
                            result["errors"].append(msg)
                            newline_progress()
                            return result

                    processed_issue = {
                        "issue_data": issue_data,
                        "analysis": None,
                        "solution": None,
                        "actions_taken": [],
                    }

                    try:
                        if jules_mode:
                            # Mimic jules mode behavior
                            with ProgressStage("Adding jules label"):
                                current_labels = issue_data.get("labels", [])
                                if "jules" not in current_labels:
                                    if not dry_run:
                                        github_client.add_labels_to_issue(repo_name, number, ["jules"])
                                        processed_issue["actions_taken"].append(f"Added 'jules' label to issue #{number}")
                                    else:
                                        processed_issue["actions_taken"].append(f"[DRY RUN] Would add 'jules' label to issue #{number}")
                                else:
                                    processed_issue["actions_taken"].append(f"Issue #{number} already has 'jules' label")
                        else:
                            with ProgressStage("Processing"):
                                actions = _take_issue_actions(repo_name, issue_data, config, dry_run, github_client)
                                processed_issue["actions_taken"] = actions
                    finally:
                        # Remove @auto-coder label after processing
>>>>>>> 03e264bc
                        if not dry_run:
                            if not github_client.try_add_work_in_progress_label(repo_name, number):
                                msg = f"Skipping issue #{number} - @auto-coder label was just added by another instance"
                                logger.info(msg)
                                result["errors"].append(msg)
                                newline_progress()
                                return result

                        processed_issue = {
                            "issue_data": issue_data,
                            "analysis": None,
                            "solution": None,
                            "actions_taken": [],
                        }

                        try:
                            if jules_mode:
                                # Mimic jules mode behavior
                                with ProgressStage("Adding jules label"):
                                    current_labels = issue_data.get("labels", [])
                                    if "jules" not in current_labels:
                                        if not dry_run:
                                            github_client.add_labels_to_issue(repo_name, number, ["jules"])
                                            processed_issue["actions_taken"].append(f"Added 'jules' label to issue #{number}")
                                        else:
                                            processed_issue["actions_taken"].append(f"[DRY RUN] Would add 'jules' label to issue #{number}")
                                    else:
                                        processed_issue["actions_taken"].append(f"Issue #{number} already has 'jules' label")
                            else:
                                with ProgressStage("Processing"):
                                    actions = _take_issue_actions(repo_name, issue_data, config, dry_run, github_client)
                                    processed_issue["actions_taken"] = actions
                        except Exception as e:
                            logger.warning(f"Error processing issue actions: {e}")
                            processed_issue["actions_taken"].append(f"Error: {e}")
                finally:
                    # Remove @auto-coder label after processing
                    if not dry_run:
                        try:
                            github_client.remove_labels_from_issue(repo_name, number, ["@auto-coder"])
                        except Exception as e:
                            logger.warning(f"Failed to remove @auto-coder label from issue #{number}: {e}")
                    # Clear progress header after processing
                    newline_progress()

                result["issues_processed"].append(processed_issue)
            except Exception as e:
                msg = f"Failed to process issue #{number}: {e}"
                logger.error(msg)
                # Try to remove @auto-coder label on error
                if not dry_run:
                    try:
                        github_client.remove_labels_from_issue(repo_name, number, ["@auto-coder"])
                    except Exception:
                        pass
                result["errors"].append(msg)
                newline_progress()
        except Exception as e:
            msg = f"Error in process_single: {e}"
            logger.error(msg)
            result["errors"].append(msg)

        # After processing, check if the single PR/issue is now closed
        # If so, switch to main branch, pull, and exit
        try:
            # Check if we processed exactly one item
            if not dry_run and (result["issues_processed"] or result["prs_processed"]):
                # Get the processed item
                processed_item = None
                item_number = None
                item_type = None

                if result["issues_processed"]:
                    processed_item = result["issues_processed"][0]
                    issue_data = processed_item.get("issue_data", {})
                    item_number = issue_data.get("number")
                    item_type = "issue"
                elif result["prs_processed"]:
                    processed_item = result["prs_processed"][0]
                    pr_data = processed_item.get("pr_data", {})
                    item_number = pr_data.get("number")
                    item_type = "pr"

                if item_number and item_type:
                    # Check the current state of the item
                    with ProgressStage("Checking final status"):
                        if item_type == "issue":
                            current_item = github_client.get_issue_details_by_number(repo_name, item_number)
                        else:
                            current_item = github_client.get_pr_details_by_number(repo_name, item_number)

                        if current_item.get("state") == "closed":
                            logger.info(f"{item_type.capitalize()} #{item_number} is closed, switching to main branch")

                            # Switch to main branch with pull
                            switch_result = switch_to_branch(config.MAIN_BRANCH, pull_after_switch=True)
                            if switch_result.success:
                                logger.info(f"Successfully switched to {config.MAIN_BRANCH} branch")
                                # Exit the program
                                logger.info(f"Exiting after closing {item_type} #{item_number}")
                                sys.exit(0)
                            else:
                                logger.error(f"Failed to switch to {config.MAIN_BRANCH} branch: {switch_result.stderr}")
        except Exception as e:
            logger.warning(f"Failed to check/handle closed item state: {e}")

        return result<|MERGE_RESOLUTION|>--- conflicted
+++ resolved
@@ -830,10 +830,6 @@
                     set_progress_item("Issue", number)
                     with ProgressStage("Getting issue details"):
                         issue_data = github_client.get_issue_details_by_number(repo_name, number)
-<<<<<<< HEAD
-
-                        # Add @auto-coder label now that we're actually going to process this issue
-=======
 
                     # Add @auto-coder label now that we're actually going to process this issue
                     if not dry_run:
@@ -868,44 +864,9 @@
                             with ProgressStage("Processing"):
                                 actions = _take_issue_actions(repo_name, issue_data, config, dry_run, github_client)
                                 processed_issue["actions_taken"] = actions
-                    finally:
-                        # Remove @auto-coder label after processing
->>>>>>> 03e264bc
-                        if not dry_run:
-                            if not github_client.try_add_work_in_progress_label(repo_name, number):
-                                msg = f"Skipping issue #{number} - @auto-coder label was just added by another instance"
-                                logger.info(msg)
-                                result["errors"].append(msg)
-                                newline_progress()
-                                return result
-
-                        processed_issue = {
-                            "issue_data": issue_data,
-                            "analysis": None,
-                            "solution": None,
-                            "actions_taken": [],
-                        }
-
-                        try:
-                            if jules_mode:
-                                # Mimic jules mode behavior
-                                with ProgressStage("Adding jules label"):
-                                    current_labels = issue_data.get("labels", [])
-                                    if "jules" not in current_labels:
-                                        if not dry_run:
-                                            github_client.add_labels_to_issue(repo_name, number, ["jules"])
-                                            processed_issue["actions_taken"].append(f"Added 'jules' label to issue #{number}")
-                                        else:
-                                            processed_issue["actions_taken"].append(f"[DRY RUN] Would add 'jules' label to issue #{number}")
-                                    else:
-                                        processed_issue["actions_taken"].append(f"Issue #{number} already has 'jules' label")
-                            else:
-                                with ProgressStage("Processing"):
-                                    actions = _take_issue_actions(repo_name, issue_data, config, dry_run, github_client)
-                                    processed_issue["actions_taken"] = actions
-                        except Exception as e:
-                            logger.warning(f"Error processing issue actions: {e}")
-                            processed_issue["actions_taken"].append(f"Error: {e}")
+                    except Exception as e:
+                        logger.warning(f"Error processing issue actions: {e}")
+                        processed_issue["actions_taken"].append(f"Error: {e}")
                 finally:
                     # Remove @auto-coder label after processing
                     if not dry_run:
