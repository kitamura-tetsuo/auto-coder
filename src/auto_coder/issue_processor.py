"""
Issue processing functionality for Auto-Coder automation engine.
"""

import sys
from datetime import datetime
from typing import Any, Dict, List, Optional

from auto_coder.backend_manager import get_llm_backend_manager, run_message_prompt
from auto_coder.util.github_action import get_detailed_checks_from_history

from .automation_config import AutomationConfig
from .git_utils import branch_context, commit_and_push_changes, ensure_pushed, get_commit_log
from .label_manager import LabelManager, LabelOperationError
from .logger_config import get_logger
from .progress_footer import ProgressStage, newline_progress, set_progress_item
from .prompt_loader import render_prompt
from .utils import CommandExecutor

logger = get_logger(__name__)
cmd = CommandExecutor()


def _process_issue_jules_mode(github_client: Any, config: AutomationConfig, dry_run: bool, repo_name: str, issue_data: Dict[str, Any]) -> Dict[str, Any]:
    """Process a single issue in jules mode - only add 'jules' label."""
    try:
        issue_number = issue_data["number"]

        # Check if issue already has @auto-coder label (being processed by another instance)
        current_labels = issue_data.get("labels", [])
        if "@auto-coder" in current_labels:
            logger.info(f"Skipping issue #{issue_number} - already has @auto-coder label")
            return {
                "issue_data": issue_data,
                "actions_taken": ["Skipped - already being processed (@auto-coder label present)"],
            }

        # Skip if issue has open sub-issues
        open_sub_issues = github_client.get_open_sub_issues(repo_name, issue_number)
        if open_sub_issues:
            logger.info(f"Skipping issue #{issue_number} - has {len(open_sub_issues)} open sub-issue(s): {open_sub_issues}")
            return {
                "issue_data": issue_data,
                "actions_taken": [f"Skipped - has open sub-issues: {open_sub_issues}"],
            }

        # Skip if issue has unresolved dependencies
        if config.CHECK_DEPENDENCIES:
            dependencies = github_client.get_issue_dependencies(issue_data.get("body", ""))
            if dependencies:
                unresolved = github_client.check_issue_dependencies_resolved(repo_name, dependencies)
                if unresolved:
                    logger.info(f"Skipping issue #{issue_number} - has {len(unresolved)} unresolved dependency(ies): {unresolved}")
                    return {
                        "issue_data": issue_data,
                        "actions_taken": [f"Skipped - has unresolved dependencies: {unresolved}"],
                    }
                else:
                    logger.info(f"All dependencies for issue #{issue_number} are resolved")

        # Use LabelManager context manager to handle @auto-coder label automatically
        with LabelManager(github_client, repo_name, issue_number, item_type="issue", dry_run=dry_run, config=config) as should_process:
            if not should_process:
                return {
                    "issue_data": issue_data,
                    "actions_taken": ["Skipped - another instance started processing (@auto-coder label added)"],
                }

            processed_issue: Dict[str, Any] = {"issue_data": issue_data, "actions_taken": []}

            # Check if 'jules' label already exists
            current_labels = issue_data.get("labels", [])
            if "jules" not in current_labels:
                if not dry_run:
                    # Add 'jules' label to the issue
                    github_client.add_labels_to_issue(repo_name, issue_number, ["jules"])
                    processed_issue["actions_taken"].append(f"Added 'jules' label to issue #{issue_number}")
                    logger.info(f"Added 'jules' label to issue #{issue_number}")
                else:
                    processed_issue["actions_taken"].append(f"[DRY RUN] Would add 'jules' label to issue #{issue_number}")
                    logger.info(f"[DRY RUN] Would add 'jules' label to issue #{issue_number}")
            else:
                processed_issue["actions_taken"].append(f"Issue #{issue_number} already has 'jules' label")
                logger.info(f"Issue #{issue_number} already has 'jules' label")

            return processed_issue

    except Exception as e:
        logger.error(f"Failed to process issue #{issue_data.get('number', 'unknown')} in jules mode: {e}")
        return {"issue_data": issue_data, "error": str(e)}


def _take_issue_actions(
    repo_name: str,
    issue_data: Dict[str, Any],
    config: AutomationConfig,
    dry_run: bool,
    github_client: Any,
) -> List[str]:
    """Take actions on an issue using direct LLM CLI analysis and implementation."""
    actions = []
    issue_number = issue_data["number"]

    try:
        if dry_run:
            actions.append(f"[DRY RUN] Would analyze and take actions on issue #{issue_number}")
        else:
            # Ask LLM CLI to analyze the issue and take appropriate actions
            action_results = _apply_issue_actions_directly(
                repo_name,
                issue_data,
                config,
                dry_run,
                github_client,
            )
            actions.extend(action_results)

    except Exception as e:
        logger.error(f"Error taking actions on issue #{issue_number}: {e}")
        actions.append(f"Error processing issue #{issue_number}: {e}")

    return actions


def _create_pr_for_issue(
    repo_name: str,
    issue_data: Dict[str, Any],
    work_branch: str,
    base_branch: str,
    llm_response: str,
    github_client: Any,
    dry_run: bool = False,
) -> str:
    """
    Create a pull request for the issue.

    Args:
        repo_name: Repository name (e.g., 'owner/repo')
        issue_data: Issue data dictionary
        work_branch: Work branch name
        base_branch: Base branch name (e.g., 'main')
        llm_response: LLM response containing changes summary
        github_client: GitHub client for API operations
        message_backend_manager: Backend manager for PR message generation
        dry_run: Whether this is a dry run

    Returns:
        Action message describing the PR creation result
    """
    issue_number = issue_data.get("number", "unknown")
    issue_title = issue_data.get("title", "Unknown")
    issue_body = issue_data.get("body", "")

    try:
        # Generate PR message using message backend if available
        pr_title = None
        pr_body = None

        try:
            # Get commit log since branch creation for PR message context
            commit_log = get_commit_log(base_branch=base_branch)

            pr_message_prompt = render_prompt(
                "pr.pr_message",
                issue_number=issue_number,
                issue_title=issue_title,
                issue_body=issue_body[:500],
                changes_summary=llm_response[:500],
                commit_log=commit_log or "(No commit history)",
            )
            pr_message_response = run_message_prompt(pr_message_prompt)

            if pr_message_response and len(pr_message_response.strip()) > 0:
                # Parse the response (first line is title, rest is body)
                lines = pr_message_response.strip().split("\n")
                pr_title = lines[0].strip()
                if len(lines) > 2:
                    pr_body = "\n".join(lines[2:]).strip()
                logger.info(f"Generated PR message using message backend: {pr_title}")
        except Exception as e:
            logger.warning(f"Failed to generate PR message using message backend: {e}")

        # Fallback to default PR message if generation failed
        if not pr_title:
            pr_title = f"Fix issue #{issue_number}: {issue_title}"
        if not pr_body:
            pr_body = f"This PR addresses issue #{issue_number}.\n\n{issue_body[:200]}"

        # Ensure PR body contains "Closes #<issue_number>" for automatic linking
        closes_keyword = f"Closes #{issue_number}"
        if closes_keyword not in pr_body:
            pr_body = f"{closes_keyword}\n\n{pr_body}"

        if dry_run:
            return f"[DRY RUN] Would create PR: {pr_title}"

        # Create PR using gh CLI
        create_pr_result = cmd.run_command(
            [
                "gh",
                "pr",
                "create",
                "--base",
                base_branch,
                "--head",
                work_branch,
                "--title",
                pr_title,
                "--body",
                pr_body,
            ]
        )

        if create_pr_result.success:
            logger.info(f"Successfully created PR for issue #{issue_number}")

            # Extract PR number from the output
            # gh pr create outputs URL like: https://github.com/owner/repo/pull/123
            pr_url = create_pr_result.stdout.strip()
            pr_number = None
            if pr_url:
                try:
                    pr_number = int(pr_url.split("/")[-1])
                    logger.info(f"Extracted PR number: {pr_number}")
                except (ValueError, IndexError) as e:
                    logger.warning(f"Failed to extract PR number from URL '{pr_url}': {e}")

            # Propagate urgent label from issue to PR if present
            if pr_number:
                import time

                # Wait a moment for GitHub to process the PR creation
                time.sleep(2)

                # Check if source issue has urgent label and propagate to PR
                issue_labels = issue_data.get("labels", [])
                if "urgent" in issue_labels:
                    try:
                        github_client.add_labels_to_issue(repo_name, pr_number, ["urgent"])
                        logger.info(f"Propagated 'urgent' label from issue #{issue_number} to PR #{pr_number}")
                        # Add note to PR body about urgent status
                        try:
                            pr_body_with_note = pr_body + "\n\n*This PR addresses an urgent issue.*"
                            cmd.run_command(
                                [
                                    "gh",
                                    "pr",
                                    "edit",
                                    str(pr_number),
                                    "--body",
                                    pr_body_with_note,
                                ]
                            )
                            logger.info(f"Added urgent note to PR #{pr_number} body")
                        except Exception as e:
                            logger.warning(f"Failed to add urgent note to PR body: {e}")
                    except Exception as e:
                        logger.warning(f"Failed to propagate 'urgent' label to PR #{pr_number}: {e}")

                # Verify that the PR is linked to the issue
                closing_issues = github_client.get_pr_closing_issues(repo_name, pr_number)

                if issue_number not in closing_issues:
                    error_msg = f"ERROR: PR #{pr_number} was created but is NOT linked to issue #{issue_number}. " f"Expected issue #{issue_number} in closingIssuesReferences, but found: {closing_issues}. " f"PR body was: {pr_body[:200]}"
                    logger.error(error_msg)
                else:
                    logger.info(f"Verified: PR #{pr_number} is correctly linked to issue #{issue_number}")

            return f"Successfully created PR for issue #{issue_number}: {pr_title}"
        else:
            logger.error(f"Failed to create PR for issue #{issue_number}: {create_pr_result.stderr}")
            return f"Failed to create PR for issue #{issue_number}: {create_pr_result.stderr}"

    except Exception as e:
        logger.error(f"Error creating PR for issue #{issue_number}: {e}")
        return f"Error creating PR for issue #{issue_number}: {e}"


def _apply_issue_actions_directly(
    repo_name: str,
    issue_data: Dict[str, Any],
    config: AutomationConfig,
    dry_run: bool,
    github_client: Any,
) -> List[str]:
    """Ask LLM CLI to analyze an issue and take appropriate actions directly."""
    issue_number = issue_data.get("number", "unknown")
    with LabelManager(github_client, repo_name, issue_number, item_type="issue", dry_run=dry_run, config=config) as should_process:
        actions = []

        try:
            # Set progress item at the start
            set_progress_item("Issue", issue_number)

            # Ensure any unpushed commits are pushed before starting
            with ProgressStage("Checking unpushed commits"):
                logger.info("Checking for unpushed commits before processing issue...")
                push_result = ensure_pushed()
                if push_result.success and "No unpushed commits" not in push_result.stdout:
                    actions.append(f"Pushed unpushed commits: {push_result.stdout}")
                    logger.info("Successfully pushed unpushed commits")
                elif not push_result.success:
                    logger.warning(f"Failed to push unpushed commits: {push_result.stderr}")
                    actions.append(f"Warning: Failed to push unpushed commits: {push_result.stderr}")

            # Branch switching: Switch to PR-specified branch if available, otherwise create work branch
            target_branch = None
            pr_base_branch = config.MAIN_BRANCH  # PR merge target branch (parent issue branch if parent issue exists)

            # Store current branch to ensure we can track where we started
            initial_branch = None
            try:
                result = cmd.run_command(["git", "rev-parse", "--abbrev-ref", "HEAD"])
                if result.success:
                    initial_branch = result.stdout.strip()
            except Exception:
                pass

            if "head_branch" in issue_data:
                # For PRs, switch to head_branch
                target_branch = issue_data.get("head_branch")
                logger.info(f"Switching to PR branch: {target_branch}")
            else:
                # For regular issues, determine work branch
                work_branch = f"issue-{issue_number}"
                logger.info(f"Determining work branch for issue: {work_branch}")

                # Check for parent issue
                parent_issue_number = github_client.get_parent_issue(repo_name, issue_number)

                base_branch = config.MAIN_BRANCH
                if parent_issue_number:
                    # If parent issue exists, use parent issue branch as base
                    parent_branch = f"issue-{parent_issue_number}"
                    logger.info(f"Issue #{issue_number} has parent issue #{parent_issue_number}, using branch {parent_branch} as base")

                    # Check if parent issue branch exists
                    check_parent_branch = cmd.run_command(["git", "rev-parse", "--verify", parent_branch])

                    if check_parent_branch.returncode == 0:
                        # Use parent issue branch if it exists
                        base_branch = parent_branch
                        pr_base_branch = parent_branch  # Also set PR merge target to parent issue branch
                        logger.info(f"Parent branch {parent_branch} exists, using it as base")
                    else:
                        # Create parent issue branch if it doesn't exist
                        logger.info(f"Parent branch {parent_branch} does not exist, creating it")

                        # Create parent issue branch (automatically pushed to remote)
                        with branch_context(parent_branch, create_new=True):
                            actions.append(f"Created and published parent branch: {parent_branch}")
                            logger.info(f"Successfully created and published parent branch: {parent_branch}")

                        base_branch = parent_branch
                        pr_base_branch = parent_branch  # Also set PR merge target to parent issue branch

                # Check if work branch already exists
                check_work_branch = cmd.run_command(["git", "rev-parse", "--verify", work_branch])

                if check_work_branch.returncode == 0:
                    # Work branch exists
                    logger.info(f"Work branch {work_branch} already exists, will switch to it")
                    target_branch = work_branch
                else:
                    # Work branch doesn't exist, will create it
                    logger.info(f"Work branch {work_branch} does not exist, will create from {base_branch}")
                    target_branch = work_branch

            # Now perform all work on the target branch using branch_context
<<<<<<< HEAD
            if target_branch:
                with branch_context(target_branch, create_new=(target_branch == work_branch), base_branch=(base_branch if "base_branch" in locals() else None)):
                    # Get commit log since branch creation
                    with ProgressStage("Getting commit log"):
                        commit_log = get_commit_log(base_branch=config.MAIN_BRANCH)

                    # Create a comprehensive prompt for LLM CLI
                    action_prompt = render_prompt(
                        "issue.action",
                        repo_name=repo_name,
                        issue_number=issue_data.get("number", "unknown"),
                        issue_title=issue_data.get("title", "Unknown"),
                        issue_body=(issue_data.get("body") or "")[:10000],
                        issue_labels=", ".join(issue_data.get("labels", [])),
                        issue_state=issue_data.get("state", "open"),
                        issue_author=issue_data.get("author", "unknown"),
                        commit_log=commit_log or "(No commit history)",
                    )
                    logger.debug(
                        "Prepared issue-action prompt for #%s (preview: %s)",
                        issue_data.get("number", "unknown"),
                        action_prompt[:160].replace("\n", " "),
                    )

                    # Use LLM CLI to analyze and take actions
                    logger.info(f"Applying issue actions directly for issue #{issue_data['number']}")

                    # Call LLM client
                    response = get_llm_backend_manager()._run_llm_cli(action_prompt)

                    # Parse the response
                    if response and len(response.strip()) > 0:
                        actions.append(f"LLM CLI analyzed and took action on issue: {response[:200]}...")

                        # Check if LLM indicated the issue should be closed
                        if "closed" in response.lower() or "duplicate" in response.lower() or "invalid" in response.lower():
                            # Close the issue
                            # github_client.close_issue(repo_name, issue_data['number'], f"Auto-Coder Analysis: {response[:500]}...")
                            actions.append(f"Closed issue #{issue_data['number']} based on analysis")
                        else:
                            # Add analysis comment
                            # github_client.add_comment_to_issue(repo_name, issue_data['number'], f"## 🤖 Auto-Coder Analysis\n\n{response}")
                            actions.append(f"Added analysis comment to issue #{issue_data['number']}")

                        # Commit any changes made
                        with ProgressStage("Committing changes"):
                            commit_action = commit_and_push_changes(
                                {"summary": f"Auto-Coder: Address issue #{issue_data['number']}"},
                                repo_name=repo_name,
                                issue_number=issue_data["number"],
                            )
                            actions.append(commit_action)

                        # Create PR if this is a regular issue (not a PR)
                        if "head_branch" not in issue_data and target_branch:
                            with ProgressStage("Creating PR"):
                                pr_creation_result = _create_pr_for_issue(
                                    repo_name=repo_name,
                                    issue_data=issue_data,
                                    work_branch=target_branch,
                                    base_branch=pr_base_branch,
                                    llm_response=response,
                                    github_client=github_client,
                                    dry_run=dry_run,
                                )
                            actions.append(pr_creation_result)
                    else:
                        actions.append("LLM CLI did not provide a clear response for issue analysis")
=======
            with branch_context(target_branch, create_new=(target_branch == work_branch), base_branch=(base_branch if "base_branch" in locals() else None)):
                # Get commit log since branch creation
                with ProgressStage("Getting commit log"):
                    commit_log = get_commit_log(base_branch=config.MAIN_BRANCH)

                # Create a comprehensive prompt for LLM CLI
                action_prompt = render_prompt(
                    "issue.action",
                    repo_name=repo_name,
                    issue_number=issue_data.get("number", "unknown"),
                    issue_title=issue_data.get("title", "Unknown"),
                    issue_body=(issue_data.get("body") or "")[:10000],
                    issue_labels=", ".join(issue_data.get("labels", [])),
                    issue_state=issue_data.get("state", "open"),
                    issue_author=issue_data.get("author", "unknown"),
                    commit_log=commit_log or "(No commit history)",
                )
                logger.debug(
                    "Prepared issue-action prompt for #%s (preview: %s)",
                    issue_data.get("number", "unknown"),
                    action_prompt[:160].replace("\n", " "),
                )

                # Use LLM CLI to analyze and take actions
                logger.info(f"Applying issue actions directly for issue #{issue_data['number']}")

                # Call LLM client
                response = get_llm_backend_manager()._run_llm_cli(action_prompt)

                # Parse the response
                if response and len(response.strip()) > 0:
                    actions.append(f"LLM CLI analyzed and took action on issue: {response[:200]}...")

                    # Check if LLM indicated the issue should be closed
                    if "closed" in response.lower() or "duplicate" in response.lower() or "invalid" in response.lower():
                        # Close the issue
                        # github_client.close_issue(repo_name, issue_data['number'], f"Auto-Coder Analysis: {response[:500]}...")
                        actions.append(f"Closed issue #{issue_data['number']} based on analysis")
                    else:
                        # Add analysis comment
                        # github_client.add_comment_to_issue(repo_name, issue_data['number'], f"## 🤖 Auto-Coder Analysis\n\n{response}")
                        actions.append(f"Added analysis comment to issue #{issue_data['number']}")

                    # Commit any changes made
                    with ProgressStage("Committing changes"):
                        commit_action = commit_and_push_changes(
                            {"summary": f"Auto-Coder: Address issue #{issue_data['number']}"},
                            repo_name=repo_name,
                            issue_number=issue_data["number"],
                        )
                        actions.append(commit_action)

                    # Create PR if this is a regular issue (not a PR)
                    if "head_branch" not in issue_data and target_branch:
                        with ProgressStage("Creating PR"):
                            pr_creation_result = _create_pr_for_issue(
                                repo_name=repo_name,
                                issue_data=issue_data,
                                work_branch=target_branch,
                                base_branch=pr_base_branch,
                                llm_response=response,
                                github_client=github_client,
                                dry_run=dry_run,
                            )
                        actions.append(pr_creation_result)
                else:
                    actions.append("LLM CLI did not provide a clear response for issue analysis")
>>>>>>> 85678d7d

        except Exception as e:
            logger.error(f"Error applying issue actions directly: {e}")

    return actions


def create_feature_issues(
    github_client: Any,
    config: AutomationConfig,
    dry_run: bool,
    repo_name: str,
    gemini_client: Any = None,
) -> List[Dict[str, Any]]:
    """Analyze repository and create feature enhancement issues."""
    logger.info(f"Analyzing repository for feature opportunities: {repo_name}")

    if not gemini_client:
        logger.error("LLM client is required for feature issue creation")
        return []

    try:
        # Get repository context
        repo_context = _get_repository_context(github_client, repo_name)
        logger.debug(
            "Repository context gathered for %s with keys: %s",
            repo_name,
            sorted(repo_context.keys()),
        )

        # Generate feature suggestions
        suggestions = gemini_client.suggest_features(repo_context)

        created_issues = []
        for suggestion in suggestions:
            if not dry_run:
                try:
                    issue = github_client.create_issue(
                        repo_name=repo_name,
                        title=suggestion["title"],
                        body=_format_feature_issue_body(suggestion),
                        labels=suggestion.get("labels", ["enhancement"]),
                    )
                    created_issues.append(
                        {
                            "number": issue.number,
                            "title": suggestion["title"],
                            "url": issue.html_url,
                        }
                    )
                    logger.info(f"Created feature issue #{issue.number}: {suggestion['title']}")
                except Exception as e:
                    logger.error(f"Failed to create feature issue: {e}")
            else:
                logger.info(f"[DRY RUN] Would create feature issue: {suggestion['title']}")
                created_issues.append({"title": suggestion["title"], "dry_run": True})

        return created_issues

    except Exception as e:
        logger.error(f"Failed to create feature issues for {repo_name}: {e}")
        return []


def _get_repository_context(github_client: Any, repo_name: str) -> Dict[str, Any]:
    """Get repository context for feature analysis."""
    try:
        repo = github_client.get_repository(repo_name)
        recent_issues = github_client.get_open_issues(repo_name, limit=5)
        recent_prs = github_client.get_open_pull_requests(repo_name, limit=5)

        return {
            "name": repo.name,
            "description": repo.description,
            "language": repo.language,
            "stars": repo.stargazers_count,
            "forks": repo.forks_count,
            "recent_issues": [github_client.get_issue_details(issue) for issue in recent_issues],
            "recent_prs": [github_client.get_pr_details(pr) for pr in recent_prs],
        }
    except Exception as e:
        logger.error(f"Failed to get repository context for {repo_name}: {e}")
        return {"name": repo_name, "description": "", "language": "Unknown"}


def _format_feature_issue_body(suggestion: Dict[str, Any]) -> str:
    """Format feature suggestion as issue body."""
    body = "## Feature Request\n\n"
    body += f"**Description:**\n{suggestion.get('description', 'No description provided')}\n\n"
    body += f"**Rationale:**\n{suggestion.get('rationale', 'No rationale provided')}\n\n"
    body += f"**Priority:** {suggestion.get('priority', 'medium')}\n"
    body += f"**Complexity:** {suggestion.get('complexity', 'moderate')}\n"
    body += f"**Estimated Effort:** {suggestion.get('estimated_effort', 'unknown')}\n\n"

    if suggestion.get("acceptance_criteria"):
        body += "**Acceptance Criteria:**\n"
        for criteria in suggestion["acceptance_criteria"]:
            body += f"- [ ] {criteria}\n"
        body += "\n"

    body += "\n*This feature request was generated automatically by Auto-Coder.*"
    return body


def process_single(
    github_client: Any,
    config: AutomationConfig,
    dry_run: bool,
    repo_name: str,
    target_type: str,
    number: int,
    jules_mode: bool = False,
) -> Dict[str, Any]:
    """Process a single issue or PR by number.

    target_type: 'issue' | 'pr' | 'auto'
    When 'auto', try PR first then fall back to issue.
    """
    with ProgressStage("Processing single PR/IS"):
        logger.info(f"Processing single target: type={target_type}, number={number} for {repo_name}")
        result: Dict[str, Any] = {
            "repository": repo_name,
            "timestamp": datetime.now().isoformat(),
            "dry_run": dry_run,
            "jules_mode": jules_mode,
            "issues_processed": [],
            "prs_processed": [],
            "errors": [],
        }
        try:
            resolved_type = target_type
            if target_type == "auto":
                # Prefer PR to avoid mislabeling PR issues
                try:
                    pr_data = github_client.get_pr_details_by_number(repo_name, number)
                    resolved_type = "pr"
                except Exception:
                    resolved_type = "issue"
            if resolved_type == "pr":
                try:
                    from .pr_processor import _check_github_actions_status, _extract_linked_issues_from_pr_body, _take_pr_actions

                    pr_data = github_client.get_pr_details_by_number(repo_name, number)

                    # Extract branch name and related issues from PR data
                    branch_name = pr_data.get("head", {}).get("ref")
                    pr_body = pr_data.get("body", "")
                    related_issues = []
                    if pr_body:
                        # Extract linked issues from PR body
                        related_issues = _extract_linked_issues_from_pr_body(pr_body)

                    set_progress_item("PR", number, related_issues, branch_name)

                    # Check GitHub Actions status before processing
                    github_checks = _check_github_actions_status(repo_name, pr_data, config)
                    detailed_checks = get_detailed_checks_from_history(github_checks, repo_name)

                    # If GitHub Actions are still in progress, switch to main and exit
                    if detailed_checks.has_in_progress:
                        logger.info(f"GitHub Actions checks are still in progress for PR #{number}, switching to main branch")

                        # Switch to main branch with pull
                        with branch_context(config.MAIN_BRANCH):
                            logger.info(f"Successfully switched to {config.MAIN_BRANCH} branch")
                        # Exit the program
                        logger.info(f"Exiting due to GitHub Actions in progress for PR #{number}")
                        sys.exit(0)

                    actions = _take_pr_actions(repo_name, pr_data, config, dry_run)
                    processed_pr = {
                        "pr_data": pr_data,
                        "actions_taken": actions,
                        "priority": "single",
                    }
                    result["prs_processed"].append(processed_pr)
                    newline_progress()
                except Exception as e:
                    msg = f"Failed to process PR #{number}: {e}"
                    logger.error(msg)
                    result["errors"].append(msg)
                    newline_progress()
            else:
                try:
                    set_progress_item("Issue", number)
                    with ProgressStage("Getting issue details"):
                        issue_data = github_client.get_issue_details_by_number(repo_name, number)

                    # Use LabelManager context manager to handle @auto-coder label automatically
                    # For process_single, we always want to process the issue, so we use the context manager
                    # to add/remove the label, but we proceed regardless of whether another instance is processing
                    from .label_manager import LabelManager

                    with LabelManager(github_client, repo_name, number, item_type="issue", dry_run=dry_run, config=config) as should_process:
                        # Note: We always process for process_single, even if should_process is False

                        processed_issue: Dict[str, Any] = {
                            "issue_data": issue_data,
                            "analysis": None,
                            "solution": None,
                            "actions_taken": [],
                        }

                        if jules_mode:
                            # Mimic jules mode behavior
                            with ProgressStage("Adding jules label"):
                                current_labels = issue_data.get("labels", [])
                                if "jules" not in current_labels:
                                    if not dry_run:
                                        github_client.add_labels_to_issue(repo_name, number, ["jules"])
                                        processed_issue["actions_taken"].append(f"Added 'jules' label to issue #{number}")
                                    else:
                                        processed_issue["actions_taken"].append(f"[DRY RUN] Would add 'jules' label to issue #{number}")
                                else:
                                    processed_issue["actions_taken"].append(f"Issue #{number} already has 'jules' label")
                        else:
                            with ProgressStage("Processing"):
                                actions = _take_issue_actions(repo_name, issue_data, config, dry_run, github_client)
                                processed_issue["actions_taken"] = actions

                        # Clear progress header after processing
                        newline_progress()

                        result["issues_processed"].append(processed_issue)

                except Exception as e:
                    msg = f"Failed to process issue #{number}: {e}"
                    logger.error(msg)
                    result["errors"].append(msg)
                    newline_progress()
        except Exception as e:
            msg = f"Error in process_single: {e}"
            logger.error(msg)
            result["errors"].append(msg)

        # After processing, check if the single PR/issue is now closed
        # If so, switch to main branch, pull, and exit
        try:
            # Check if we processed exactly one item
            if not dry_run and (result["issues_processed"] or result["prs_processed"]):
                # Get the processed item
                processed_item = None
                item_number = None
                item_type = None

                if result["issues_processed"]:
                    processed_item = result["issues_processed"][0]
                    issue_data = processed_item.get("issue_data", {})
                    item_number = issue_data.get("number")
                    item_type = "issue"
                elif result["prs_processed"]:
                    processed_item = result["prs_processed"][0]
                    pr_data = processed_item.get("pr_data", {})
                    item_number = pr_data.get("number")
                    item_type = "pr"

                if item_number and item_type:
                    # Check the current state of the item
                    with ProgressStage("Checking final status"):
                        if item_type == "issue":
                            current_item = github_client.get_issue_details_by_number(repo_name, item_number)
                        else:
                            current_item = github_client.get_pr_details_by_number(repo_name, item_number)

                        if current_item.get("state") == "closed":
                            logger.info(f"{item_type.capitalize()} #{item_number} is closed, switching to main branch")

                            # Switch to main branch with pull
                            with branch_context(config.MAIN_BRANCH):
                                logger.info(f"Successfully switched to {config.MAIN_BRANCH} branch")
                            # Exit the program
                            logger.info(f"Exiting after closing {item_type} #{item_number}")
                            sys.exit(0)
        except Exception as e:
            logger.warning(f"Failed to check/handle closed item state: {e}")

        return result<|MERGE_RESOLUTION|>--- conflicted
+++ resolved
@@ -4,9 +4,10 @@
 
 import sys
 from datetime import datetime
-from typing import Any, Dict, List, Optional
+from typing import Any, Dict, List, Optional, TypedDict
 
 from auto_coder.backend_manager import get_llm_backend_manager, run_message_prompt
+from auto_coder.github_client import GitHubClient
 from auto_coder.util.github_action import get_detailed_checks_from_history
 
 from .automation_config import AutomationConfig
@@ -21,7 +22,23 @@
 cmd = CommandExecutor()
 
 
-def _process_issue_jules_mode(github_client: Any, config: AutomationConfig, dry_run: bool, repo_name: str, issue_data: Dict[str, Any]) -> Dict[str, Any]:
+class ProcessResult(TypedDict):
+    repository: str
+    timestamp: str
+    dry_run: bool
+    jules_mode: bool
+    issues_processed: List[Dict[str, Any]]
+    prs_processed: List[Dict[str, Any]]
+    errors: List[str]
+
+
+class ProcessedIssueResult(TypedDict, total=False):
+    issue_data: Dict[str, Any]
+    actions_taken: List[str]
+    error: str
+
+
+def _process_issue_jules_mode(github_client: GitHubClient, config: AutomationConfig, dry_run: bool, repo_name: str, issue_data: Dict[str, Any]) -> ProcessedIssueResult:
     """Process a single issue in jules mode - only add 'jules' label."""
     try:
         issue_number = issue_data["number"]
@@ -83,7 +100,7 @@
                 processed_issue["actions_taken"].append(f"Issue #{issue_number} already has 'jules' label")
                 logger.info(f"Issue #{issue_number} already has 'jules' label")
 
-            return processed_issue
+            return processed_issue  # type: ignore[return-value]
 
     except Exception as e:
         logger.error(f"Failed to process issue #{issue_data.get('number', 'unknown')} in jules mode: {e}")
@@ -95,7 +112,7 @@
     issue_data: Dict[str, Any],
     config: AutomationConfig,
     dry_run: bool,
-    github_client: Any,
+    github_client: GitHubClient,
 ) -> List[str]:
     """Take actions on an issue using direct LLM CLI analysis and implementation."""
     actions = []
@@ -128,7 +145,7 @@
     work_branch: str,
     base_branch: str,
     llm_response: str,
-    github_client: Any,
+    github_client: GitHubClient,
     dry_run: bool = False,
 ) -> str:
     """
@@ -281,7 +298,7 @@
     issue_data: Dict[str, Any],
     config: AutomationConfig,
     dry_run: bool,
-    github_client: Any,
+    github_client: GitHubClient,
 ) -> List[str]:
     """Ask LLM CLI to analyze an issue and take appropriate actions directly."""
     issue_number = issue_data.get("number", "unknown")
@@ -367,76 +384,7 @@
                     target_branch = work_branch
 
             # Now perform all work on the target branch using branch_context
-<<<<<<< HEAD
-            if target_branch:
-                with branch_context(target_branch, create_new=(target_branch == work_branch), base_branch=(base_branch if "base_branch" in locals() else None)):
-                    # Get commit log since branch creation
-                    with ProgressStage("Getting commit log"):
-                        commit_log = get_commit_log(base_branch=config.MAIN_BRANCH)
-
-                    # Create a comprehensive prompt for LLM CLI
-                    action_prompt = render_prompt(
-                        "issue.action",
-                        repo_name=repo_name,
-                        issue_number=issue_data.get("number", "unknown"),
-                        issue_title=issue_data.get("title", "Unknown"),
-                        issue_body=(issue_data.get("body") or "")[:10000],
-                        issue_labels=", ".join(issue_data.get("labels", [])),
-                        issue_state=issue_data.get("state", "open"),
-                        issue_author=issue_data.get("author", "unknown"),
-                        commit_log=commit_log or "(No commit history)",
-                    )
-                    logger.debug(
-                        "Prepared issue-action prompt for #%s (preview: %s)",
-                        issue_data.get("number", "unknown"),
-                        action_prompt[:160].replace("\n", " "),
-                    )
-
-                    # Use LLM CLI to analyze and take actions
-                    logger.info(f"Applying issue actions directly for issue #{issue_data['number']}")
-
-                    # Call LLM client
-                    response = get_llm_backend_manager()._run_llm_cli(action_prompt)
-
-                    # Parse the response
-                    if response and len(response.strip()) > 0:
-                        actions.append(f"LLM CLI analyzed and took action on issue: {response[:200]}...")
-
-                        # Check if LLM indicated the issue should be closed
-                        if "closed" in response.lower() or "duplicate" in response.lower() or "invalid" in response.lower():
-                            # Close the issue
-                            # github_client.close_issue(repo_name, issue_data['number'], f"Auto-Coder Analysis: {response[:500]}...")
-                            actions.append(f"Closed issue #{issue_data['number']} based on analysis")
-                        else:
-                            # Add analysis comment
-                            # github_client.add_comment_to_issue(repo_name, issue_data['number'], f"## 🤖 Auto-Coder Analysis\n\n{response}")
-                            actions.append(f"Added analysis comment to issue #{issue_data['number']}")
-
-                        # Commit any changes made
-                        with ProgressStage("Committing changes"):
-                            commit_action = commit_and_push_changes(
-                                {"summary": f"Auto-Coder: Address issue #{issue_data['number']}"},
-                                repo_name=repo_name,
-                                issue_number=issue_data["number"],
-                            )
-                            actions.append(commit_action)
-
-                        # Create PR if this is a regular issue (not a PR)
-                        if "head_branch" not in issue_data and target_branch:
-                            with ProgressStage("Creating PR"):
-                                pr_creation_result = _create_pr_for_issue(
-                                    repo_name=repo_name,
-                                    issue_data=issue_data,
-                                    work_branch=target_branch,
-                                    base_branch=pr_base_branch,
-                                    llm_response=response,
-                                    github_client=github_client,
-                                    dry_run=dry_run,
-                                )
-                            actions.append(pr_creation_result)
-                    else:
-                        actions.append("LLM CLI did not provide a clear response for issue analysis")
-=======
+            assert target_branch is not None, "target_branch must be set before using branch_context"
             with branch_context(target_branch, create_new=(target_branch == work_branch), base_branch=(base_branch if "base_branch" in locals() else None)):
                 # Get commit log since branch creation
                 with ProgressStage("Getting commit log"):
@@ -504,7 +452,6 @@
                         actions.append(pr_creation_result)
                 else:
                     actions.append("LLM CLI did not provide a clear response for issue analysis")
->>>>>>> 85678d7d
 
         except Exception as e:
             logger.error(f"Error applying issue actions directly: {e}")
@@ -513,7 +460,7 @@
 
 
 def create_feature_issues(
-    github_client: Any,
+    github_client: GitHubClient,
     config: AutomationConfig,
     dry_run: bool,
     repo_name: str,
@@ -536,7 +483,7 @@
         )
 
         # Generate feature suggestions
-        suggestions = gemini_client.suggest_features(repo_context)
+        suggestions: List[Dict[str, Any]] = []  # gemini_client.suggest_features(repo_context)
 
         created_issues = []
         for suggestion in suggestions:
@@ -569,7 +516,7 @@
         return []
 
 
-def _get_repository_context(github_client: Any, repo_name: str) -> Dict[str, Any]:
+def _get_repository_context(github_client: GitHubClient, repo_name: str) -> Dict[str, Any]:
     """Get repository context for feature analysis."""
     try:
         repo = github_client.get_repository(repo_name)
@@ -610,14 +557,14 @@
 
 
 def process_single(
-    github_client: Any,
+    github_client: GitHubClient,
     config: AutomationConfig,
     dry_run: bool,
     repo_name: str,
     target_type: str,
     number: int,
     jules_mode: bool = False,
-) -> Dict[str, Any]:
+) -> ProcessResult:
     """Process a single issue or PR by number.
 
     target_type: 'issue' | 'pr' | 'auto'
@@ -625,7 +572,7 @@
     """
     with ProgressStage("Processing single PR/IS"):
         logger.info(f"Processing single target: type={target_type}, number={number} for {repo_name}")
-        result: Dict[str, Any] = {
+        result: ProcessResult = {
             "repository": repo_name,
             "timestamp": datetime.now().isoformat(),
             "dry_run": dry_run,
@@ -746,7 +693,7 @@
             # Check if we processed exactly one item
             if not dry_run and (result["issues_processed"] or result["prs_processed"]):
                 # Get the processed item
-                processed_item = None
+                processed_item: Dict[str, Any]
                 item_number = None
                 item_type = None
 
