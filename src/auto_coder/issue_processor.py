--- conflicted
+++ resolved
@@ -11,11 +11,7 @@
 
 from .automation_config import AutomationConfig
 from .git_utils import commit_and_push_changes, ensure_pushed, get_commit_log, git_checkout_branch, switch_to_branch
-<<<<<<< HEAD
 from .label_manager import LabelManager, LabelOperationError
-=======
-from .label_manager import LabelManager
->>>>>>> 5c6db82a
 from .logger_config import get_logger
 from .progress_footer import ProgressStage, newline_progress, set_progress_item
 from .prompt_loader import render_prompt
@@ -103,44 +99,6 @@
                         newline_progress()
                         continue
 
-<<<<<<< HEAD
-                # Add @auto-coder label and process with automatic cleanup
-                try:
-                    with LabelManager(github_client, repo_name, issue_number, "issue", dry_run, config):
-                        processed_issue = {
-                            "issue_data": issue_data,
-                            "actions_taken": [],
-                        }
-
-                        # Direct action for single execution (CLI)
-                        with ProgressStage("Processing"):
-                            actions = _take_issue_actions(
-                                repo_name,
-                                issue_data,
-                                config,
-                                dry_run,
-                                github_client,
-                            )
-                            processed_issue["actions_taken"] = actions
-                    # Label is automatically removed when exiting the context manager
-                    newline_progress()
-                    processed_issues.append(processed_issue)
-                except LabelOperationError:
-                    # Another instance is processing this issue
-                    logger.info(f"Skipping issue #{issue_number} - @auto-coder label was just added by another instance")
-                    processed_issues.append(
-                        {
-                            "issue_data": issue_data,
-                            "actions_taken": ["Skipped - another instance started processing (@auto-coder label added)"],
-                        }
-                    )
-                    newline_progress()
-                except Exception as e:
-                    logger.error(f"Failed to process issue #{issue.number}: {e}")
-                    processed_issues.append({"issue_number": issue.number, "error": str(e)})
-                    # Clear progress header on error
-                    newline_progress()
-=======
                 # Use LabelManager context manager to handle @auto-coder label automatically
                 with LabelManager(github_client, repo_name, issue_number, item_type="issue", dry_run=dry_run, config=config) as should_process:
                     if not should_process:
@@ -173,7 +131,6 @@
                     newline_progress()
                     processed_issues.append(processed_issue)
 
->>>>>>> 5c6db82a
             except Exception as e:
                 logger.error(f"Failed to process issue #{issue.number}: {e}")
                 processed_issues.append({"issue_number": issue.number, "error": str(e)})
@@ -222,41 +179,6 @@
                     )
                     continue
 
-<<<<<<< HEAD
-                # Add @auto-coder label and process with automatic cleanup
-                try:
-                    with LabelManager(github_client, repo_name, issue_number, "issue", dry_run, config):
-                        processed_issue = {"issue_data": issue_data, "actions_taken": []}
-
-                        # Check if 'jules' label already exists
-                        current_labels = issue_data.get("labels", [])
-                        if "jules" not in current_labels:
-                            if not dry_run:
-                                # Add 'jules' label to the issue
-                                github_client.add_labels_to_issue(repo_name, issue_number, ["jules"])
-                                processed_issue["actions_taken"].append(f"Added 'jules' label to issue #{issue_number}")
-                                logger.info(f"Added 'jules' label to issue #{issue_number}")
-                            else:
-                                processed_issue["actions_taken"].append(f"[DRY RUN] Would add 'jules' label to issue #{issue_number}")
-                                logger.info(f"[DRY RUN] Would add 'jules' label to issue #{issue_number}")
-                        else:
-                            processed_issue["actions_taken"].append(f"Issue #{issue_number} already has 'jules' label")
-                            logger.info(f"Issue #{issue_number} already has 'jules' label")
-                    # Label is automatically removed when exiting the context manager
-                    processed_issues.append(processed_issue)
-                except LabelOperationError:
-                    # Another instance is processing this issue
-                    logger.info(f"Skipping issue #{issue_number} - @auto-coder label was just added by another instance")
-                    processed_issues.append(
-                        {
-                            "issue_data": issue_data,
-                            "actions_taken": ["Skipped - another instance started processing (@auto-coder label added)"],
-                        }
-                    )
-                except Exception as e:
-                    logger.error(f"Failed to process issue #{issue.number} in jules mode: {e}")
-                    processed_issues.append({"issue_number": issue.number, "error": str(e)})
-=======
                 # Use LabelManager context manager to handle @auto-coder label automatically
                 with LabelManager(github_client, repo_name, issue_number, item_type="issue", dry_run=dry_run, config=config) as should_process:
                     if not should_process:
@@ -287,7 +209,6 @@
 
                     processed_issues.append(processed_issue)
 
->>>>>>> 5c6db82a
             except Exception as e:
                 logger.error(f"Failed to process issue #{issue.number} in jules mode: {e}")
                 processed_issues.append({"issue_number": issue.number, "error": str(e)})
@@ -881,39 +802,6 @@
                     with ProgressStage("Getting issue details"):
                         issue_data = github_client.get_issue_details_by_number(repo_name, number)
 
-<<<<<<< HEAD
-                    # Add @auto-coder label and process with automatic cleanup
-                    try:
-                        with LabelManager(github_client, repo_name, number, "issue", dry_run, config):
-                            processed_issue = {
-                                "issue_data": issue_data,
-                                "analysis": None,
-                                "solution": None,
-                                "actions_taken": [],
-                            }
-
-                            if jules_mode:
-                                # Mimic jules mode behavior
-                                with ProgressStage("Adding jules label"):
-                                    current_labels = issue_data.get("labels", [])
-                                    if "jules" not in current_labels:
-                                        if not dry_run:
-                                            github_client.add_labels_to_issue(repo_name, number, ["jules"])
-                                            processed_issue["actions_taken"].append(f"Added 'jules' label to issue #{number}")
-                                        else:
-                                            processed_issue["actions_taken"].append(f"[DRY RUN] Would add 'jules' label to issue #{number}")
-                                    else:
-                                        processed_issue["actions_taken"].append(f"Issue #{number} already has 'jules' label")
-                            else:
-                                with ProgressStage("Processing"):
-                                    actions = _take_issue_actions(repo_name, issue_data, config, dry_run, github_client)
-                                    processed_issue["actions_taken"] = actions
-                        # Label is automatically removed when exiting the context manager
-                        newline_progress()
-                        result["issues_processed"].append(processed_issue)
-                    except LabelOperationError:
-                        # Another instance is processing this issue
-=======
                     # Use LabelManager context manager to handle @auto-coder label automatically
                     # For process_single, we want to process the issue even if @auto-coder label exists
                     # So we use check_and_add_label which doesn't skip when label exists
@@ -921,18 +809,10 @@
 
                     should_process = check_and_add_label(github_client, repo_name, number, item_type="issue", dry_run=dry_run, config=config)
                     if not should_process:
->>>>>>> 5c6db82a
                         msg = f"Skipping issue #{number} - @auto-coder label was just added by another instance"
                         logger.info(msg)
                         result["errors"].append(msg)
                         newline_progress()
-<<<<<<< HEAD
-                    except Exception as e:
-                        msg = f"Failed to process issue #{number}: {e}"
-                        logger.error(msg)
-                        result["errors"].append(msg)
-                        newline_progress()
-=======
                         return result
 
                     processed_issue = {
@@ -968,7 +848,7 @@
                     remove_label(github_client, repo_name, number, item_type="issue", dry_run=dry_run, config=config)
 
                     result["issues_processed"].append(processed_issue)
->>>>>>> 5c6db82a
+
                 except Exception as e:
                     msg = f"Failed to process issue #{number}: {e}"
                     logger.error(msg)
