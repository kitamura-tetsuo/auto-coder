--- conflicted
+++ resolved
@@ -338,17 +338,6 @@
 
     def get_active_noedit_backends(self) -> List[str]:
         """Get list of enabled noedit backends in the configured order.
-<<<<<<< HEAD
-
-        Returns noedit backend order if specifically configured, otherwise falls back to general backends.
-        """
-        if self.message_backend_order:
-            # Filter to only include enabled backends that are in noedit order
-            return [name for name in self.message_backend_order if self.backends.get(name, BackendConfig(name=name)).enabled]
-        else:
-            # Fall back to using the general backend order for noedit
-            return self.get_active_backends()
-=======
 
         Returns noedit backend order if specifically configured, otherwise falls back to general backends.
         """
@@ -370,7 +359,9 @@
 
     # Backward compatibility methods
     def get_active_message_backends(self) -> List[str]:
-        """Get list of enabled message backends in the configured order.
+        """Deprecated: Use get_active_noedit_backends() instead.
+
+        Get list of enabled message backends in the configured order.
 
         DEPRECATED: Use get_active_noedit_backends() instead.
         Returns message backend order if specifically configured, otherwise falls back to general backends.
@@ -378,32 +369,6 @@
         logger = get_logger(__name__)
         logger.warning("get_active_message_backends() is deprecated, use get_active_noedit_backends() instead")
         return self.get_active_noedit_backends()
->>>>>>> c9df3e1f
-
-    def get_active_message_backends(self) -> List[str]:
-        """Deprecated: Use get_active_noedit_backends() instead.
-
-<<<<<<< HEAD
-        Get list of enabled message backends in the configured order.
-
-        Returns message backend order if specifically configured, otherwise falls back to general backends.
-        """
-        logger = get_logger(__name__)
-        logger.warning("get_active_message_backends() is deprecated, use get_active_noedit_backends()")
-        return self.get_active_noedit_backends()
-
-    def get_noedit_default_backend(self) -> str:
-        """Get the default backend for noedit operations.
-
-        Returns noedit backend default if specifically configured, otherwise falls back to general default.
-=======
-        DEPRECATED: Use get_noedit_default_backend() instead.
-        Returns message backend default if specifically configured, otherwise falls back to general default.
->>>>>>> c9df3e1f
-        """
-        logger = get_logger(__name__)
-        logger.warning("get_message_default_backend() is deprecated, use get_noedit_default_backend() instead")
-        return self.get_noedit_default_backend()
 
     def get_message_default_backend(self) -> str:
         """Deprecated: Use get_noedit_default_backend() instead.
