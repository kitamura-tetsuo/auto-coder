"""
Configuration management for LLM backends using TOML files.
"""

import os
from dataclasses import dataclass, field
from pathlib import Path
from typing import Any, Dict, List, Optional, Union
from urllib.parse import urlparse

import toml

from .logger_config import get_logger

# Define required options for each backend type
# These are options that must be present in the options list for the backend to work
REQUIRED_OPTIONS_BY_BACKEND = {
    "codex": ["--dangerously-bypass-approvals-and-sandbox"],
    "claude": ["--dangerously-skip-permissions", "--allow-dangerously-skip-permissions"],
    "gemini": ["--yolo"],
    "auggie": ["--print"],
    "qwen": ["-y"],
    "jules": [],  # Session-based, no required flags
    "codex-mcp": [],  # MCP-based, options flexible
}


def resolve_config_path(config_path: Optional[str] = None) -> str:
    """Resolve the configuration file path with priority rules.

    Priority (highest to lowest):
    1. Explicitly provided config_path argument
    2. .auto-coder/llm_config.toml in current directory
    3. ~/.auto-coder/llm_config.toml in home directory

    Args:
        config_path: Optional explicit path to configuration file

    Returns:
        Absolute path to the configuration file to use
    """
    # Priority 1: Explicitly provided config_path
    if config_path is not None:
        expanded_path = os.path.expanduser(config_path)
        return os.path.abspath(expanded_path)

    # Priority 2: Local .auto-coder/llm_config.toml
    local_config = os.path.join(os.getcwd(), ".auto-coder", "llm_config.toml")
    if os.path.exists(local_config):
        return os.path.abspath(local_config)

    # Priority 3: Home directory ~/.auto-coder/llm_config.toml
    home_config = os.path.expanduser("~/.auto-coder/llm_config.toml")
    return os.path.abspath(home_config)


@dataclass
class BackendConfig:
    """Configuration for a single backend."""

    name: str
    enabled: bool = True
    # Model name can be provided directly or will use backend default if None
    model: Optional[str] = None
    # Additional backend-specific settings
    api_key: Optional[str] = None
    base_url: Optional[str] = None
    # LLM parameters
    temperature: Optional[float] = None
    timeout: Optional[int] = None
    max_retries: Optional[int] = None
    # For OpenAI-compatible backends
    openai_api_key: Optional[str] = None
    openai_base_url: Optional[str] = None
    # For custom configurations
    extra_args: Dict[str, str] = field(default_factory=dict)
    # List of provider names available for this backend
    # Schema: [backends.qwen].providers = ["qwen-open-router", ...]
    providers: List[str] = field(default_factory=list)
    # Retry configuration for usage limit handling
    usage_limit_retry_count: int = 0
    usage_limit_retry_wait_seconds: int = 0
    # Additional options for the backend
    options: List[str] = field(default_factory=list)
    # Options for no-edit functionality (used in Claude CLI)
    options_for_noedit: List[str] = field(default_factory=list)
    # Options for resume functionality
    options_for_resume: List[str] = field(default_factory=list)
    # Type of backend
    backend_type: Optional[str] = None
    # Model provider (e.g., "openrouter", "anthropic", etc.)
    model_provider: Optional[str] = None
    # Always switch to next backend after execution
    always_switch_after_execution: bool = False
    # Path to settings file (for Claude backend)
    settings: Optional[str] = None
    # Usage markers for tracking usage patterns
    usage_markers: List[str] = field(default_factory=list)
    # Additional options for message generation (non-code-editing) operations
    options_for_noedit: List[str] = field(default_factory=list)
    # Flags to track if options were explicitly set in configuration
    options_explicitly_set: bool = False
    options_for_noedit_explicitly_set: bool = False

    def validate_required_options(self) -> List[str]:
        """Validate that required options are configured.

        Returns:
            List of error messages (empty if valid)
        """
        errors = []
        # Use backend_type if available, otherwise fall back to name
        backend_type = self.backend_type or self.name
        required = REQUIRED_OPTIONS_BY_BACKEND.get(backend_type, [])

        for req_opt in required:
            if req_opt not in self.options:
                errors.append(f"Backend '{self.name}' missing required option: {req_opt}. " f"Add to [backends.{self.name}].options in llm_config.toml")

        return errors

    def replace_placeholders(
        self,
        model_name: Optional[str] = None,
        session_id: Optional[str] = None,
        settings: Optional[str] = None,
    ) -> Dict[str, List[str]]:
        """Replace placeholders in option lists with provided values.

        Supports placeholders:
        - [model_name] - replaced with the model_name parameter
        - [sessionId] - replaced with the session_id parameter
        - [settings] - replaced with the settings parameter

        Args:
            model_name: Model name to replace [model_name] placeholders
            session_id: Session ID to replace [sessionId] placeholders
            settings: Settings file path to replace [settings] placeholders

        Returns:
            Dictionary with processed option lists:
            - 'options': processed options list
            - 'options_for_noedit': processed options_for_noedit list
            - 'options_for_resume': processed options_for_resume list
        """
        # Create a mapping of placeholders to their values
        placeholder_map = {}
        if model_name is not None:
            placeholder_map["[model_name]"] = model_name
        if session_id is not None:
            placeholder_map["[sessionId]"] = session_id
        if settings is not None:
            placeholder_map["[settings]"] = settings

        def replace_in_list(option_list: List[str]) -> List[str]:
            """Replace placeholders in a single option list."""
            if not placeholder_map:
                # No placeholders to replace, return a copy of the original list
                return list(option_list)

            result = []
            for option in option_list:
                # Replace all placeholders in this option string
                replaced_option = option
                for placeholder, value in placeholder_map.items():
                    replaced_option = replaced_option.replace(placeholder, value)
                result.append(replaced_option)
            return result

        # Process all three option lists
        return {
            "options": replace_in_list(self.options),
            "options_for_noedit": replace_in_list(self.options_for_noedit),
            "options_for_resume": replace_in_list(self.options_for_resume),
        }


@dataclass
class LLMBackendConfiguration:
    """Main configuration class for LLM backends."""

    # General backend settings
    backend_order: List[str] = field(default_factory=list)
    default_backend: str = "codex"
    # Individual backend configurations
    backends: Dict[str, BackendConfig] = field(default_factory=dict)
    # Backend configuration for non-editing operations (message generation, etc.)
    backend_for_noedit_order: List[str] = field(default_factory=list)
    backend_for_noedit_default: Optional[str] = None
    # Fallback backend configuration for failed PRs
    backend_for_failed_pr: Optional[BackendConfig] = None
    backend_for_failed_pr_order: List[str] = field(default_factory=list)
    # Environment variable overrides
    env_prefix: str = "AUTO_CODER_"
    # Configuration file path - relative to user's home directory
    config_file_path: str = "~/.auto-coder/llm_config.toml"

    def __post_init__(self) -> None:
        """Initialize default backends if none are configured."""
        if not self.backends:
            # Add default configurations for known backends
            default_backends = ["codex", "gemini", "qwen", "auggie", "claude", "jules", "codex-mcp"]
            for backend_name in default_backends:
                self.backends[backend_name] = BackendConfig(name=backend_name)

            # Set default options for backends that require them
            # All backends here are newly created, so set required options for those that need them
            for backend_name, required_options in REQUIRED_OPTIONS_BY_BACKEND.items():
                if backend_name in self.backends and required_options:
                    # Set required options since these backends were just created
                    self.backends[backend_name].options = list(required_options)

    @classmethod
    def load_from_file(cls, config_path: Optional[str] = None) -> "LLMBackendConfiguration":
        """Load configuration from TOML file."""
        config_path = resolve_config_path(config_path)

        if not os.path.exists(config_path):
            # Create a default configuration file if none exists
            config = cls()
            config.save_to_file(config_path)
            return config

        try:
            with open(config_path, "r") as f:
                data = toml.load(f)
<<<<<<< HEAD

            # Delegate to _load_from_data to parse the configuration
=======
>>>>>>> c0165814
            return cls._load_from_data(data, config_path=config_path)
        except Exception as e:
            raise ValueError(f"Error loading configuration from {config_path}: {e}")

    @classmethod
    def load_from_dict(cls, data: Dict[str, Any]) -> "LLMBackendConfiguration":
        """Load configuration directly from a dictionary of configuration data."""

        try:
            return cls._load_from_data(data, config_path="<dict>")
        except Exception as e:
            raise ValueError(f"Error loading configuration from dict: {e}")

    @classmethod
    def _load_from_data(cls, data: Dict[str, Any], config_path: Optional[str] = None) -> "LLMBackendConfiguration":
        # Parse general backend settings
        backend_order = data.get("backend", {}).get("order", [])
        
        # Determine default backend from order (first item), fallback to "codex"
        if backend_order:
            default_backend = backend_order[0]
        else:
            default_backend = "codex"

        # Parse backends
        backends_data = data.get("backends", {})
        backends: Dict[str, BackendConfig] = {}

        # Helper to parse a backend config dict
        def parse_backend_config(name: str, config_data: dict) -> BackendConfig:
            # Set explicit flags based on whether options were actually specified in config
            options_explicitly_set = "options" in config_data
            options_for_noedit_explicitly_set = "options_for_noedit" in config_data

            return BackendConfig(
                name=name,
                enabled=config_data.get("enabled", True),
                model=config_data.get("model"),
                api_key=config_data.get("api_key"),
                base_url=config_data.get("base_url"),
                temperature=config_data.get("temperature"),
                timeout=config_data.get("timeout"),
                max_retries=config_data.get("max_retries"),
                openai_api_key=config_data.get("openai_api_key"),
                openai_base_url=config_data.get("openai_base_url"),
                extra_args=config_data.get("extra_args", {}),
                providers=config_data.get("providers", []),
                usage_limit_retry_count=config_data.get("usage_limit_retry_count", 0),
                usage_limit_retry_wait_seconds=config_data.get("usage_limit_retry_wait_seconds", 0),
                options=config_data.get("options", []),
                backend_type=config_data.get("backend_type"),
                model_provider=config_data.get("model_provider"),
                always_switch_after_execution=config_data.get("always_switch_after_execution", False),
                settings=config_data.get("settings"),
                usage_markers=config_data.get("usage_markers", []),
                options_for_noedit=config_data.get("options_for_noedit", []),
                options_for_resume=config_data.get("options_for_resume", []),
                options_explicitly_set=options_explicitly_set,
                options_for_noedit_explicitly_set=options_for_noedit_explicitly_set,
            )

        # 1. Parse explicit [backends] section
        # Track which backends were explicitly configured
        explicitly_configured_backends = set()
        for name, config_data in backends_data.items():
            backends[name] = parse_backend_config(name, config_data)
            explicitly_configured_backends.add(name)

        # 2. Parse top-level backend definitions (e.g. [grok-4.1-fast])
        # This handles cases where TOML parses dotted keys as nested dictionaries
        # e.g. [grok-4.1-fast] -> {'grok-4': {'1-fast': {...}}}

        def is_potential_backend_config(d: dict) -> bool:
            # Heuristic: if it has specific backend keys, it's likely a config
            # We check for keys that are commonly used in backend definitions
            common_keys = {"backend_type", "model", "api_key", "base_url", "openai_api_key", "openai_base_url", "providers", "model_provider", "always_switch_after_execution", "settings", "options", "options_for_noedit", "options_for_resume"}
            # Also check if 'enabled' is present, but it's very common so we combine it
            # with the fact that we are looking for backends.
            # If a dict has 'enabled' and is in the top-level (or nested from top-level),
            # it's a strong candidate.
            if "enabled" in d:
                return True
            return any(k in d for k in common_keys)

        def find_backends_recursive(current_data: dict, prefix: str = ""):
            for key, value in current_data.items():
                if not isinstance(value, dict):
                    continue

                # Skip known non-backend dict fields to avoid false positives
                if key in {"extra_args"}:
                    continue

                full_key = f"{prefix}.{key}" if prefix else key

                # Check if this node itself is a backend config
                if is_potential_backend_config(value):
                    if full_key not in backends:
                        backends[full_key] = parse_backend_config(full_key, value)
                        explicitly_configured_backends.add(full_key)

                # Recurse to find nested backends (e.g. grok-4.1-fast)
                find_backends_recursive(value, full_key)

        # Exclude reserved top-level keys from recursion
        reserved_keys = {"backend", "message_backend", "backend_for_noedit", "backends", "backend_for_failed_pr"}

        # Create a dict of potential top-level backends to recurse
        potential_roots = {k: v for k, v in data.items() if k not in reserved_keys and isinstance(v, dict)}

        find_backends_recursive(potential_roots)

        # Post-processing: inherit options from parent backend if backend_type matches
        # and options were not explicitly set in the child configuration
        for backend_name, backend_config in backends.items():
            if backend_config.backend_type and backend_config.backend_type in backends:
                parent_config = backends[backend_config.backend_type]
                # Inherit options if not explicitly set
                if not backend_config.options_explicitly_set:
                    backend_config.options = list(parent_config.options)
                # Inherit options_for_noedit if not explicitly set
                if not backend_config.options_for_noedit_explicitly_set:
                    backend_config.options_for_noedit = list(parent_config.options_for_noedit)

        # Add default backends if they are not already in the configuration
        # This ensures that backends like 'jules' are available even if not explicitly defined in the file
        default_backends = ["codex", "gemini", "qwen", "auggie", "claude", "jules", "codex-mcp"]
        for backend_name in default_backends:
            if backend_name not in backends:
                backends[backend_name] = BackendConfig(name=backend_name)

        # Set default options for backends that require them
        # Only add required options to backends that were NOT explicitly configured in the dict
        # This preserves backward compatibility with old config dicts that don't have options field
        for backend_name, required_options in REQUIRED_OPTIONS_BY_BACKEND.items():
            if backend_name in backends and required_options:
                backend = backends[backend_name]
                # Only set required options if the backend was NOT explicitly configured
                if backend_name not in explicitly_configured_backends:
                    backend.options = list(required_options)

        # Parse backend for non-editing operations settings
        # Try new key first, then fall back to old key for backward compatibility
        backend_for_noedit_order = data.get("backend_for_noedit", {}).get("order", [])
        
        # Determine default for noedit
        backend_for_noedit_default = None
        if backend_for_noedit_order:
            backend_for_noedit_default = backend_for_noedit_order[0]
        
        # Backward compatibility: check old key if new key not found
        if not backend_for_noedit_order:
            old_order = data.get("message_backend", {}).get("order", [])
            if old_order:
                logger = get_logger(__name__)
                logger.warning("Configuration uses deprecated 'message_backend' key. " "Please update to 'backend_for_noedit' in your config file.")
                backend_for_noedit_order = old_order
                if backend_for_noedit_order:
                    backend_for_noedit_default = backend_for_noedit_order[0]
        
        # If no specific default for noedit, fallback to general default
        if not backend_for_noedit_default:
            backend_for_noedit_default = default_backend

        # Parse backend_for_failed_pr section
        backend_for_failed_pr_data = data.get("backend_for_failed_pr", {})
        backend_for_failed_pr = None
        backend_for_failed_pr_order = []
        
        if backend_for_failed_pr_data:
            # Check for order
            backend_for_failed_pr_order = backend_for_failed_pr_data.get("order", [])
            
            # Use "backend_for_failed_pr" as default name if not specified in data
            # Only parse as a backend config if it has backend-like fields or if order is empty
            # If it has order, it might still have backend fields, but we prioritize order for the manager
            # We still parse it as a config in case it's used as a backend definition too
            fallback_name = backend_for_failed_pr_data.get("name", "backend_for_failed_pr")
            backend_for_failed_pr = parse_backend_config(fallback_name, backend_for_failed_pr_data)

        config = cls(
            backend_order=backend_order, 
            default_backend=default_backend, 
            backends=backends, 
            backend_for_noedit_order=backend_for_noedit_order, 
            backend_for_noedit_default=backend_for_noedit_default, 
            backend_for_failed_pr=backend_for_failed_pr, 
            backend_for_failed_pr_order=backend_for_failed_pr_order,
            config_file_path=config_path
        )

        return config

    def save_to_file(self, config_path: Optional[str] = None) -> None:
        """Save configuration to TOML file."""
        if config_path is None:
            config_path = self.config_file_path
        config_path = os.path.expanduser(config_path)

        # Create directory if it doesn't exist
        Path(config_path).parent.mkdir(parents=True, exist_ok=True)

        # Prepare data for TOML
        backend_data = {}
        for name, config in self.backends.items():
            backend_data[name] = {
                "enabled": config.enabled,
                "model": config.model,
                "api_key": config.api_key,
                "base_url": config.base_url,
                "temperature": config.temperature,
                "timeout": config.timeout,
                "max_retries": config.max_retries,
                "openai_api_key": config.openai_api_key,
                "openai_base_url": config.openai_base_url,
                "extra_args": config.extra_args,
                "providers": config.providers,
                "usage_limit_retry_count": config.usage_limit_retry_count,
                "usage_limit_retry_wait_seconds": config.usage_limit_retry_wait_seconds,
                "options": config.options,
                "options_for_noedit": config.options_for_noedit,
                "options_for_resume": config.options_for_resume,
                "backend_type": config.backend_type,
                "model_provider": config.model_provider,
                "always_switch_after_execution": config.always_switch_after_execution,
                "settings": config.settings,
                "usage_markers": config.usage_markers,
                "options_explicitly_set": config.options_explicitly_set,
                "options_for_noedit_explicitly_set": config.options_for_noedit_explicitly_set,
            }

        # Prepare backend_for_failed_pr data
        backend_for_failed_pr_data = {}
        if self.backend_for_failed_pr:
            config = self.backend_for_failed_pr
            backend_for_failed_pr_data = {
                "name": config.name,
                "enabled": config.enabled,
                "model": config.model,
                "api_key": config.api_key,
                "base_url": config.base_url,
                "temperature": config.temperature,
                "timeout": config.timeout,
                "max_retries": config.max_retries,
                "openai_api_key": config.openai_api_key,
                "openai_base_url": config.openai_base_url,
                "extra_args": config.extra_args,
                "providers": config.providers,
                "usage_limit_retry_count": config.usage_limit_retry_count,
                "usage_limit_retry_wait_seconds": config.usage_limit_retry_wait_seconds,
                "options": config.options,
                "options_for_noedit": config.options_for_noedit,
                "options_for_resume": config.options_for_resume,
                "backend_type": config.backend_type,
                "model_provider": config.model_provider,
                "always_switch_after_execution": config.always_switch_after_execution,
                "settings": config.settings,
                "usage_markers": config.usage_markers,
                "options_explicitly_set": config.options_explicitly_set,
                "options_for_noedit_explicitly_set": config.options_for_noedit_explicitly_set,
            }

        data = {"backend": {"order": self.backend_order, "default": self.default_backend}, "backend_for_noedit": {"order": self.backend_for_noedit_order, "default": self.backend_for_noedit_default or self.default_backend}, "backends": backend_data}

        # Add backend_for_failed_pr section if configured
        if backend_for_failed_pr_data:
            data["backend_for_failed_pr"] = backend_for_failed_pr_data

        # Write TOML file
        with open(config_path, "w") as f:
            toml.dump(data, f)

    def get_backend_config(self, backend_name: str) -> Optional[BackendConfig]:
        """Get configuration for a specific backend."""
        config = self.backends.get(backend_name)
        if config:
            return config
        if self.backend_for_failed_pr and self.backend_for_failed_pr.name == backend_name:
            return self.backend_for_failed_pr
        return None

    def get_active_backends(self) -> List[str]:
        """Get list of enabled backends in the configured order."""
        if self.backend_order:
            # Filter to only include enabled backends that are in order
            return [name for name in self.backend_order if self.backends.get(name, BackendConfig(name=name)).enabled]
        else:
            # If no order is specified, return all enabled backends
            return [name for name, config in self.backends.items() if config.enabled]

    def get_active_noedit_backends(self) -> List[str]:
        """Get list of enabled backends for non-editing operations in the configured order.

        Returns backend_for_noedit order if specifically configured, otherwise falls back to general backends.
        """
        if self.backend_for_noedit_order:
            # Filter to only include enabled backends that are in noedit order
            return [name for name in self.backend_for_noedit_order if self.backends.get(name, BackendConfig(name=name)).enabled]
        else:
            # Fall back to using the general backend order for non-editing operations
            return self.get_active_backends()

    # Deprecated alias for backward compatibility
    def get_active_message_backends(self) -> List[str]:
        """Deprecated: Use get_active_noedit_backends() instead."""
        logger = get_logger(__name__)
        logger.warning("get_active_message_backends() is deprecated. Use get_active_noedit_backends() instead.")
        return self.get_active_noedit_backends()

    def get_noedit_default_backend(self) -> str:
        """Get the default backend for non-editing operations.

        Returns backend_for_noedit default if specifically configured, otherwise falls back to general default.
        """
        if self.backend_for_noedit_default and self.backends.get(self.backend_for_noedit_default, BackendConfig(name=self.backend_for_noedit_default)).enabled:
            return self.backend_for_noedit_default
        return self.default_backend

    # Deprecated alias for backward compatibility
    def get_message_default_backend(self) -> str:
        """Deprecated: Use get_noedit_default_backend() instead."""
        logger = get_logger(__name__)
        logger.warning("get_message_default_backend() is deprecated. Use get_noedit_default_backend() instead.")
        return self.get_noedit_default_backend()

    def has_dual_configuration(self) -> bool:
        """Check if both general backend and non-editing backend configurations are explicitly set."""
        # Check if noedit-specific configurations exist
        has_noedit_config = bool(self.backend_for_noedit_order or self.backend_for_noedit_default)
        has_general_config = bool(self.backend_order or self.default_backend)
        return has_noedit_config and has_general_config

    def get_backend_for_failed_pr(self) -> Optional[BackendConfig]:
        """Get the fallback backend configuration for failed PRs.

        Returns the backend_for_failed_pr configuration if configured, None otherwise.
        """
        return self.backend_for_failed_pr

    def get_model_for_failed_pr_backend(self) -> Optional[str]:
        """Get the model for the fallback backend for failed PRs.

        Returns the model name if a fallback backend is configured and has a model,
        None otherwise.
        """
        if self.backend_for_failed_pr and self.backend_for_failed_pr.model:
            return self.backend_for_failed_pr.model
        return None

    def get_model_for_backend(self, backend_name: str) -> Optional[str]:
        """Get the model for a specific backend, with fallback to backend defaults."""
        config = self.get_backend_config(backend_name)
        if config and config.model:
            return config.model

        # Default models for known backends
        default_models = {"gemini": "gemini-2.5-pro", "qwen": "qwen3-coder-plus", "auggie": "GPT-5", "claude": "sonnet", "codex": "codex", "jules": "jules", "codex-mcp": "codex-mcp"}
        return default_models.get(backend_name)

    def apply_env_overrides(self) -> None:
        """Apply environment variable overrides to the configuration."""
        # Map environment variable names to backend settings
        for backend_name, backend_config in self.backends.items():
            # Check for specific backend env overrides
            api_key_env = os.environ.get(f"AUTO_CODER_{backend_name.upper()}_API_KEY")
            if api_key_env:
                backend_config.api_key = api_key_env

            openai_api_key_env = os.environ.get(f"AUTO_CODER_OPENAI_API_KEY") or os.environ.get(f"AUTO_CODER_{backend_name.upper()}_OPENAI_API_KEY")
            if openai_api_key_env:
                backend_config.openai_api_key = openai_api_key_env

            openai_base_url_env = os.environ.get(f"AUTO_CODER_OPENAI_BASE_URL") or os.environ.get(f"AUTO_CODER_{backend_name.upper()}_OPENAI_BASE_URL")
            if openai_base_url_env:
                backend_config.openai_base_url = openai_base_url_env

        # Also check for general environment overrides
        default_backend_env = os.environ.get("AUTO_CODER_DEFAULT_BACKEND")
        if default_backend_env:
            self.default_backend = default_backend_env

        # Check new environment variable first, fall back to old one
        noedit_default_backend_env = os.environ.get("AUTO_CODER_NOEDIT_DEFAULT_BACKEND") or os.environ.get("AUTO_CODER_MESSAGE_DEFAULT_BACKEND")
        if noedit_default_backend_env:
            self.backend_for_noedit_default = noedit_default_backend_env
            # Warn if using old environment variable
            if os.environ.get("AUTO_CODER_MESSAGE_DEFAULT_BACKEND") and not os.environ.get("AUTO_CODER_NOEDIT_DEFAULT_BACKEND"):
                logger = get_logger(__name__)
                logger.warning("Environment variable AUTO_CODER_MESSAGE_DEFAULT_BACKEND is deprecated. " "Use AUTO_CODER_NOEDIT_DEFAULT_BACKEND instead.")


# Global instance to be used throughout the application
_llm_config: Optional[LLMBackendConfiguration] = None


def get_llm_config() -> LLMBackendConfiguration:
    """Get the global LLM backend configuration instance."""
    global _llm_config
    if _llm_config is None:
        _llm_config = LLMBackendConfiguration.load_from_file()
        _llm_config.apply_env_overrides()
    return _llm_config


def reset_llm_config() -> None:
    """Reset the global configuration instance (for testing)."""
    global _llm_config
    _llm_config = None


def get_jules_enabled_from_config(config_path: Optional[str] = None) -> bool:
    """Check if Jules is enabled via [jules].enabled in config.toml.

    This function reads from ~/.auto-coder/config.toml (or local .auto-coder/config.toml)
    and checks for a [jules] section with an 'enabled' field.

    Args:
        config_path: Optional explicit path to config.toml file. If not provided,
                    will check standard locations.

    Returns:
        True if Jules is enabled (default), False if explicitly disabled.
    """
    import os

    # If explicit path provided, check only that file
    if config_path:
        if os.path.exists(config_path):
            try:
                with open(config_path, "r") as f:
                    data = toml.load(f)

                jules_config = data.get("jules", {})
                if "enabled" in jules_config:
                    return bool(jules_config["enabled"])
            except Exception as e:
                # Log warning
                logger = get_logger(__name__)
                logger.warning(f"Failed to read config.toml from {config_path}: {e}")

        # If explicit path doesn't exist or has no [jules].enabled, return default
        return True

    # Try to find config.toml in standard locations
    config_paths = [
        os.path.join(os.getcwd(), ".auto-coder", "config.toml"),  # Local config
        os.path.expanduser("~/.auto-coder/config.toml"),  # Home config
    ]

    for config_path in config_paths:
        if os.path.exists(config_path):
            try:
                with open(config_path, "r") as f:
                    data = toml.load(f)

                # Check for [jules] section
                jules_config = data.get("jules", {})
                if "enabled" in jules_config:
                    return bool(jules_config["enabled"])

            except Exception as e:
                # Log warning but continue checking other paths
                logger = get_logger(__name__)
                logger.warning(f"Failed to read config.toml from {config_path}: {e}")
                continue

    # If no config.toml found or no [jules].enabled setting, return default (enabled)
    return True<|MERGE_RESOLUTION|>--- conflicted
+++ resolved
@@ -224,11 +224,6 @@
         try:
             with open(config_path, "r") as f:
                 data = toml.load(f)
-<<<<<<< HEAD
-
-            # Delegate to _load_from_data to parse the configuration
-=======
->>>>>>> c0165814
             return cls._load_from_data(data, config_path=config_path)
         except Exception as e:
             raise ValueError(f"Error loading configuration from {config_path}: {e}")
@@ -246,7 +241,7 @@
     def _load_from_data(cls, data: Dict[str, Any], config_path: Optional[str] = None) -> "LLMBackendConfiguration":
         # Parse general backend settings
         backend_order = data.get("backend", {}).get("order", [])
-        
+
         # Determine default backend from order (first item), fallback to "codex"
         if backend_order:
             default_backend = backend_order[0]
@@ -373,12 +368,12 @@
         # Parse backend for non-editing operations settings
         # Try new key first, then fall back to old key for backward compatibility
         backend_for_noedit_order = data.get("backend_for_noedit", {}).get("order", [])
-        
+
         # Determine default for noedit
         backend_for_noedit_default = None
         if backend_for_noedit_order:
             backend_for_noedit_default = backend_for_noedit_order[0]
-        
+
         # Backward compatibility: check old key if new key not found
         if not backend_for_noedit_order:
             old_order = data.get("message_backend", {}).get("order", [])
@@ -388,7 +383,7 @@
                 backend_for_noedit_order = old_order
                 if backend_for_noedit_order:
                     backend_for_noedit_default = backend_for_noedit_order[0]
-        
+
         # If no specific default for noedit, fallback to general default
         if not backend_for_noedit_default:
             backend_for_noedit_default = default_backend
@@ -397,11 +392,11 @@
         backend_for_failed_pr_data = data.get("backend_for_failed_pr", {})
         backend_for_failed_pr = None
         backend_for_failed_pr_order = []
-        
+
         if backend_for_failed_pr_data:
             # Check for order
             backend_for_failed_pr_order = backend_for_failed_pr_data.get("order", [])
-            
+
             # Use "backend_for_failed_pr" as default name if not specified in data
             # Only parse as a backend config if it has backend-like fields or if order is empty
             # If it has order, it might still have backend fields, but we prioritize order for the manager
@@ -410,14 +405,14 @@
             backend_for_failed_pr = parse_backend_config(fallback_name, backend_for_failed_pr_data)
 
         config = cls(
-            backend_order=backend_order, 
-            default_backend=default_backend, 
-            backends=backends, 
-            backend_for_noedit_order=backend_for_noedit_order, 
-            backend_for_noedit_default=backend_for_noedit_default, 
-            backend_for_failed_pr=backend_for_failed_pr, 
+            backend_order=backend_order,
+            default_backend=default_backend,
+            backends=backends,
+            backend_for_noedit_order=backend_for_noedit_order,
+            backend_for_noedit_default=backend_for_noedit_default,
+            backend_for_failed_pr=backend_for_failed_pr,
             backend_for_failed_pr_order=backend_for_failed_pr_order,
-            config_file_path=config_path
+            config_file_path=config_path,
         )
 
         return config
