"""Utilities for loading and formatting LLM instruction prompts from YAML files."""

from __future__ import annotations

from pathlib import Path
from string import Template
from typing import Any, Dict, List, Optional

import yaml

from .logger_config import get_logger, log_calls

logger = get_logger(__name__)

DEFAULT_PROMPTS_PATH = Path(__file__).resolve().parent / "prompts.yaml"

_PROMPTS_CACHE: Dict[Path, Dict[str, Any]] = {}


def _resolve_path(path: Optional[str] = None) -> Path:
    """Resolve the prompt configuration path."""
    if path is None:
        return DEFAULT_PROMPTS_PATH
    return Path(path).expanduser().resolve()


def load_prompts(path: Optional[str] = None) -> Dict[str, Any]:
    """Load prompts from YAML file, caching the parsed mapping.

    Requirement: If prompts fail to load, subsequent processing cannot continue, so exit immediately.
    Therefore, this function raises SystemExit as a fatal error.
    """
    resolved = _resolve_path(path)
    cached = _PROMPTS_CACHE.get(resolved)
    if cached is not None:
        return cached

    try:
        with resolved.open("r", encoding="utf-8") as handle:
            data = yaml.safe_load(handle) or {}
    except FileNotFoundError as exc:
        msg = f"Prompt configuration file not found: {resolved}"
        logger.critical(msg)
        raise SystemExit(msg) from exc
    except yaml.YAMLError as exc:
        msg = f"Failed to parse prompt configuration: {resolved}: {exc}"
        logger.critical(msg)
        raise SystemExit(msg) from exc

    if not isinstance(data, dict):
        msg = f"Prompt configuration root must be a mapping: {resolved}"
        logger.critical(msg)
        raise SystemExit(msg)

    _PROMPTS_CACHE[resolved] = data
    return data


def clear_prompt_cache() -> None:
    """Clear the prompt cache (useful for tests)."""
    _PROMPTS_CACHE.clear()


def _traverse(prompts: Dict[str, Any], key: str) -> Any:
    """Traverse nested dictionaries using dot-separated keys.

    Supports both flat keys with dots (e.g., "issue.action" as a single key)
    and nested keys (e.g., issue -> action). Flat keys are checked first.
    """
    # First, check if the full key exists as-is (flat key with dots)
    if key in prompts:
        return prompts[key]

    # Otherwise, traverse nested dictionaries using dot-separated path
    current: Any = prompts
    for segment in key.split("."):
        if not isinstance(current, dict):
            raise KeyError(f"Prompt path '{key}' does not resolve to a mapping")
        if segment not in current:
            raise KeyError(f"Prompt '{key}' not found in configuration")
        current = current[segment]
    return current


def _resolve_label_priority(
    issue_labels: List[str],
    label_prompt_mappings: Optional[Dict[str, str]],
    label_priorities: Optional[List[str]],
) -> Optional[str]:
    """Resolve highest priority label that has a prompt mapping.

    Args:
        issue_labels: List of labels from the issue
        label_prompt_mappings: Dictionary mapping labels to prompt template keys
        label_priorities: List of labels in priority order (highest priority first)

    Returns:
        The highest priority label that has a prompt mapping, or None if no applicable labels
    """
    # Handle case where label_prompt_mappings is not a dict
    if not isinstance(label_prompt_mappings, dict):
        return None

    # Create case-insensitive mapping for matching
    # Normalized label (lowercase) -> original mapping key
    case_insensitive_to_original: Dict[str, str] = {}
    for mapping_key, prompt_key in label_prompt_mappings.items():
        # Ensure label is a string for comparison
        try:
            normalized_mapping_key = str(mapping_key).lower()
        except (AttributeError, TypeError):
            # Skip labels that can't be converted to string
            continue
        case_insensitive_to_original[normalized_mapping_key] = mapping_key

    # Filter to labels with configured prompt mappings (case-insensitive)
    # Store both issue label and mapping key to support both matching and return value
    applicable_pairs = []  # List of (issue_label, mapping_key) tuples
    for issue_label in issue_labels:
        # Ensure label is a string for comparison
        try:
            normalized_issue_label = str(issue_label).lower()
        except (AttributeError, TypeError):
            # Skip labels that can't be converted to string
            continue
        if normalized_issue_label in case_insensitive_to_original:
            # Store both the original issue label (for priority matching) and mapping key (for return)
            original_mapping_key = case_insensitive_to_original[normalized_issue_label]
            applicable_pairs.append((issue_label, original_mapping_key))

    if not applicable_pairs:
        return None

<<<<<<< HEAD
    # Extract just the issue labels for priority matching (preserves original case from issue)
    applicable_issue_labels = [pair[0] for pair in applicable_pairs]
    # Extract mapping keys for final return (ensures correct key for lookup)
    mapping_keys = [pair[1] for pair in applicable_pairs]

    # If priorities is None, return None (no priority system configured)
    if label_priorities is None:
        return None

    # If priorities is empty list, fallback to first applicable mapping key
=======
    # If priorities is None or empty, fallback to first applicable label (backward compatibility)
>>>>>>> 75e09f5c
    if not label_priorities:
        return mapping_keys[0]

    # Sort by priority and return highest priority mapping key
    # First, check for exact case-sensitive matches
    for priority_label in label_priorities:
        if priority_label in applicable_issue_labels:
            # Find the corresponding mapping key for the matched issue label
            for issue_label, mapping_key in applicable_pairs:
                if issue_label == priority_label:
                    return mapping_key

    # Check if there are any case-insensitive matches that failed due to case sensitivity
    # If so, this indicates a configuration issue (case mismatch) and we should return None
    priorities_lower = {str(p).lower() for p in label_priorities if p is not None}
    applicable_issue_labels_lower = {str(a).lower() for a in applicable_issue_labels if a is not None}

    # If there are overlapping labels when ignoring case, it means there are case mismatches
    if priorities_lower & applicable_issue_labels_lower:  # Set intersection - if not empty
        return None

    # If there are no conceptual overlaps between priorities and applicable labels,
    # return the first applicable as a fallback
    return mapping_keys[0]


def _is_breaking_change_issue(issue_labels: List[str]) -> bool:
    """Check if issue has breaking-change related labels.

    Args:
        issue_labels: List of labels from the issue

    Returns:
        True if issue has any breaking-change related labels, False otherwise
    """
    breaking_change_aliases = [
        "breaking-change",
        "breaking",
        "api-change",
        "deprecation",
        "version-major",
    ]
    return any(label.lower() in breaking_change_aliases for label in issue_labels)


def _get_prompt_for_labels(
    issue_labels: List[str],
    label_prompt_mappings: Optional[Dict[str, str]],
    label_priorities: Optional[List[str]],
) -> Optional[str]:
    """Get the appropriate prompt template key based on issue labels.

    Args:
        issue_labels: List of labels from the issue
        label_prompt_mappings: Dictionary mapping labels to prompt template keys
        label_priorities: List of labels in priority order (highest priority first)

    Returns:
        The prompt template key for the highest priority applicable label,
        or None if no label-specific prompt mapping exists
    """
    if not issue_labels:
        return None

    if not label_prompt_mappings:
        return None

    # Resolve to the highest priority applicable label
    resolved_label = _resolve_label_priority(issue_labels, label_prompt_mappings, label_priorities)

    if resolved_label:
        try:
            return label_prompt_mappings.get(resolved_label)
        except AttributeError:
            # Handle case where label_prompt_mappings is not a dict
            return None

    return None


def get_prompt_template(key: str, path: Optional[str] = None) -> str:
    """Return the raw prompt template string for the given key.

    Referencing an undefined key has no meaning even if processing continues, so exit immediately with SystemExit as a fatal error.
    """
    prompts = load_prompts(path)
    try:
        template = _traverse(prompts, key)
    except KeyError as exc:
        # Fail-fast for missing prompt keys to avoid continuing with undefined instructions
        msg = str(exc)
        logger.critical(msg)
        raise SystemExit(msg) from exc
    if not isinstance(template, str):
        raise ValueError(f"Prompt '{key}' must map to a string template")
    return template


def get_label_specific_prompt(
    labels: List[str],
    label_prompt_mappings: Optional[Dict[str, str]],
    label_priorities: Optional[List[str]],
    path: Optional[str] = None,
) -> Optional[str]:
    """Get the label-specific prompt template key.

    Args:
        labels: List of labels from the issue
        label_prompt_mappings: Dictionary mapping labels to prompt template keys
        label_priorities: List of labels in priority order (highest priority first)
        path: Optional path to prompts.yaml file

    Returns:
        The prompt template key for the highest priority applicable label,
        or None if no label-specific prompt mapping exists
    """
    # Validate configuration parameters
    if not labels:
        logger.debug("No labels provided for label-based prompt selection")
        return None

    if not label_prompt_mappings:
        logger.debug("No label-to-prompt mappings provided")
        return None

    # For backward compatibility: if label_priorities is None, we can still
    # return a prompt based on mappings (will use first applicable label)
    # No longer require label_priorities to be non-empty

    # Get the prompt template key for the labels
    prompt_key = _get_prompt_for_labels(labels, label_prompt_mappings, label_priorities)

    if prompt_key:
        logger.debug(f"Resolved label-specific prompt key '{prompt_key}' for labels: {labels}")
    else:
        logger.debug(f"No label-specific prompt mapping found for labels: {labels}")

    return prompt_key


@log_calls
def render_prompt(
    key: str,
    *,
    path: Optional[str] = None,
    data: Optional[Dict[str, Any]] = None,
    labels: Optional[List[str]] = None,
    label_prompt_mappings: Optional[Dict[str, str]] = None,
    label_priorities: Optional[List[str]] = None,
    **kwargs: Any,
) -> str:
    """Render a prompt template identified by key with optional label-based selection.

    Args:
        key: The prompt template key (e.g., "issue.action")
        path: Optional path to prompts.yaml file
        data: Optional dictionary of data for template substitution
        labels: Optional list of issue labels for label-based prompt selection
        label_prompt_mappings: Optional dict mapping labels to prompt template keys
        label_priorities: Optional list of labels in priority order (highest priority first)
        **kwargs: Additional keyword arguments for template substitution

    Returns:
        The rendered prompt template string

    Note:
        If labels, label_prompt_mappings, and label_priorities are provided,
        the function will attempt to use a label-specific prompt template.
        If the label-specific template fails to render or doesn't exist,
        it will fall back to the default key.
    """
    # If labels and mappings are provided, attempt label-based prompt selection
    if labels and label_prompt_mappings and label_priorities:
        label_specific_key = _get_prompt_for_labels(labels, label_prompt_mappings, label_priorities)

        # Only use label-specific prompt if we found a valid mapping
        if label_specific_key:
            logger.debug(f"Using label-specific prompt '{label_specific_key}' for labels: {labels}")
            try:
                # Recursively call render_prompt with the resolved label-specific key
                result = render_prompt(
                    label_specific_key,
                    path=path,
                    data=data,
                    labels=None,  # Prevent infinite recursion
                    label_prompt_mappings=None,
                    label_priorities=None,
                    **kwargs,
                )
                return result  # type: ignore[no-any-return]
            except SystemExit:
                # Handle SystemExit (e.g., when template doesn't exist) and fall back to original key
                logger.warning(f"Label-specific prompt '{label_specific_key}' caused SystemExit, " f"falling back to '{key}'")
            except Exception:
                # Log warning and fall back to original key for other exceptions
                logger.warning(f"Failed to render label-specific prompt '{label_specific_key}', " f"falling back to '{key}'")

    # Fall back to original key-based rendering
    template_str = get_prompt_template(key, path=path)
    template = Template(template_str)

    params: Dict[str, Any] = {}
    if data:
        params.update(data)
    params.update(kwargs)

    safe_params = {name: "" if value is None else str(value) for name, value in params.items()}
    try:
        rendered_prompt = template.safe_substitute(safe_params)

        # Load prompts to get header
        prompts = load_prompts(path)
        header = prompts.get("header", "")

        # Prepend header to the rendered prompt
        if header:
            return f"{header.rstrip()}\n\n{rendered_prompt}"
        else:
            return rendered_prompt
    except Exception as exc:  # pragma: no cover - Template handles placeholders gracefully
        logger.error(f"Failed to render prompt '{key}': {exc}")
        raise<|MERGE_RESOLUTION|>--- conflicted
+++ resolved
@@ -131,7 +131,6 @@
     if not applicable_pairs:
         return None
 
-<<<<<<< HEAD
     # Extract just the issue labels for priority matching (preserves original case from issue)
     applicable_issue_labels = [pair[0] for pair in applicable_pairs]
     # Extract mapping keys for final return (ensures correct key for lookup)
@@ -142,9 +141,6 @@
         return None
 
     # If priorities is empty list, fallback to first applicable mapping key
-=======
-    # If priorities is None or empty, fallback to first applicable label (backward compatibility)
->>>>>>> 75e09f5c
     if not label_priorities:
         return mapping_keys[0]
 
