"""Utilities for loading and formatting LLM instruction prompts from YAML files."""

from __future__ import annotations

from pathlib import Path
from string import Template
from typing import Any, Dict, List, Optional

import yaml  # type: ignore[import-untyped]

from .logger_config import get_logger, log_calls

logger = get_logger(__name__)

DEFAULT_PROMPTS_PATH = Path(__file__).resolve().parent / "prompts.yaml"

_PROMPTS_CACHE: Dict[Path, Dict[str, Any]] = {}


def _resolve_path(path: Optional[str] = None) -> Path:
    """Resolve the prompt configuration path."""
    if path is None:
        return DEFAULT_PROMPTS_PATH
    return Path(path).expanduser().resolve()


def load_prompts(path: Optional[str] = None) -> Dict[str, Any]:
    """Load prompts from YAML file, caching the parsed mapping.

    Requirement: If prompts fail to load, subsequent processing cannot continue, so exit immediately.
    Therefore, this function raises SystemExit as a fatal error.
    """
    resolved = _resolve_path(path)
    cached = _PROMPTS_CACHE.get(resolved)
    if cached is not None:
        return cached

    try:
        with resolved.open("r", encoding="utf-8") as handle:
            data = yaml.safe_load(handle) or {}
    except FileNotFoundError as exc:
        msg = f"Prompt configuration file not found: {resolved}"
        logger.critical(msg)
        raise SystemExit(msg) from exc
    except yaml.YAMLError as exc:
        msg = f"Failed to parse prompt configuration: {resolved}: {exc}"
        logger.critical(msg)
        raise SystemExit(msg) from exc

    if not isinstance(data, dict):
        msg = f"Prompt configuration root must be a mapping: {resolved}"
        logger.critical(msg)
        raise SystemExit(msg)

    _PROMPTS_CACHE[resolved] = data
    return data


def clear_prompt_cache() -> None:
    """Clear the prompt cache (useful for tests)."""
    _PROMPTS_CACHE.clear()


def _traverse(prompts: Dict[str, Any], key: str) -> Any:
    """Traverse nested dictionaries using dot-separated keys."""
    current: Any = prompts
    for segment in key.split("."):
        if not isinstance(current, dict):
            raise KeyError(f"Prompt path '{key}' does not resolve to a mapping")
        if segment not in current:
            raise KeyError(f"Prompt '{key}' not found in configuration")
        current = current[segment]
    return current


def _resolve_label_priority(
    issue_labels: List[str],
    label_prompt_mappings: Dict[str, str],
    label_priorities: Optional[List[str]],
) -> Optional[str]:
    """Resolve highest priority label that has a prompt mapping.

    Args:
        issue_labels: List of labels from the issue
        label_prompt_mappings: Dictionary mapping labels to prompt template keys
        label_priorities: List of labels in priority order (highest priority first)

    Returns:
        The highest priority label that has a prompt mapping, or None if no applicable labels
    """
<<<<<<< HEAD
    # Create case-insensitive mapping for matching
    case_insensitive_mappings: Dict[str, str] = {}
    label_key_mappings: Dict[str, str] = {}  # Maps normalized label to original label and prompt key
    for label, prompt_key in label_prompt_mappings.items():
        normalized_label = label.lower()
        case_insensitive_mappings[normalized_label] = prompt_key
        label_key_mappings[normalized_label] = label

    # Filter to labels with configured prompt mappings (case-insensitive)
    applicable_labels = []
    for label in issue_labels:
        normalized_label = label.lower()
        if normalized_label in case_insensitive_mappings:
            # Use the original label from mappings to preserve case
            applicable_labels.append(label_key_mappings[normalized_label])
=======
    # Filter to labels with configured prompt mappings
    applicable_labels = []
    for label in issue_labels:
        try:
            if label in label_prompt_mappings:
                applicable_labels.append(label)
        except TypeError:
            # Skip unhashable types (e.g., dict, list)
            continue
>>>>>>> 6c726875

    if not applicable_labels:
        return None

    # If priorities is None, return None (no priority system configured)
    if label_priorities is None:
        return None

    # If priorities is empty list, fallback to first applicable label
    if not label_priorities:
        return applicable_labels[0]

    # Sort by priority and return highest priority
    for priority_label in label_priorities:
        if priority_label in applicable_labels:
            return priority_label

    return applicable_labels[0]  # Fallback to first applicable label


def _is_breaking_change_issue(issue_labels: List[str]) -> bool:
    """Check if issue has breaking-change related labels.

    Args:
        issue_labels: List of labels from the issue

    Returns:
        True if issue has any breaking-change related labels, False otherwise
    """
    breaking_change_aliases = [
        "breaking-change",
        "breaking",
        "api-change",
        "deprecation",
        "version-major",
    ]
    return any(label.lower() in breaking_change_aliases for label in issue_labels)


def _get_prompt_for_labels(
    issue_labels: List[str],
    label_prompt_mappings: Dict[str, str],
    label_priorities: Optional[List[str]],
) -> Optional[str]:
    """Get the appropriate prompt template key based on issue labels.

    Args:
        issue_labels: List of labels from the issue
        label_prompt_mappings: Dictionary mapping labels to prompt template keys
        label_priorities: List of labels in priority order (highest priority first)

    Returns:
        The prompt template key for the highest priority applicable label,
        or None if no label-specific prompt mapping exists
    """
    if not issue_labels:
        return None

    if not label_prompt_mappings:
        return None

    # Resolve to the highest priority applicable label
    resolved_label = _resolve_label_priority(issue_labels, label_prompt_mappings, label_priorities)

    if resolved_label:
        try:
            return label_prompt_mappings.get(resolved_label)
        except AttributeError:
            # Handle case where label_prompt_mappings is not a dict
            return None

    return None


def get_prompt_template(key: str, path: Optional[str] = None) -> str:
    """Return the raw prompt template string for the given key.

    Referencing an undefined key has no meaning even if processing continues, so exit immediately with SystemExit as a fatal error.
    """
    prompts = load_prompts(path)
    try:
        template = _traverse(prompts, key)
    except KeyError as exc:
        # Fail-fast for missing prompt keys to avoid continuing with undefined instructions
        msg = str(exc)
        logger.critical(msg)
        raise SystemExit(msg) from exc
    if not isinstance(template, str):
        raise ValueError(f"Prompt '{key}' must map to a string template")
    return template


def get_label_specific_prompt(
    labels: List[str],
    label_prompt_mappings: Dict[str, str],
    label_priorities: List[str],
    path: Optional[str] = None,
) -> Optional[str]:
    """Get the label-specific prompt template key.

    Args:
        labels: List of labels from the issue
        label_prompt_mappings: Dictionary mapping labels to prompt template keys
        label_priorities: List of labels in priority order (highest priority first)
        path: Optional path to prompts.yaml file

    Returns:
        The prompt template key for the highest priority applicable label,
        or None if no label-specific prompt mapping exists
    """
    # Validate configuration parameters
    if not labels:
        logger.debug("No labels provided for label-based prompt selection")
        return None

    if not label_prompt_mappings:
        logger.debug("No label-to-prompt mappings provided")
        return None

    if not label_priorities:
        logger.debug("No label priorities provided")
        return None

    # Get the prompt template key for the labels
    prompt_key = _get_prompt_for_labels(labels, label_prompt_mappings, label_priorities)

    if prompt_key:
        logger.debug(f"Resolved label-specific prompt key '{prompt_key}' for labels: {labels}")
    else:
        logger.debug(f"No label-specific prompt mapping found for labels: {labels}")

    return prompt_key


@log_calls
def render_prompt(
    key: str,
    *,
    path: Optional[str] = None,
    data: Optional[Dict[str, Any]] = None,
    labels: Optional[List[str]] = None,
    label_prompt_mappings: Optional[Dict[str, str]] = None,
    label_priorities: Optional[List[str]] = None,
    **kwargs: Any,
) -> str:
    """Render a prompt template identified by key with optional label-based selection.

    Args:
        key: The prompt template key (e.g., "issue.action")
        path: Optional path to prompts.yaml file
        data: Optional dictionary of data for template substitution
        labels: Optional list of issue labels for label-based prompt selection
        label_prompt_mappings: Optional dict mapping labels to prompt template keys
        label_priorities: Optional list of labels in priority order (highest priority first)
        **kwargs: Additional keyword arguments for template substitution

    Returns:
        The rendered prompt template string

    Note:
        If labels, label_prompt_mappings, and label_priorities are provided,
        the function will attempt to use a label-specific prompt template.
        If the label-specific template fails to render or doesn't exist,
        it will fall back to the default key.
    """
    # If labels and mappings are provided, attempt label-based prompt selection
    if labels and label_prompt_mappings and label_priorities:
        label_specific_key = _get_prompt_for_labels(labels, label_prompt_mappings, label_priorities)

        # Only use label-specific prompt if we found a valid mapping
        if label_specific_key:
            logger.debug(f"Using label-specific prompt '{label_specific_key}' for labels: {labels}")
            try:
                # Recursively call render_prompt with the resolved label-specific key
                result = render_prompt(
                    label_specific_key,
                    path=path,
                    data=data,
                    labels=None,  # Prevent infinite recursion
                    label_prompt_mappings=None,
                    label_priorities=None,
                    **kwargs,
                )
                return result  # type: ignore[no-any-return]
            except SystemExit:
                # Handle SystemExit (e.g., when template doesn't exist) and fall back to original key
                logger.warning(f"Label-specific prompt '{label_specific_key}' caused SystemExit, " f"falling back to '{key}'")
            except Exception:
                # Log warning and fall back to original key for other exceptions
                logger.warning(f"Failed to render label-specific prompt '{label_specific_key}', " f"falling back to '{key}'")

    # Fall back to original key-based rendering
    template_str = get_prompt_template(key, path=path)
    template = Template(template_str)

    params: Dict[str, Any] = {}
    if data:
        params.update(data)
    params.update(kwargs)

    safe_params = {name: "" if value is None else str(value) for name, value in params.items()}
    try:
        rendered_prompt = template.safe_substitute(safe_params)

        # Load prompts to get header
        prompts = load_prompts(path)
        header = prompts.get("header", "")

        # Prepend header to the rendered prompt
        if header:
            return f"{header.rstrip()}\n\n{rendered_prompt}"
        else:
            return rendered_prompt
    except Exception as exc:  # pragma: no cover - Template handles placeholders gracefully
        logger.error(f"Failed to render prompt '{key}': {exc}")
        raise<|MERGE_RESOLUTION|>--- conflicted
+++ resolved
@@ -88,7 +88,6 @@
     Returns:
         The highest priority label that has a prompt mapping, or None if no applicable labels
     """
-<<<<<<< HEAD
     # Create case-insensitive mapping for matching
     case_insensitive_mappings: Dict[str, str] = {}
     label_key_mappings: Dict[str, str] = {}  # Maps normalized label to original label and prompt key
@@ -104,17 +103,6 @@
         if normalized_label in case_insensitive_mappings:
             # Use the original label from mappings to preserve case
             applicable_labels.append(label_key_mappings[normalized_label])
-=======
-    # Filter to labels with configured prompt mappings
-    applicable_labels = []
-    for label in issue_labels:
-        try:
-            if label in label_prompt_mappings:
-                applicable_labels.append(label)
-        except TypeError:
-            # Skip unhashable types (e.g., dict, list)
-            continue
->>>>>>> 6c726875
 
     if not applicable_labels:
         return None
