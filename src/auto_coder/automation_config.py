--- conflicted
+++ resolved
@@ -147,10 +147,6 @@
 
     repository: str
     timestamp: str
-<<<<<<< HEAD
-    dry_run: bool
-=======
->>>>>>> 49cb0079
     jules_mode: bool
     issues_processed: List[Dict[str, Any]] = field(default_factory=list)
     prs_processed: List[Dict[str, Any]] = field(default_factory=list)
