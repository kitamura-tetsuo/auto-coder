--- conflicted
+++ resolved
@@ -4,11 +4,7 @@
 
 [project]
 name = "auto-coder"
-<<<<<<< HEAD
-version = "2025.11.3.8+geb86e0d"
-=======
 version = "2025.11.3.22+gb4f59f0"
->>>>>>> c6adbf3f
 description = "Automated application development using Gemini CLI and GitHub integration"
 readme = "README.md"
 license = {file = "LICENSE"}
