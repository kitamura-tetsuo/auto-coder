--- conflicted
+++ resolved
@@ -4,11 +4,7 @@
 
 [project]
 name = "auto-coder"
-<<<<<<< HEAD
 version = "2025.11.1.16+g23fb71f"
-=======
-version = "2025.11.2+g08e343f"
->>>>>>> 3623613b
 description = "Automated application development using Gemini CLI and GitHub integration"
 readme = "README.md"
 license = {file = "LICENSE"}
@@ -22,11 +18,7 @@
     "Programming Language :: Python :: 3.11",
     "Programming Language :: Python :: 3.12",
 ]
-<<<<<<< HEAD
 requires-python = ">=3.11,<3.13"
-=======
-requires-python = ">=3.11"
->>>>>>> 3623613b
 dependencies = [
     "requests>=2.31.0",
     "pydantic>=2.0.0,<3.0.0",
