--- conflicted
+++ resolved
@@ -4,11 +4,7 @@
 
 [project]
 name = "auto-coder"
-<<<<<<< HEAD
 version = "2025.11.22.7+gc4b9d5e"
-=======
-version = "2025.11.23+g3b3afbf"
->>>>>>> 46871499
 description = "Automated application development using Gemini CLI and GitHub integration"
 readme = "README.md"
 license = {file = "LICENSE"}
