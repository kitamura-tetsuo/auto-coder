[build-system]
requires = ["setuptools>=61.0", "wheel"]
build-backend = "setuptools.build_meta"

[project]
name = "auto-coder"
<<<<<<< HEAD
version = "2025.11.1.6+gcac8eab"
=======
version = "2025.11.1.10+gba83f97"
>>>>>>> 70596bb0
description = "Automated application development using Gemini CLI and GitHub integration"
readme = "README.md"
license = {file = "LICENSE"}
authors = [
    {name = "Auto-Coder Team"}
]
classifiers = [
    "Development Status :: 3 - Alpha",
    "Intended Audience :: Developers",
    "Programming Language :: Python :: 3",
    "Programming Language :: Python :: 3.11",
    "Programming Language :: Python :: 3.12",
]
requires-python = ">=3.11,<3.13"
dependencies = [
    "requests>=2.31.0",
    "pydantic>=2.0.0,<3.0.0",
    "pydantic-settings>=2.0.0",
    "click>=8.1.0",
    "python-dotenv>=1.0.0",
    "PyGithub>=1.59.0",
    "pyyaml>=6.0",
    "GitPython>=3.1.0",
    "loguru>=0.7.0",
    "neo4j>=5.14.0",
    "qdrant-client>=1.7.0",
    "sentence-transformers>=2.2.0",
    "watchdog>=6.0.0",
    "pathspec>=0.12.0",
    "playwright>=1.54.0",
]

[project.optional-dependencies]
dev = [
    "pytest>=7.4.0",
    "pytest-asyncio>=0.21.0",
    "pytest-cov>=4.1.0",
    "black>=23.0.0",
    "isort>=5.12.0",
    "flake8>=6.0.0",
    "mypy>=1.5.0",
    "pre-commit>=3.3.0",
]
test = [
    "pytest>=7.4.0",
    "pytest-asyncio>=0.21.0",
    "pytest-cov>=4.1.0",
    "playwright>=1.40.0",
]

[project.scripts]
auto-coder = "auto_coder.cli:main"

[tool.setuptools]
include-package-data = true

[tool.setuptools.packages.find]
where = ["src"]
exclude = ["*.tests", "*.tests.*", "tests.*", "tests"]

[tool.setuptools.package-data]
auto_coder = [
    "prompts.yaml",
    "docker-compose.graphrag.yml",
    "graph_builder/dist/cli.bundle.js",
    "graph_builder/dist/**/*.js",
    "graph_builder/dist/**/*.d.ts",
    "graph_builder/dist/**/*.map",
    "graph_builder/src/**/*.py",
    "graph_builder/src/**/*.ts",
    "graph_builder/package.json",
    "graph_builder/tsconfig.json",
    "mcp_servers/graphrag_mcp/**/*.py",
    "mcp_servers/graphrag_mcp/**/*.md",
    "mcp_servers/graphrag_mcp/**/*.toml",
    "mcp_servers/graphrag_mcp/**/*.sh",
]

[tool.setuptools.exclude-package-data]
"*" = [
    "node_modules",
    "node_modules/**",
    "test-output",
    "test-output/**",
    "test-output-ts",
    "test-output-ts/**",
    "sample-repo",
    "sample-repo/**",
    "__pycache__",
    "*.pyc",
    "*/tests",
    "*/tests/**",
    "graph_builder/dist/tests",
    "graph_builder/dist/tests/**",
    "graph_builder/src/tests",
    "graph_builder/src/tests/**",
]

[tool.black]
line-length = 88
target-version = ['py311', 'py312']

[tool.isort]
profile = "black"
line_length = 88

[tool.mypy]
python_version = "3.12"
warn_return_any = true
warn_unused_configs = true
disallow_untyped_defs = true

[tool.pytest.ini_options]
testpaths = ["tests"]
python_files = ["test_*.py"]
python_classes = ["Test*"]
python_functions = ["test_*"]
addopts = "-v --cov=src/auto_coder --cov-report=html --cov-report=term-missing"<|MERGE_RESOLUTION|>--- conflicted
+++ resolved
@@ -4,11 +4,7 @@
 
 [project]
 name = "auto-coder"
-<<<<<<< HEAD
-version = "2025.11.1.6+gcac8eab"
-=======
 version = "2025.11.1.10+gba83f97"
->>>>>>> 70596bb0
 description = "Automated application development using Gemini CLI and GitHub integration"
 readme = "README.md"
 license = {file = "LICENSE"}
