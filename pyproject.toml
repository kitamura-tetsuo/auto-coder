[build-system]
requires = ["setuptools>=61.0", "wheel"]
build-backend = "setuptools.build_meta"

[project]
name = "auto-coder"
version = "2025.11.19.6+g5441bcb"
description = "Automated application development using Gemini CLI and GitHub integration"
readme = "README.md"
license = {file = "LICENSE"}
authors = [
    {name = "Auto-Coder Team"}
]
classifiers = [
    "Development Status :: 3 - Alpha",
    "Intended Audience :: Developers",
    "Programming Language :: Python :: 3",
    "Programming Language :: Python :: 3.11",
]
requires-python = ">=3.11,<3.12"
dependencies = [
    "requests>=2.31.0",
    "pydantic>=2.0.0,<3.0.0",
    "pydantic-settings>=2.0.0",
    "click>=8.1.0",
    "python-dotenv>=1.0.0",
    "PyGithub>=2.0.0",
    "GitPython>=3.1.0",
    "pyyaml>=6.0",
    "loguru>=0.7.0",
    "neo4j>=5.14.0",
    "qdrant-client>=1.7.0",
    "sentence-transformers>=2.2.0",
    "watchdog>=6.0.0",
    "pathspec>=0.12.0",
    "playwright>=1.54.0",
    "mcp-server>=0.1.4",
    "build>=1.3.0",
<<<<<<< HEAD
    "pytest-cov>=7.0.0",
=======
>>>>>>> 13e77e2c
    "toml>=0.10.0",
]

[project.optional-dependencies]
test = [
    "pytest>=9.0.0",
    "pytest-asyncio>=0.21.0",
    "pytest-cov>=4.0.0",
    "pytest-mock>=3.10.0",
    "pytest-timeout>=2.1.0",
]
dev = [
    "black>=24.0.0",
    "isort>=5.0.0",
    "flake8>=6.0.0",
    "mypy>=1.0.0",
    "types-toml>=0.10.0",
    "pre-commit>=4.3.0",
<<<<<<< HEAD
    "pytest>=9.0.0",
    "types-toml>=0.10.8.20240310",
]

[project.optional-dependencies]
test = [
    "pytest>=9.0.0",
    "pytest-asyncio>=0.21.0",
    "pytest-cov>=4.0.0",
    "pytest-mock>=3.10.0",
=======
    "pytest>=8.4.2",
>>>>>>> 13e77e2c
    "pytest-timeout>=2.1.0",
]

[tool.setuptools.packages.find]
where = ["src"]

[tool.setuptools.package-dir]
"" = "src"

# Entry points for CLI commands
[project.scripts]
auto-coder = "auto_coder.cli:main"

# Include package data files
[tool.setuptools.package-data]
auto_coder = ["prompts.yaml", "*.yml", "*.yaml"]

[tool.pyright]
# Python version
pythonVersion = "3.11"

# Basic checking
strictParameterNoneValue = true
reportGeneralTypeIssues = true
reportOptionalSubscript = true
reportOptionalMemberAccess = true
reportOptionalCall = true
reportOptionalIndexedValue = true
reportOptionalIterable = true
reportOptionalContextManager = true
reportOptionalOperand = true

# Report issues (設定して警告レベルに変更)
reportUnknownParameterType = "warning"
reportUnknownArgumentType = "warning"
reportUnknownLambdaType = "warning"
reportUnknownVariableType = "warning"
reportUnknownMemberType = "warning"
reportMissingTypeStubs = "warning"
reportPossiblyUnboundVariable = "warning"

# Import analysis
reportImportCycles = "warning"
reportUnusedImport = "warning"
reportDuplicateImport = "warning"

# Code quality
reportUnusedVariable = "warning"
reportPrivateUsage = "warning"
reportConstantRedefinition = "warning"

# Type annotations
reportTypedDictNotRequiredAccess = "warning"
reportPrivateImportUsage = "warning"

# Advanced checking
strictListInference = true
strictDictInference = true
strictSetInference = true

# Exclude specific files from checking if needed
exclude = [
    "tests/",
    "build/",
    "dist/",
]

[tool.black]
line-length = 300
target-version = ['py311']
include = '\.pyi?$'
extend-exclude = '''
/(
  # directories
  \.eggs
  | \.git
  | \.hg
  | \.mypy_cache
  | \.tox
  | \.venv
  | build
  | dist
  | graph_builder
)/
'''

[tool.isort]
profile = "black"
line_length = 300
multi_line_output = 3
include_trailing_comma = true
force_grid_wrap = 0
use_parentheses = true
ensure_newline_before_comments = true
src_paths = ["src", "tests"]
skip_glob = [
    "*/mcp_servers/*",
    "*/graph_builder/*",
    "*/build/*",
    "*/dist/*",
]

[tool.mypy]
python_version = "3.11"
namespace_packages = true
explicit_package_bases = true
src_paths = ["src"]
mypy_path = ["src"]
strict = true
warn_return_any = true
warn_unused_configs = true
ignore_missing_imports = true

[[tool.mypy.overrides]]
module = [
    "gitpython.*",
    "pygithub.*",
    "loguru.*",
    "yaml.*",
    "rich.*",
    "dotenv.*",
]
ignore_missing_imports = true

# Skip test files and external modules
[[tool.mypy.overrides]]
module = "tests.*"
ignore_errors = true

[[tool.mypy.overrides]]
module = [
    "mcp_servers.*",
    "graph_builder.*",
]
ignore_errors = true

[dependency-groups]
dev = [
    "black>=25.9.0",
    "isort>=5.0.0",
    "flake8>=6.0.0",
]<|MERGE_RESOLUTION|>--- conflicted
+++ resolved
@@ -36,10 +36,7 @@
     "playwright>=1.54.0",
     "mcp-server>=0.1.4",
     "build>=1.3.0",
-<<<<<<< HEAD
     "pytest-cov>=7.0.0",
-=======
->>>>>>> 13e77e2c
     "toml>=0.10.0",
 ]
 
@@ -58,21 +55,9 @@
     "mypy>=1.0.0",
     "types-toml>=0.10.0",
     "pre-commit>=4.3.0",
-<<<<<<< HEAD
     "pytest>=9.0.0",
+    "pytest-timeout>=2.1.0",
     "types-toml>=0.10.8.20240310",
-]
-
-[project.optional-dependencies]
-test = [
-    "pytest>=9.0.0",
-    "pytest-asyncio>=0.21.0",
-    "pytest-cov>=4.0.0",
-    "pytest-mock>=3.10.0",
-=======
-    "pytest>=8.4.2",
->>>>>>> 13e77e2c
-    "pytest-timeout>=2.1.0",
 ]
 
 [tool.setuptools.packages.find]
