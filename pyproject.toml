--- conflicted
+++ resolved
@@ -4,11 +4,7 @@
 
 [project]
 name = "auto-coder"
-<<<<<<< HEAD
-version = "2025.11.2.31+gea11f84"
-=======
 version = "2025.11.3+gb2d3af0"
->>>>>>> 07c581bf
 description = "Automated application development using Gemini CLI and GitHub integration"
 readme = "README.md"
 license = {file = "LICENSE"}
