--- conflicted
+++ resolved
@@ -4,11 +4,7 @@
 
 [project]
 name = "auto-coder"
-<<<<<<< HEAD
 version = "2025.11.22.7+g3702f6a"
-=======
-version = "2025.11.23+g62b4219"
->>>>>>> e34f35f1
 description = "Automated application development using Gemini CLI and GitHub integration"
 readme = "README.md"
 license = {file = "LICENSE"}
