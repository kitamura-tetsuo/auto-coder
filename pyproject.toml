--- conflicted
+++ resolved
@@ -4,11 +4,7 @@
 
 [project]
 name = "auto-coder"
-<<<<<<< HEAD
-version = "2026.1.0.0"
-=======
 version = "2025.12.2.2+ga2b4ffd"
->>>>>>> 9f1a7391
 description = "Automated application development using Gemini CLI and GitHub integration"
 readme = "README.md"
 license = {file = "LICENSE"}
