--- conflicted
+++ resolved
@@ -4,11 +4,7 @@
 
 [project]
 name = "auto-coder"
-<<<<<<< HEAD
 version = "2.0.0+breaking-change"
-=======
-version = "2025.11.22+g9b42649"
->>>>>>> bb7ab78d
 description = "Automated application development using Gemini CLI and GitHub integration"
 readme = "README.md"
 license = {file = "LICENSE"}
@@ -166,8 +162,11 @@
 
 [tool.mypy]
 python_version = "3.11"
+namespace_packages = true
+# Enable explicit_package_bases to avoid module path conflicts
+explicit_package_bases = true
 # Specify the package root directory
-mypy_path = "."
+mypy_path = "src"
 # Disable strict mode temporarily to allow commit
 strict = false
 warn_return_any = true
