--- conflicted
+++ resolved
@@ -166,11 +166,7 @@
 # Enable explicit_package_bases to avoid module path conflicts
 explicit_package_bases = true
 # Specify the package root directory
-<<<<<<< HEAD
 mypy_path = ["src"]
-=======
-mypy_path = "."
->>>>>>> bb7ab78d
 # Disable strict mode temporarily to allow commit
 strict = false
 warn_return_any = true
