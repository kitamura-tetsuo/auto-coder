[build-system]
requires = ["setuptools>=61.0", "wheel"]
build-backend = "setuptools.build_meta"

[project]
name = "auto-coder"
<<<<<<< HEAD
version = "2025.11.1.4+g7ba65f1"
=======
version = "2025.11.1.32+g90dc0c8"
>>>>>>> 6d41ecbe
description = "Automated application development using Gemini CLI and GitHub integration"
readme = "README.md"
license = {file = "LICENSE"}
authors = [
    {name = "Auto-Coder Team"}
]
classifiers = [
    "Development Status :: 3 - Alpha",
    "Intended Audience :: Developers",
    "Programming Language :: Python :: 3",
    "Programming Language :: Python :: 3.11",
]
requires-python = ">=3.11,<3.12"
dependencies = [
    "requests>=2.31.0",
    "pydantic>=2.0.0,<3.0.0",
    "pydantic-settings>=2.0.0",
    "click>=8.1.0",
    "python-dotenv>=1.0.0",
    "PyGithub>=1.59.0",
    "pyyaml>=6.0",
    "GitPython>=3.1.0",
    "loguru>=0.7.0",
    "neo4j>=5.14.0",
    "qdrant-client>=1.7.0",
    "sentence-transformers>=2.2.0",
    "watchdog>=6.0.0",
    "pathspec>=0.12.0",
    "playwright>=1.54.0",
]

[project.optional-dependencies]
dev = [
    "pytest>=7.4.0",
    "pytest-asyncio>=0.21.0",
    "pytest-cov>=4.1.0",
    "black>=23.0.0",
    "isort>=5.12.0",
    "flake8>=6.0.0",
    "mypy>=1.5.0",
    "pre-commit>=3.3.0",
]
test = [
    "pytest>=7.4.0",
    "pytest-asyncio>=0.21.0",
    "pytest-cov>=4.1.0",
    "playwright>=1.40.0",
]

[project.scripts]
auto-coder = "auto_coder.cli:main"

[tool.setuptools]
include-package-data = true

[tool.setuptools.packages.find]
where = ["src"]
exclude = ["*.tests", "*.tests.*", "tests.*", "tests"]

[tool.setuptools.package-data]
auto_coder = [
    "prompts.yaml",
    "docker-compose.graphrag.yml",
    "graph_builder/dist/cli.bundle.js",
    "graph_builder/dist/**/*.js",
    "graph_builder/dist/**/*.d.ts",
    "graph_builder/dist/**/*.map",
    "graph_builder/src/**/*.py",
    "graph_builder/src/**/*.ts",
    "graph_builder/package.json",
    "graph_builder/tsconfig.json",
    "mcp_servers/graphrag_mcp/**/*.py",
    "mcp_servers/graphrag_mcp/**/*.md",
    "mcp_servers/graphrag_mcp/**/*.toml",
    "mcp_servers/graphrag_mcp/**/*.sh",
]

[tool.setuptools.exclude-package-data]
"*" = [
    "node_modules",
    "node_modules/**",
    "test-output",
    "test-output/**",
    "test-output-ts",
    "test-output-ts/**",
    "sample-repo",
    "sample-repo/**",
    "__pycache__",
    "*.pyc",
    "*/tests",
    "*/tests/**",
    "graph_builder/dist/tests",
    "graph_builder/dist/tests/**",
    "graph_builder/src/tests",
    "graph_builder/src/tests/**",
]

[tool.black]
line-length = 88
target-version = ['py311']

[tool.isort]
profile = "black"
line_length = 88

[tool.mypy]
python_version = "3.11"
warn_return_any = true
warn_unused_configs = true
disallow_untyped_defs = true

[tool.pytest.ini_options]
testpaths = ["tests"]
python_files = ["test_*.py"]
python_classes = ["Test*"]
python_functions = ["test_*"]
addopts = "-v --cov=src/auto_coder --cov-report=html --cov-report=term-missing"

[dependency-groups]
dev = [
    "pytest>=8.4.1",
    "pytest-cov>=6.2.1",
]<|MERGE_RESOLUTION|>--- conflicted
+++ resolved
@@ -4,11 +4,7 @@
 
 [project]
 name = "auto-coder"
-<<<<<<< HEAD
-version = "2025.11.1.4+g7ba65f1"
-=======
 version = "2025.11.1.32+g90dc0c8"
->>>>>>> 6d41ecbe
 description = "Automated application development using Gemini CLI and GitHub integration"
 readme = "README.md"
 license = {file = "LICENSE"}
