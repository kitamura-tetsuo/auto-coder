--- conflicted
+++ resolved
@@ -4,11 +4,7 @@
 
 [project]
 name = "auto-coder"
-<<<<<<< HEAD
-version = "2025.11.1.1+g90b30ca"
-=======
 version = "2025.11.1.4+g789e70a"
->>>>>>> f179ff4b
 description = "Automated application development using Gemini CLI and GitHub integration"
 readme = "README.md"
 license = {file = "LICENSE"}
