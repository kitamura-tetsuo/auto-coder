--- conflicted
+++ resolved
@@ -4,11 +4,7 @@
 
 [project]
 name = "auto-coder"
-<<<<<<< HEAD
-version = "2025.11.3.3+gff18692"
-=======
 version = "2025.11.3.31+g3210bfb"
->>>>>>> 5ecff1f6
 description = "Automated application development using Gemini CLI and GitHub integration"
 readme = "README.md"
 license = {file = "LICENSE"}
