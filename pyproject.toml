[build-system]
requires = ["setuptools>=61.0", "wheel"]
build-backend = "setuptools.build_meta"

[project]
name = "auto-coder"
<<<<<<< HEAD
version = "2025.11.2+g1f6a5bc"
=======
version = "2025.11.2.12+g6b94a04"
>>>>>>> aa78d55d
description = "Automated application development using Gemini CLI and GitHub integration"
readme = "README.md"
license = {file = "LICENSE"}
authors = [
    {name = "Auto-Coder Team"}
]
classifiers = [
    "Development Status :: 3 - Alpha",
    "Intended Audience :: Developers",
    "Programming Language :: Python :: 3",
    "Programming Language :: Python :: 3.11",
]
requires-python = ">=3.11"
dependencies = [
    "requests>=2.31.0",
    "pydantic>=2.0.0,<3.0.0",
    "pydantic-settings>=2.0.0",
    "click>=8.1.0",
    "python-dotenv>=1.0.0",
    "PyGithub>=1.59.0",
    "pyyaml>=6.0",
    "GitPython>=3.1.0",
    "loguru>=0.7.0",
    "neo4j>=5.14.0",
    "qdrant-client>=1.7.0",
    "sentence-transformers>=2.2.0",
    "watchdog>=6.0.0",
    "pathspec>=0.12.0",
    "playwright>=1.54.0",
]

[project.optional-dependencies]
dev = [
    "pytest>=7.4.0",
    "pytest-asyncio>=0.21.0",
    "pytest-cov>=4.1.0",
    "pytest-timeout>=2.1.0",
    "black>=23.0.0",
    "isort>=5.12.0",
    "flake8>=6.0.0",
    "mypy>=1.5.0",
    "pre-commit>=3.3.0",
]
test = [
    "pytest>=7.4.0",
    "pytest-asyncio>=0.21.0",
    "pytest-cov>=4.1.0",
    "playwright>=1.40.0",
]

[project.scripts]
auto-coder = "auto_coder.cli:main"

[tool.setuptools]
include-package-data = true

[tool.setuptools.packages.find]
where = ["src"]
exclude = ["*.tests", "*.tests.*", "tests.*", "tests"]

[tool.setuptools.package-data]
auto_coder = [
    "prompts.yaml",
    "docker-compose.graphrag.yml",
    "graph_builder/dist/cli.bundle.js",
    "graph_builder/dist/**/*.js",
    "graph_builder/dist/**/*.d.ts",
    "graph_builder/dist/**/*.map",
    "graph_builder/src/**/*.py",
    "graph_builder/src/**/*.ts",
    "graph_builder/package.json",
    "graph_builder/tsconfig.json",
    "mcp_servers/graphrag_mcp/**/*.py",
    "mcp_servers/graphrag_mcp/**/*.md",
    "mcp_servers/graphrag_mcp/**/*.toml",
    "mcp_servers/graphrag_mcp/**/*.sh",
]

[tool.setuptools.exclude-package-data]
"*" = [
    "node_modules",
    "node_modules/**",
    "test-output",
    "test-output/**",
    "test-output-ts",
    "test-output-ts/**",
    "sample-repo",
    "sample-repo/**",
    "__pycache__",
    "*.pyc",
    "*/tests",
    "*/tests/**",
    "graph_builder/dist/tests",
    "graph_builder/dist/tests/**",
    "graph_builder/src/tests",
    "graph_builder/src/tests/**",
]

[tool.black]
line-length = 88
target-version = ['py311']

[tool.isort]
profile = "black"
line_length = 88

[tool.mypy]
python_version = "3.11"
warn_return_any = true
warn_unused_configs = true
disallow_untyped_defs = true

[tool.pytest.ini_options]
testpaths = ["tests"]
python_files = ["test_*.py"]
python_classes = ["Test*"]
python_functions = ["test_*"]
addopts = "-x --tb=short -q --strict-markers --disable-warnings --maxfail=1 -m 'not e2e and not integration and not slow'"
timeout = 30
timeout_method = "thread"
asyncio_mode = "auto"
markers = [
    "slow: marks tests as slow (deselect with '-m \"not slow\"')",
    "integration: marks tests as integration tests",
    "e2e: marks tests as end-to-end tests",
    "headless: marks tests that run in headless mode",
    "playwright: marks tests that use Playwright",
    "github: marks tests that use GitHub API",
    "docker: marks tests that use Docker",
    "mcp: marks tests that use MCP servers",
    "graphrag: marks tests that use GraphRAG",
]
minversion = "6.0"
norecursedirs = [
    ".git",
    ".pytest_cache",
    ".coverage*",
    "htmlcov",
    "build",
    "dist",
    "*.egg",
    "node_modules",
    "test-output*",
    "__pycache__",
    "*.pyc",
    "graph_builder/dist",
    "graph_builder/src/tests",
    "mcp_servers/*/tests",
    "htmlcov*",
    "graph_builder/node_modules",
    "graph_builder/test-output*",
    "src/auto_coder/graph_builder/node_modules",
    "src/auto_coder/graph_builder/test-output*",
    ".mypy_cache",
    ".tox",
]
filterwarnings = [
    "ignore::UserWarning",
    "ignore::DeprecationWarning",
    "ignore::pytest.PytestUnraisableExceptionWarning",
    "ignore::pytest.PytestCollectionWarning",
]
junit_family = "xunit2"
# Memory and performance optimization
cache_dir = ".pytest_cache"
log_cli = false
log_cli_level = "INFO"
log_cli_format = "%(levelname)s [%(name)s] %(message)s"
log_cli_date_format = "%Y-%m-%d %H:%M:%S"
# Test collection optimization - aggressive exclusion
collect_ignore = [
    "graph_builder/node_modules",
    "graph_builder/test-output",
    "graph_builder/dist",
    "src/auto_coder/graph_builder/node_modules",
    "src/auto_coder/graph_builder/test-output",
    "src/auto_coder/graph_builder/dist",
    "mcp_servers/*/node_modules",
    "mcp_servers/*/tests",
]
# Reduce memory usage
tb_short = true
# Disable expensive features by default

[dependency-groups]
dev = [
    "pytest>=8.4.1",
    "pytest-cov>=6.2.1",
]<|MERGE_RESOLUTION|>--- conflicted
+++ resolved
@@ -4,11 +4,7 @@
 
 [project]
 name = "auto-coder"
-<<<<<<< HEAD
 version = "2025.11.2+g1f6a5bc"
-=======
-version = "2025.11.2.12+g6b94a04"
->>>>>>> aa78d55d
 description = "Automated application development using Gemini CLI and GitHub integration"
 readme = "README.md"
 license = {file = "LICENSE"}
