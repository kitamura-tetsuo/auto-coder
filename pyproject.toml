--- conflicted
+++ resolved
@@ -4,11 +4,7 @@
 
 [project]
 name = "auto-coder"
-<<<<<<< HEAD
-version = "2025.12.21.12+g8fcc9a79"
-=======
 version = "2025.12.24.2+g550c04e8"
->>>>>>> 4a7f2327
 description = "Automated application development using Gemini CLI and GitHub integration"
 readme = "README.md"
 license = {file = "LICENSE"}
