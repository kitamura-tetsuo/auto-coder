#!/usr/bin/env python3
"""
Simple integration test for the ensure_pushed_with_fallback fix.
This script tests the changes without requiring pytest installation.
"""

import os
import subprocess
import sys
import tempfile
from pathlib import Path

# Add the src directory to the path so we can import the modules
sys.path.insert(0, str(Path(__file__).parent / "src"))


def test_git_pull_branch_name_fix():
    """Test that the git pull command now uses the correct branch name."""
    print("Testing git pull branch name fix...")

    # Read the git_utils.py file and check for the fix
    git_utils_path = Path(__file__).parent / "src" / "auto_coder" / "git_utils.py"

    if not git_utils_path.exists():
        print(f"❌ git_utils.py not found at {git_utils_path}")
        return False

    with open(git_utils_path, "r") as f:
        content = f.read()

    # Check for the specific fix: pulling from current branch instead of HEAD
    expected_patterns = [
        'git", "pull", remote, target_branch',
        'git", "rev-parse", "--abbrev-ref", "HEAD"',
    ]

    found_patterns = []
    for pattern in expected_patterns:
        if pattern in content:
            found_patterns.append(pattern)
            print(f"✅ Found expected pattern: {pattern}")
        else:
            print(f"❌ Missing expected pattern: {pattern}")

    success = len(found_patterns) == len(expected_patterns)

    if success:
        print("✅ Git pull branch name fix is correctly implemented")
    else:
        print("❌ Git pull branch name fix is missing or incorrect")

    return success


def test_conflict_resolution_logic():
    """Test that the conflict resolution logic is properly implemented."""
    print("\nTesting conflict resolution logic...")

    git_utils_path = Path(__file__).parent / "src" / "auto_coder" / "git_utils.py"

    with open(git_utils_path, "r") as f:
        content = f.read()

    # Check for conflict detection and resolution
    expected_patterns = [
        'if "conflict" in error_msg',
        'resolve_pull_conflicts(cwd=cwd, merge_method="merge")',
    ]

    found_patterns = []
    for pattern in expected_patterns:
        if pattern in content:
            found_patterns.append(pattern)
            print(f"✅ Found expected pattern: {pattern}")
        else:
            print(f"❌ Missing expected pattern: {pattern}")

    success = len(found_patterns) == len(expected_patterns)

    if success:
        print("✅ Conflict resolution logic is correctly implemented")
    else:
        print("❌ Conflict resolution logic is missing or incorrect")

    return success


def test_non_fast_forward_detection():
    """Test that non-fast-forward errors are properly detected."""
    print("\nTesting non-fast-forward error detection...")

    git_utils_path = Path(__file__).parent / "src" / "auto_coder" / "git_utils.py"

    with open(git_utils_path, "r") as f:
        content = f.read()

    # Check for non-fast-forward error detection
    expected_patterns = [
        '"non-fast-forward" in push_result.stderr.lower()',
<<<<<<< HEAD
        '"Updates were rejected because the tip of your current branch is behind"',
=======
        'or "Updates were rejected because the tip of your current branch is behind"',
>>>>>>> f07a0f18
    ]

    found_patterns = []
    for pattern in expected_patterns:
        if pattern in content:
            found_patterns.append(pattern)
            print(f"✅ Found expected pattern: {pattern}")
        else:
            print(f"❌ Missing expected pattern: {pattern}")

    success = len(found_patterns) == len(expected_patterns)

    if success:
        print("✅ Non-fast-forward error detection is correctly implemented")
    else:
        print("❌ Non-fast-forward error detection is missing or incorrect")

    return success


def test_test_file_exists():
    """Test that our test file was created correctly."""
    print("\nTesting test file creation...")

    test_file_path = (
        Path(__file__).parent / "tests" / "test_ensure_pushed_with_fallback.py"
    )

    if not test_file_path.exists():
        print(f"❌ Test file not found at {test_file_path}")
        return False

    with open(test_file_path, "r") as f:
        content = f.read()

    # Check for key test functions
    expected_tests = [
        "test_non_fast_forward_error_handling_success",
        "test_non_fast_forward_error_with_conflicts",
        "test_non_fast_forward_error_pull_fails",
        "test_non_fast_forward_error_with_successful_conflict_resolution",
    ]

    found_tests = []
    for test in expected_tests:
        if test in content:
            found_tests.append(test)
            print(f"✅ Found test: {test}")
        else:
            print(f"❌ Missing test: {test}")

    success = len(found_tests) == len(expected_tests)

    if success:
        print("✅ Test file contains all expected tests")
    else:
        print("❌ Test file is missing some tests")

    return success


def main():
    """Run all tests."""
    print("Running integration tests for git push non-fast-forward error fix...")
    print("=" * 60)

    # Run all tests
    tests = [
        test_git_pull_branch_name_fix,
        test_conflict_resolution_logic,
        test_non_fast_forward_detection,
        test_test_file_exists,
    ]

    results = []
    for test in tests:
        try:
            result = test()
            results.append(result)
        except Exception as e:
            print(f"❌ Test {test.__name__} failed with exception: {e}")
            results.append(False)

    print("\n" + "=" * 60)
    print("Test Results Summary:")
    print(f"✅ Passed: {sum(results)}/{len(results)}")
    print(f"❌ Failed: {len(results) - sum(results)}/{len(results)}")

    if all(results):
        print("\n🎉 All tests passed! The fix is correctly implemented.")
        return 0
    else:
        print("\n⚠️  Some tests failed. Please review the implementation.")
        return 1


if __name__ == "__main__":
    exit_code = main()
    sys.exit(exit_code)<|MERGE_RESOLUTION|>--- conflicted
+++ resolved
@@ -97,11 +97,7 @@
     # Check for non-fast-forward error detection
     expected_patterns = [
         '"non-fast-forward" in push_result.stderr.lower()',
-<<<<<<< HEAD
-        '"Updates were rejected because the tip of your current branch is behind"',
-=======
         'or "Updates were rejected because the tip of your current branch is behind"',
->>>>>>> f07a0f18
     ]
 
     found_patterns = []
