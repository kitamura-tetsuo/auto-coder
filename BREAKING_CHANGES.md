--- conflicted
+++ resolved
@@ -2,11 +2,7 @@
 
 This document tracks all breaking changes in Auto-Coder versions.
 
-<<<<<<< HEAD
-## Version 2026.11.30.1 (Issue #925)
-=======
 ## Version 2026.11.30.0 (Issue #925)
->>>>>>> 5a217ef5
 
 ### Auto-Reopen of Closed Parent Issues
 
@@ -68,26 +64,15 @@
 - `test_apply_issue_actions_directly_closed_parent` - This test specifically verified the old behavior of ignoring closed parent issues
 
 **Tests Passing**:
-<<<<<<< HEAD
-- All tests pass (2135 passed, 16 skipped)
-=======
 - All other tests (2151 tests) pass without modification
->>>>>>> 5a217ef5
 - Existing parent issue handling tests continue to work correctly
 
 #### Rollback
 
-<<<<<<< HEAD
-To rollback to previous behavior, pin your version to `< 2026.11.30.1`:
-
-```bash
-pip install auto-coder==2026.11.30.0
-=======
 To rollback to previous behavior, pin your version to `< 2026.11.30.0`:
 
 ```bash
 pip install auto-coder==2025.11.30.5
->>>>>>> 5a217ef5
 ```
 
 However, we recommend updating your workflows to align with the new behavior, as it provides:
