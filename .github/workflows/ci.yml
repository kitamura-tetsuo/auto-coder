--- conflicted
+++ resolved
@@ -33,10 +33,6 @@
         run: flake8 src/ tests/
       - name: Mypy
         run: mypy src/
-<<<<<<< HEAD
-
-=======
->>>>>>> f07a0f18
   tests:
     name: Tests (pytest)
     runs-on: ubuntu-latest
@@ -55,12 +51,6 @@
       - name: Install dependencies
         run: |
           python -m pip install --upgrade pip
-<<<<<<< HEAD
-          pip install -e ".[dev,test]"
-      - name: Run pytest
-        run: pytest -v
-=======
           pip install -e ".[dev]"
       - name: Run tests
-        run: pytest tests/ -v
->>>>>>> f07a0f18
+        run: pytest tests/ -v