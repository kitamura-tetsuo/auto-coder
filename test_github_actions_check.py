#!/usr/bin/env python
"""
Test script to verify that when processing a single PR with GitHub Actions in progress,
the system switches to main branch and exits.
"""
<<<<<<< HEAD
import os
import sys
from unittest.mock import MagicMock, Mock, patch
=======
import sys
from unittest.mock import Mock, patch
>>>>>>> ce7085d1

# Add src to path
sys.path.insert(0, "/home/node/src/auto-coder/src")

from auto_coder.automation_config import AutomationConfig
<<<<<<< HEAD
from auto_coder.git_utils import git_checkout_branch
from auto_coder.issue_processor import process_single
=======
>>>>>>> ce7085d1


def test_pr_with_github_actions_in_progress():
    """Test that when a single PR has GitHub Actions in progress, it switches to main and exits."""

    # Create mock objects
    github_client = Mock()
    config = AutomationConfig()

    # Mock PR details
    pr_data = {
        "number": 789,
        "title": "Test PR",
        "body": "Test body",
        "state": "open",
        "head": {"ref": "test-branch"},
    }

    github_client.get_pr_details_by_number.return_value = pr_data

    # Mock that GitHub Actions are still in progress
    mock_github_checks = {
        "success": False,
        "in_progress": True,
        "checks": [],
        "failed_checks": [],
        "total_checks": 0,
    }

    # Mock git_checkout_branch to succeed
    checkout_result = Mock()
    checkout_result.success = True

    # Mock git pull to succeed
    pull_result = Mock()
    pull_result.success = True

    # Mock switch_to_branch to succeed
    switch_result = Mock()
    switch_result.success = True

    # Mock CommandExecutor
    cmd = Mock()
    cmd.run_command.return_value = pull_result

    # Patch the necessary functions
<<<<<<< HEAD
    with patch(
        "auto_coder.issue_processor.git_checkout_branch", return_value=checkout_result
    ):
        with patch("auto_coder.issue_processor.cmd", cmd):
            with patch("auto_coder.issue_processor.ProgressStage"):
                # Mock the GitHub Actions check (imported from pr_processor)
                with patch(
                    "auto_coder.pr_processor._check_github_actions_status",
                    return_value=mock_github_checks,
                ):
                    # Call process_single with dry_run=False (to trigger the exit logic)
                    # But we need to mock sys.exit to avoid actually exiting
                    with patch("auto_coder.issue_processor.sys.exit") as mock_exit:
                        result = process_single(
                            github_client=github_client,
                            config=config,
                            dry_run=False,
                            repo_name="test/repo",
                            target_type="pr",
                            number=789,
                            jules_mode=False,
                            llm_client=None,
                            message_backend_manager=None,
                        )

                        # Verify that sys.exit was called with code 0
                        mock_exit.assert_called_once_with(0)

                        # Verify that git_checkout_branch was called with main branch
                        # Note: This might be called multiple times, but at least once with 'main'
                        calls = (
                            git_checkout_branch.call_args_list
                            if hasattr(git_checkout_branch, "call_args_list")
                            else []
                        )
                        print(f"git_checkout_branch was called {len(calls)} times")

                        # Verify git pull was called
                        assert (
                            cmd.run_command.called
                        ), "git pull should have been called"
                        pull_call = cmd.run_command.call_args
                        assert pull_call[0][0] == [
                            "git",
                            "pull",
                        ], f"Expected ['git', 'pull'], got {pull_call[0][0]}"
=======
    with patch('auto_coder.issue_processor.git_checkout_branch', return_value=checkout_result):
        with patch('auto_coder.issue_processor.switch_to_branch', return_value=switch_result):
            with patch('auto_coder.issue_processor.cmd', cmd):
                with patch('auto_coder.issue_processor.ProgressStage'):
                    # Mock the GitHub Actions check (imported from pr_processor)
                    with patch('auto_coder.pr_processor._check_github_actions_status', return_value=mock_github_checks):
                        # Call process_single with dry_run=False (to trigger the exit logic)
                        # But we need to mock sys.exit to avoid actually exiting
                        with patch('auto_coder.issue_processor.sys.exit') as mock_exit:
                            result = process_single(
                                github_client=github_client,
                                config=config,
                                dry_run=False,
                                repo_name="test/repo",
                                target_type="pr",
                                number=789,
                                jules_mode=False,
                                llm_client=None,
                                message_backend_manager=None
                            )

                            # Verify that sys.exit was called with code 0
                            mock_exit.assert_called_once_with(0)
>>>>>>> ce7085d1

                        print("✅ Test passed! When GitHub Actions are in progress:")
                        print("   1. Detected that GitHub Actions are still running")
                        print("   2. Switched to main branch")
                        print("   3. Pulled latest changes")
                        print("   4. Exited the program")


def test_pr_with_github_actions_passed():
    """Test that when a single PR has GitHub Actions passed, processing continues."""

    # Create mock objects
    github_client = Mock()
    config = AutomationConfig()

    # Mock PR details
    pr_data = {
        "number": 790,
        "title": "Test PR Passed",
        "body": "Test body",
        "state": "open",
        "head": {"ref": "test-branch"},
    }

    github_client.get_pr_details_by_number.return_value = pr_data

    # Mock that GitHub Actions passed
    mock_github_checks = {
        "success": True,
        "in_progress": False,
        "checks": [],
        "failed_checks": [],
        "total_checks": 0,
    }

    # Mock git_checkout_branch
    checkout_result = Mock()
    checkout_result.success = True

    # Mock CommandExecutor
    cmd = Mock()
    cmd.run_command.return_value = Mock(success=True)

    # Mock switch_to_branch to succeed
    switch_result = Mock()
    switch_result.success = True

    # Patch the necessary functions
<<<<<<< HEAD
    with patch(
        "auto_coder.issue_processor.git_checkout_branch", return_value=checkout_result
    ):
        with patch("auto_coder.issue_processor.cmd", cmd):
            with patch("auto_coder.issue_processor.ProgressStage"):
                # Mock the GitHub Actions check (imported from pr_processor)
                with patch(
                    "auto_coder.pr_processor._check_github_actions_status",
                    return_value=mock_github_checks,
                ):
                    # Mock _take_pr_actions to avoid actual processing (imported from pr_processor)
                    with patch(
                        "auto_coder.pr_processor._take_pr_actions",
                        return_value=["Processed PR"],
                    ):
                        # Call process_single
                        with patch("auto_coder.issue_processor.sys.exit") as mock_exit:
                            result = process_single(
                                github_client=github_client,
                                config=config,
                                dry_run=False,
                                repo_name="test/repo",
                                target_type="pr",
                                number=790,
                                jules_mode=False,
                                llm_client=None,
                                message_backend_manager=None,
                            )

                            # Verify that sys.exit was NOT called
                            mock_exit.assert_not_called()

                            # Verify that _take_pr_actions was called (meaning processing continued)
                            # The function should have been called (we don't need to verify exact call as it might be mocked)

                            print("✅ Test passed! When GitHub Actions passed:")
                            print("   1. Detected that GitHub Actions completed")
                            print("   2. Continued with PR processing")
                            print("   3. Program did not exit")
=======
    with patch('auto_coder.issue_processor.git_checkout_branch', return_value=checkout_result):
        with patch('auto_coder.issue_processor.switch_to_branch', return_value=switch_result):
            with patch('auto_coder.issue_processor.cmd', cmd):
                with patch('auto_coder.issue_processor.ProgressStage'):
                    # Mock the GitHub Actions check (imported from pr_processor)
                    with patch('auto_coder.pr_processor._check_github_actions_status', return_value=mock_github_checks):
                        # Mock _take_pr_actions to avoid actual processing (imported from pr_processor)
                        with patch('auto_coder.pr_processor._take_pr_actions', return_value=["Processed PR"]):
                            # Call process_single
                            with patch('auto_coder.issue_processor.sys.exit') as mock_exit:
                                result = process_single(
                                    github_client=github_client,
                                    config=config,
                                    dry_run=False,
                                    repo_name="test/repo",
                                    target_type="pr",
                                    number=790,
                                    jules_mode=False,
                                    llm_client=None,
                                    message_backend_manager=None
                                )

                                # Verify that sys.exit was NOT called
                                mock_exit.assert_not_called()

                        # Verify that _take_pr_actions was called (meaning processing continued)
                        # The function should have been called (we don't need to verify exact call as
                        # it might be mocked)

                        print("✅ Test passed! When GitHub Actions passed:")
                        print("   1. Detected that GitHub Actions completed")
                        print("   2. Continued with PR processing")
                        print("   3. Program did not exit")
>>>>>>> ce7085d1


if __name__ == "__main__":
    print("Testing GitHub Actions check before PR processing...\n")

    try:
        test_pr_with_github_actions_in_progress()
        print()
        test_pr_with_github_actions_passed()
        print("\n✅ All tests passed!")
    except Exception as e:
        print(f"\n❌ Test failed: {e}")
        import traceback

        traceback.print_exc()
        sys.exit(1)<|MERGE_RESOLUTION|>--- conflicted
+++ resolved
@@ -3,24 +3,14 @@
 Test script to verify that when processing a single PR with GitHub Actions in progress,
 the system switches to main branch and exits.
 """
-<<<<<<< HEAD
-import os
-import sys
-from unittest.mock import MagicMock, Mock, patch
-=======
 import sys
 from unittest.mock import Mock, patch
->>>>>>> ce7085d1
 
 # Add src to path
-sys.path.insert(0, "/home/node/src/auto-coder/src")
+sys.path.insert(0, '/home/node/src/auto-coder/src')
 
+from auto_coder.issue_processor import process_single
 from auto_coder.automation_config import AutomationConfig
-<<<<<<< HEAD
-from auto_coder.git_utils import git_checkout_branch
-from auto_coder.issue_processor import process_single
-=======
->>>>>>> ce7085d1
 
 
 def test_pr_with_github_actions_in_progress():
@@ -36,7 +26,7 @@
         "title": "Test PR",
         "body": "Test body",
         "state": "open",
-        "head": {"ref": "test-branch"},
+        "head": {"ref": "test-branch"}
     }
 
     github_client.get_pr_details_by_number.return_value = pr_data
@@ -47,7 +37,7 @@
         "in_progress": True,
         "checks": [],
         "failed_checks": [],
-        "total_checks": 0,
+        "total_checks": 0
     }
 
     # Mock git_checkout_branch to succeed
@@ -67,54 +57,6 @@
     cmd.run_command.return_value = pull_result
 
     # Patch the necessary functions
-<<<<<<< HEAD
-    with patch(
-        "auto_coder.issue_processor.git_checkout_branch", return_value=checkout_result
-    ):
-        with patch("auto_coder.issue_processor.cmd", cmd):
-            with patch("auto_coder.issue_processor.ProgressStage"):
-                # Mock the GitHub Actions check (imported from pr_processor)
-                with patch(
-                    "auto_coder.pr_processor._check_github_actions_status",
-                    return_value=mock_github_checks,
-                ):
-                    # Call process_single with dry_run=False (to trigger the exit logic)
-                    # But we need to mock sys.exit to avoid actually exiting
-                    with patch("auto_coder.issue_processor.sys.exit") as mock_exit:
-                        result = process_single(
-                            github_client=github_client,
-                            config=config,
-                            dry_run=False,
-                            repo_name="test/repo",
-                            target_type="pr",
-                            number=789,
-                            jules_mode=False,
-                            llm_client=None,
-                            message_backend_manager=None,
-                        )
-
-                        # Verify that sys.exit was called with code 0
-                        mock_exit.assert_called_once_with(0)
-
-                        # Verify that git_checkout_branch was called with main branch
-                        # Note: This might be called multiple times, but at least once with 'main'
-                        calls = (
-                            git_checkout_branch.call_args_list
-                            if hasattr(git_checkout_branch, "call_args_list")
-                            else []
-                        )
-                        print(f"git_checkout_branch was called {len(calls)} times")
-
-                        # Verify git pull was called
-                        assert (
-                            cmd.run_command.called
-                        ), "git pull should have been called"
-                        pull_call = cmd.run_command.call_args
-                        assert pull_call[0][0] == [
-                            "git",
-                            "pull",
-                        ], f"Expected ['git', 'pull'], got {pull_call[0][0]}"
-=======
     with patch('auto_coder.issue_processor.git_checkout_branch', return_value=checkout_result):
         with patch('auto_coder.issue_processor.switch_to_branch', return_value=switch_result):
             with patch('auto_coder.issue_processor.cmd', cmd):
@@ -138,7 +80,6 @@
 
                             # Verify that sys.exit was called with code 0
                             mock_exit.assert_called_once_with(0)
->>>>>>> ce7085d1
 
                         print("✅ Test passed! When GitHub Actions are in progress:")
                         print("   1. Detected that GitHub Actions are still running")
@@ -160,7 +101,7 @@
         "title": "Test PR Passed",
         "body": "Test body",
         "state": "open",
-        "head": {"ref": "test-branch"},
+        "head": {"ref": "test-branch"}
     }
 
     github_client.get_pr_details_by_number.return_value = pr_data
@@ -171,7 +112,7 @@
         "in_progress": False,
         "checks": [],
         "failed_checks": [],
-        "total_checks": 0,
+        "total_checks": 0
     }
 
     # Mock git_checkout_branch
@@ -187,47 +128,6 @@
     switch_result.success = True
 
     # Patch the necessary functions
-<<<<<<< HEAD
-    with patch(
-        "auto_coder.issue_processor.git_checkout_branch", return_value=checkout_result
-    ):
-        with patch("auto_coder.issue_processor.cmd", cmd):
-            with patch("auto_coder.issue_processor.ProgressStage"):
-                # Mock the GitHub Actions check (imported from pr_processor)
-                with patch(
-                    "auto_coder.pr_processor._check_github_actions_status",
-                    return_value=mock_github_checks,
-                ):
-                    # Mock _take_pr_actions to avoid actual processing (imported from pr_processor)
-                    with patch(
-                        "auto_coder.pr_processor._take_pr_actions",
-                        return_value=["Processed PR"],
-                    ):
-                        # Call process_single
-                        with patch("auto_coder.issue_processor.sys.exit") as mock_exit:
-                            result = process_single(
-                                github_client=github_client,
-                                config=config,
-                                dry_run=False,
-                                repo_name="test/repo",
-                                target_type="pr",
-                                number=790,
-                                jules_mode=False,
-                                llm_client=None,
-                                message_backend_manager=None,
-                            )
-
-                            # Verify that sys.exit was NOT called
-                            mock_exit.assert_not_called()
-
-                            # Verify that _take_pr_actions was called (meaning processing continued)
-                            # The function should have been called (we don't need to verify exact call as it might be mocked)
-
-                            print("✅ Test passed! When GitHub Actions passed:")
-                            print("   1. Detected that GitHub Actions completed")
-                            print("   2. Continued with PR processing")
-                            print("   3. Program did not exit")
-=======
     with patch('auto_coder.issue_processor.git_checkout_branch', return_value=checkout_result):
         with patch('auto_coder.issue_processor.switch_to_branch', return_value=switch_result):
             with patch('auto_coder.issue_processor.cmd', cmd):
@@ -261,7 +161,6 @@
                         print("   1. Detected that GitHub Actions completed")
                         print("   2. Continued with PR processing")
                         print("   3. Program did not exit")
->>>>>>> ce7085d1
 
 
 if __name__ == "__main__":
@@ -275,6 +174,5 @@
     except Exception as e:
         print(f"\n❌ Test failed: {e}")
         import traceback
-
         traceback.print_exc()
         sys.exit(1)