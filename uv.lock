--- conflicted
+++ resolved
@@ -27,11 +27,7 @@
 
 [[package]]
 name = "auto-coder"
-<<<<<<< HEAD
-version = "2025.11.1.1+g90b30ca"
-=======
 version = "2025.11.1.4+g789e70a"
->>>>>>> f179ff4b
 source = { editable = "." }
 dependencies = [
     { name = "click" },
