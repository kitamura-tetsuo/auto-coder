version = 1
revision = 3
requires-python = "==3.11.*"

[[package]]
name = "annotated-types"
version = "0.7.0"
source = { registry = "https://pypi.org/simple" }
sdist = { url = "https://files.pythonhosted.org/packages/ee/67/531ea369ba64dcff5ec9c3402f9f51bf748cec26dde048a2f973a4eea7f5/annotated_types-0.7.0.tar.gz", hash = "sha256:aff07c09a53a08bc8cfccb9c85b05f1aa9a2a6f23728d790723543408344ce89", size = 16081, upload-time = "2024-05-20T21:33:25.928Z" }
wheels = [
    { url = "https://files.pythonhosted.org/packages/78/b6/6307fbef88d9b5ee7421e68d78a9f162e0da4900bc5f5793f6d3d0e34fb8/annotated_types-0.7.0-py3-none-any.whl", hash = "sha256:1f02e8b43a8fbbc3f3e0d4f0f4bfc8131bcb4eebe8849b8e5c773f3a1c582a53", size = 13643, upload-time = "2024-05-20T21:33:24.1Z" },
]

[[package]]
name = "anyio"
version = "4.11.0"
source = { registry = "https://pypi.org/simple" }
dependencies = [
    { name = "idna" },
    { name = "sniffio" },
    { name = "typing-extensions" },
]
sdist = { url = "https://files.pythonhosted.org/packages/c6/78/7d432127c41b50bccba979505f272c16cbcadcc33645d5fa3a738110ae75/anyio-4.11.0.tar.gz", hash = "sha256:82a8d0b81e318cc5ce71a5f1f8b5c4e63619620b63141ef8c995fa0db95a57c4", size = 219094, upload-time = "2025-09-23T09:19:12.58Z" }
wheels = [
    { url = "https://files.pythonhosted.org/packages/15/b3/9b1a8074496371342ec1e796a96f99c82c945a339cd81a8e73de28b4cf9e/anyio-4.11.0-py3-none-any.whl", hash = "sha256:0287e96f4d26d4149305414d4e3bc32f0dcd0862365a4bddea19d7a1ec38c4fc", size = 109097, upload-time = "2025-09-23T09:19:10.601Z" },
]

[[package]]
name = "attrs"
version = "25.4.0"
source = { registry = "https://pypi.org/simple" }
sdist = { url = "https://files.pythonhosted.org/packages/6b/5c/685e6633917e101e5dcb62b9dd76946cbb57c26e133bae9e0cd36033c0a9/attrs-25.4.0.tar.gz", hash = "sha256:16d5969b87f0859ef33a48b35d55ac1be6e42ae49d5e853b597db70c35c57e11", size = 934251, upload-time = "2025-10-06T13:54:44.725Z" }
wheels = [
    { url = "https://files.pythonhosted.org/packages/3a/2a/7cc015f5b9f5db42b7d48157e23356022889fc354a2813c15934b7cb5c0e/attrs-25.4.0-py3-none-any.whl", hash = "sha256:adcf7e2a1fb3b36ac48d97835bb6d8ade15b8dcce26aba8bf1d14847b57a3373", size = 67615, upload-time = "2025-10-06T13:54:43.17Z" },
]

[[package]]
name = "auto-coder"
<<<<<<< HEAD
version = "2025.12.1.1+g92b2574"
=======
version = "2025.12.1.0+g2464e8c"
>>>>>>> c9df3e1f
source = { editable = "." }
dependencies = [
    { name = "build" },
    { name = "click" },
    { name = "gitpython" },
    { name = "loguru" },
    { name = "mcp-server" },
    { name = "neo4j" },
    { name = "pathspec" },
    { name = "playwright" },
    { name = "pydantic" },
    { name = "pydantic-settings" },
    { name = "pygithub" },
    { name = "pytest-cov" },
    { name = "python-dotenv" },
    { name = "pyyaml" },
    { name = "qdrant-client" },
    { name = "requests" },
    { name = "sentence-transformers" },
    { name = "toml" },
    { name = "watchdog" },
]

[package.optional-dependencies]
dev = [
    { name = "black" },
    { name = "flake8" },
    { name = "isort" },
    { name = "mypy" },
    { name = "pre-commit" },
    { name = "pytest" },
    { name = "pytest-timeout" },
    { name = "types-toml" },
]
test = [
    { name = "pytest" },
    { name = "pytest-asyncio" },
    { name = "pytest-cov" },
    { name = "pytest-mock" },
    { name = "pytest-timeout" },
]

[package.dev-dependencies]
dev = [
    { name = "black" },
    { name = "flake8" },
    { name = "isort" },
    { name = "pre-commit" },
    { name = "types-pyyaml" },
    { name = "types-toml" },
]

[package.metadata]
requires-dist = [
    { name = "black", marker = "extra == 'dev'", specifier = ">=24.0.0" },
    { name = "build", specifier = ">=1.3.0" },
    { name = "click", specifier = ">=8.1.0" },
    { name = "flake8", marker = "extra == 'dev'", specifier = ">=6.0.0" },
    { name = "gitpython", specifier = ">=3.1.0" },
    { name = "isort", marker = "extra == 'dev'", specifier = ">=5.0.0" },
    { name = "loguru", specifier = ">=0.7.0" },
    { name = "mcp-server", specifier = ">=0.1.4" },
    { name = "mypy", marker = "extra == 'dev'", specifier = ">=1.0.0" },
    { name = "neo4j", specifier = ">=5.14.0" },
    { name = "pathspec", specifier = ">=0.12.0" },
    { name = "playwright", specifier = ">=1.54.0" },
    { name = "pre-commit", marker = "extra == 'dev'", specifier = ">=4.3.0" },
    { name = "pydantic", specifier = ">=2.0.0,<3.0.0" },
    { name = "pydantic-settings", specifier = ">=2.0.0" },
    { name = "pygithub", specifier = ">=2.0.0" },
    { name = "pytest", marker = "extra == 'dev'", specifier = ">=9.0.0" },
    { name = "pytest", marker = "extra == 'test'", specifier = ">=9.0.0" },
    { name = "pytest-asyncio", marker = "extra == 'test'", specifier = ">=0.21.0" },
    { name = "pytest-cov", specifier = ">=7.0.0" },
    { name = "pytest-cov", marker = "extra == 'test'", specifier = ">=4.0.0" },
    { name = "pytest-mock", marker = "extra == 'test'", specifier = ">=3.10.0" },
    { name = "pytest-timeout", marker = "extra == 'dev'", specifier = ">=2.1.0" },
    { name = "pytest-timeout", marker = "extra == 'test'", specifier = ">=2.1.0" },
    { name = "python-dotenv", specifier = ">=1.0.0" },
    { name = "pyyaml", specifier = ">=6.0" },
    { name = "qdrant-client", specifier = ">=1.7.0" },
    { name = "requests", specifier = ">=2.31.0" },
    { name = "sentence-transformers", specifier = ">=2.2.0" },
    { name = "toml", specifier = ">=0.10.0" },
    { name = "types-toml", marker = "extra == 'dev'", specifier = ">=0.10.0" },
    { name = "types-toml", marker = "extra == 'dev'", specifier = ">=0.10.8.20240310" },
    { name = "watchdog", specifier = ">=6.0.0" },
]
provides-extras = ["test", "dev"]

[package.metadata.requires-dev]
dev = [
    { name = "black", specifier = ">=25.9.0" },
    { name = "flake8", specifier = ">=6.0.0" },
    { name = "isort", specifier = ">=5.0.0" },
    { name = "pre-commit", specifier = ">=4.5.0" },
    { name = "types-pyyaml", specifier = ">=6.0.12.20250915" },
    { name = "types-toml", specifier = ">=0.10.8.20240310" },
]

[[package]]
name = "black"
version = "25.11.0"
source = { registry = "https://pypi.org/simple" }
dependencies = [
    { name = "click" },
    { name = "mypy-extensions" },
    { name = "packaging" },
    { name = "pathspec" },
    { name = "platformdirs" },
    { name = "pytokens" },
]
sdist = { url = "https://files.pythonhosted.org/packages/8c/ad/33adf4708633d047950ff2dfdea2e215d84ac50ef95aff14a614e4b6e9b2/black-25.11.0.tar.gz", hash = "sha256:9a323ac32f5dc75ce7470501b887250be5005a01602e931a15e45593f70f6e08", size = 655669, upload-time = "2025-11-10T01:53:50.558Z" }
wheels = [
    { url = "https://files.pythonhosted.org/packages/c4/62/d304786b75ab0c530b833a89ce7d997924579fb7484ecd9266394903e394/black-25.11.0-cp311-cp311-macosx_10_9_x86_64.whl", hash = "sha256:895571922a35434a9d8ca67ef926da6bc9ad464522a5fe0db99b394ef1c0675a", size = 1727891, upload-time = "2025-11-10T02:01:40.507Z" },
    { url = "https://files.pythonhosted.org/packages/82/5d/ffe8a006aa522c9e3f430e7b93568a7b2163f4b3f16e8feb6d8c3552761a/black-25.11.0-cp311-cp311-macosx_11_0_arm64.whl", hash = "sha256:cb4f4b65d717062191bdec8e4a442539a8ea065e6af1c4f4d36f0cdb5f71e170", size = 1581875, upload-time = "2025-11-10T01:57:51.192Z" },
    { url = "https://files.pythonhosted.org/packages/cb/c8/7c8bda3108d0bb57387ac41b4abb5c08782b26da9f9c4421ef6694dac01a/black-25.11.0-cp311-cp311-manylinux2014_x86_64.manylinux_2_17_x86_64.manylinux_2_28_x86_64.whl", hash = "sha256:d81a44cbc7e4f73a9d6ae449ec2317ad81512d1e7dce7d57f6333fd6259737bc", size = 1642716, upload-time = "2025-11-10T01:56:51.589Z" },
    { url = "https://files.pythonhosted.org/packages/34/b9/f17dea34eecb7cc2609a89627d480fb6caea7b86190708eaa7eb15ed25e7/black-25.11.0-cp311-cp311-win_amd64.whl", hash = "sha256:7eebd4744dfe92ef1ee349dc532defbf012a88b087bb7ddd688ff59a447b080e", size = 1352904, upload-time = "2025-11-10T01:59:26.252Z" },
    { url = "https://files.pythonhosted.org/packages/00/5d/aed32636ed30a6e7f9efd6ad14e2a0b0d687ae7c8c7ec4e4a557174b895c/black-25.11.0-py3-none-any.whl", hash = "sha256:e3f562da087791e96cefcd9dda058380a442ab322a02e222add53736451f604b", size = 204918, upload-time = "2025-11-10T01:53:48.917Z" },
]

[[package]]
name = "build"
version = "1.3.0"
source = { registry = "https://pypi.org/simple" }
dependencies = [
    { name = "colorama", marker = "os_name == 'nt'" },
    { name = "packaging" },
    { name = "pyproject-hooks" },
]
sdist = { url = "https://files.pythonhosted.org/packages/25/1c/23e33405a7c9eac261dff640926b8b5adaed6a6eb3e1767d441ed611d0c0/build-1.3.0.tar.gz", hash = "sha256:698edd0ea270bde950f53aed21f3a0135672206f3911e0176261a31e0e07b397", size = 48544, upload-time = "2025-08-01T21:27:09.268Z" }
wheels = [
    { url = "https://files.pythonhosted.org/packages/cb/8c/2b30c12155ad8de0cf641d76a8b396a16d2c36bc6d50b621a62b7c4567c1/build-1.3.0-py3-none-any.whl", hash = "sha256:7145f0b5061ba90a1500d60bd1b13ca0a8a4cebdd0cc16ed8adf1c0e739f43b4", size = 23382, upload-time = "2025-08-01T21:27:07.844Z" },
]

[[package]]
name = "certifi"
version = "2025.11.12"
source = { registry = "https://pypi.org/simple" }
sdist = { url = "https://files.pythonhosted.org/packages/a2/8c/58f469717fa48465e4a50c014a0400602d3c437d7c0c468e17ada824da3a/certifi-2025.11.12.tar.gz", hash = "sha256:d8ab5478f2ecd78af242878415affce761ca6bc54a22a27e026d7c25357c3316", size = 160538, upload-time = "2025-11-12T02:54:51.517Z" }
wheels = [
    { url = "https://files.pythonhosted.org/packages/70/7d/9bc192684cea499815ff478dfcdc13835ddf401365057044fb721ec6bddb/certifi-2025.11.12-py3-none-any.whl", hash = "sha256:97de8790030bbd5c2d96b7ec782fc2f7820ef8dba6db909ccf95449f2d062d4b", size = 159438, upload-time = "2025-11-12T02:54:49.735Z" },
]

[[package]]
name = "cffi"
version = "2.0.0"
source = { registry = "https://pypi.org/simple" }
dependencies = [
    { name = "pycparser", marker = "implementation_name != 'PyPy'" },
]
sdist = { url = "https://files.pythonhosted.org/packages/eb/56/b1ba7935a17738ae8453301356628e8147c79dbb825bcbc73dc7401f9846/cffi-2.0.0.tar.gz", hash = "sha256:44d1b5909021139fe36001ae048dbdde8214afa20200eda0f64c068cac5d5529", size = 523588, upload-time = "2025-09-08T23:24:04.541Z" }
wheels = [
    { url = "https://files.pythonhosted.org/packages/12/4a/3dfd5f7850cbf0d06dc84ba9aa00db766b52ca38d8b86e3a38314d52498c/cffi-2.0.0-cp311-cp311-macosx_10_13_x86_64.whl", hash = "sha256:b4c854ef3adc177950a8dfc81a86f5115d2abd545751a304c5bcf2c2c7283cfe", size = 184344, upload-time = "2025-09-08T23:22:26.456Z" },
    { url = "https://files.pythonhosted.org/packages/4f/8b/f0e4c441227ba756aafbe78f117485b25bb26b1c059d01f137fa6d14896b/cffi-2.0.0-cp311-cp311-macosx_11_0_arm64.whl", hash = "sha256:2de9a304e27f7596cd03d16f1b7c72219bd944e99cc52b84d0145aefb07cbd3c", size = 180560, upload-time = "2025-09-08T23:22:28.197Z" },
    { url = "https://files.pythonhosted.org/packages/b1/b7/1200d354378ef52ec227395d95c2576330fd22a869f7a70e88e1447eb234/cffi-2.0.0-cp311-cp311-manylinux1_i686.manylinux2014_i686.manylinux_2_17_i686.manylinux_2_5_i686.whl", hash = "sha256:baf5215e0ab74c16e2dd324e8ec067ef59e41125d3eade2b863d294fd5035c92", size = 209613, upload-time = "2025-09-08T23:22:29.475Z" },
    { url = "https://files.pythonhosted.org/packages/b8/56/6033f5e86e8cc9bb629f0077ba71679508bdf54a9a5e112a3c0b91870332/cffi-2.0.0-cp311-cp311-manylinux2014_aarch64.manylinux_2_17_aarch64.whl", hash = "sha256:730cacb21e1bdff3ce90babf007d0a0917cc3e6492f336c2f0134101e0944f93", size = 216476, upload-time = "2025-09-08T23:22:31.063Z" },
    { url = "https://files.pythonhosted.org/packages/dc/7f/55fecd70f7ece178db2f26128ec41430d8720f2d12ca97bf8f0a628207d5/cffi-2.0.0-cp311-cp311-manylinux2014_ppc64le.manylinux_2_17_ppc64le.whl", hash = "sha256:6824f87845e3396029f3820c206e459ccc91760e8fa24422f8b0c3d1731cbec5", size = 203374, upload-time = "2025-09-08T23:22:32.507Z" },
    { url = "https://files.pythonhosted.org/packages/84/ef/a7b77c8bdc0f77adc3b46888f1ad54be8f3b7821697a7b89126e829e676a/cffi-2.0.0-cp311-cp311-manylinux2014_s390x.manylinux_2_17_s390x.whl", hash = "sha256:9de40a7b0323d889cf8d23d1ef214f565ab154443c42737dfe52ff82cf857664", size = 202597, upload-time = "2025-09-08T23:22:34.132Z" },
    { url = "https://files.pythonhosted.org/packages/d7/91/500d892b2bf36529a75b77958edfcd5ad8e2ce4064ce2ecfeab2125d72d1/cffi-2.0.0-cp311-cp311-manylinux2014_x86_64.manylinux_2_17_x86_64.whl", hash = "sha256:8941aaadaf67246224cee8c3803777eed332a19d909b47e29c9842ef1e79ac26", size = 215574, upload-time = "2025-09-08T23:22:35.443Z" },
    { url = "https://files.pythonhosted.org/packages/44/64/58f6255b62b101093d5df22dcb752596066c7e89dd725e0afaed242a61be/cffi-2.0.0-cp311-cp311-musllinux_1_2_aarch64.whl", hash = "sha256:a05d0c237b3349096d3981b727493e22147f934b20f6f125a3eba8f994bec4a9", size = 218971, upload-time = "2025-09-08T23:22:36.805Z" },
    { url = "https://files.pythonhosted.org/packages/ab/49/fa72cebe2fd8a55fbe14956f9970fe8eb1ac59e5df042f603ef7c8ba0adc/cffi-2.0.0-cp311-cp311-musllinux_1_2_i686.whl", hash = "sha256:94698a9c5f91f9d138526b48fe26a199609544591f859c870d477351dc7b2414", size = 211972, upload-time = "2025-09-08T23:22:38.436Z" },
    { url = "https://files.pythonhosted.org/packages/0b/28/dd0967a76aab36731b6ebfe64dec4e981aff7e0608f60c2d46b46982607d/cffi-2.0.0-cp311-cp311-musllinux_1_2_x86_64.whl", hash = "sha256:5fed36fccc0612a53f1d4d9a816b50a36702c28a2aa880cb8a122b3466638743", size = 217078, upload-time = "2025-09-08T23:22:39.776Z" },
    { url = "https://files.pythonhosted.org/packages/2b/c0/015b25184413d7ab0a410775fdb4a50fca20f5589b5dab1dbbfa3baad8ce/cffi-2.0.0-cp311-cp311-win32.whl", hash = "sha256:c649e3a33450ec82378822b3dad03cc228b8f5963c0c12fc3b1e0ab940f768a5", size = 172076, upload-time = "2025-09-08T23:22:40.95Z" },
    { url = "https://files.pythonhosted.org/packages/ae/8f/dc5531155e7070361eb1b7e4c1a9d896d0cb21c49f807a6c03fd63fc877e/cffi-2.0.0-cp311-cp311-win_amd64.whl", hash = "sha256:66f011380d0e49ed280c789fbd08ff0d40968ee7b665575489afa95c98196ab5", size = 182820, upload-time = "2025-09-08T23:22:42.463Z" },
    { url = "https://files.pythonhosted.org/packages/95/5c/1b493356429f9aecfd56bc171285a4c4ac8697f76e9bbbbb105e537853a1/cffi-2.0.0-cp311-cp311-win_arm64.whl", hash = "sha256:c6638687455baf640e37344fe26d37c404db8b80d037c3d29f58fe8d1c3b194d", size = 177635, upload-time = "2025-09-08T23:22:43.623Z" },
]

[[package]]
name = "cfgv"
version = "3.5.0"
source = { registry = "https://pypi.org/simple" }
sdist = { url = "https://files.pythonhosted.org/packages/4e/b5/721b8799b04bf9afe054a3899c6cf4e880fcf8563cc71c15610242490a0c/cfgv-3.5.0.tar.gz", hash = "sha256:d5b1034354820651caa73ede66a6294d6e95c1b00acc5e9b098e917404669132", size = 7334, upload-time = "2025-11-19T20:55:51.612Z" }
wheels = [
    { url = "https://files.pythonhosted.org/packages/db/3c/33bac158f8ab7f89b2e59426d5fe2e4f63f7ed25df84c036890172b412b5/cfgv-3.5.0-py2.py3-none-any.whl", hash = "sha256:a8dc6b26ad22ff227d2634a65cb388215ce6cc96bbcc5cfde7641ae87e8dacc0", size = 7445, upload-time = "2025-11-19T20:55:50.744Z" },
]

[[package]]
name = "charset-normalizer"
version = "3.4.4"
source = { registry = "https://pypi.org/simple" }
sdist = { url = "https://files.pythonhosted.org/packages/13/69/33ddede1939fdd074bce5434295f38fae7136463422fe4fd3e0e89b98062/charset_normalizer-3.4.4.tar.gz", hash = "sha256:94537985111c35f28720e43603b8e7b43a6ecfb2ce1d3058bbe955b73404e21a", size = 129418, upload-time = "2025-10-14T04:42:32.879Z" }
wheels = [
    { url = "https://files.pythonhosted.org/packages/ed/27/c6491ff4954e58a10f69ad90aca8a1b6fe9c5d3c6f380907af3c37435b59/charset_normalizer-3.4.4-cp311-cp311-macosx_10_9_universal2.whl", hash = "sha256:6e1fcf0720908f200cd21aa4e6750a48ff6ce4afe7ff5a79a90d5ed8a08296f8", size = 206988, upload-time = "2025-10-14T04:40:33.79Z" },
    { url = "https://files.pythonhosted.org/packages/94/59/2e87300fe67ab820b5428580a53cad894272dbb97f38a7a814a2a1ac1011/charset_normalizer-3.4.4-cp311-cp311-manylinux2014_aarch64.manylinux_2_17_aarch64.manylinux_2_28_aarch64.whl", hash = "sha256:5f819d5fe9234f9f82d75bdfa9aef3a3d72c4d24a6e57aeaebba32a704553aa0", size = 147324, upload-time = "2025-10-14T04:40:34.961Z" },
    { url = "https://files.pythonhosted.org/packages/07/fb/0cf61dc84b2b088391830f6274cb57c82e4da8bbc2efeac8c025edb88772/charset_normalizer-3.4.4-cp311-cp311-manylinux2014_armv7l.manylinux_2_17_armv7l.manylinux_2_31_armv7l.whl", hash = "sha256:a59cb51917aa591b1c4e6a43c132f0cdc3c76dbad6155df4e28ee626cc77a0a3", size = 142742, upload-time = "2025-10-14T04:40:36.105Z" },
    { url = "https://files.pythonhosted.org/packages/62/8b/171935adf2312cd745d290ed93cf16cf0dfe320863ab7cbeeae1dcd6535f/charset_normalizer-3.4.4-cp311-cp311-manylinux2014_ppc64le.manylinux_2_17_ppc64le.manylinux_2_28_ppc64le.whl", hash = "sha256:8ef3c867360f88ac904fd3f5e1f902f13307af9052646963ee08ff4f131adafc", size = 160863, upload-time = "2025-10-14T04:40:37.188Z" },
    { url = "https://files.pythonhosted.org/packages/09/73/ad875b192bda14f2173bfc1bc9a55e009808484a4b256748d931b6948442/charset_normalizer-3.4.4-cp311-cp311-manylinux2014_s390x.manylinux_2_17_s390x.manylinux_2_28_s390x.whl", hash = "sha256:d9e45d7faa48ee908174d8fe84854479ef838fc6a705c9315372eacbc2f02897", size = 157837, upload-time = "2025-10-14T04:40:38.435Z" },
    { url = "https://files.pythonhosted.org/packages/6d/fc/de9cce525b2c5b94b47c70a4b4fb19f871b24995c728e957ee68ab1671ea/charset_normalizer-3.4.4-cp311-cp311-manylinux2014_x86_64.manylinux_2_17_x86_64.manylinux_2_28_x86_64.whl", hash = "sha256:840c25fb618a231545cbab0564a799f101b63b9901f2569faecd6b222ac72381", size = 151550, upload-time = "2025-10-14T04:40:40.053Z" },
    { url = "https://files.pythonhosted.org/packages/55/c2/43edd615fdfba8c6f2dfbd459b25a6b3b551f24ea21981e23fb768503ce1/charset_normalizer-3.4.4-cp311-cp311-manylinux_2_31_riscv64.manylinux_2_39_riscv64.whl", hash = "sha256:ca5862d5b3928c4940729dacc329aa9102900382fea192fc5e52eb69d6093815", size = 149162, upload-time = "2025-10-14T04:40:41.163Z" },
    { url = "https://files.pythonhosted.org/packages/03/86/bde4ad8b4d0e9429a4e82c1e8f5c659993a9a863ad62c7df05cf7b678d75/charset_normalizer-3.4.4-cp311-cp311-musllinux_1_2_aarch64.whl", hash = "sha256:d9c7f57c3d666a53421049053eaacdd14bbd0a528e2186fcb2e672effd053bb0", size = 150019, upload-time = "2025-10-14T04:40:42.276Z" },
    { url = "https://files.pythonhosted.org/packages/1f/86/a151eb2af293a7e7bac3a739b81072585ce36ccfb4493039f49f1d3cae8c/charset_normalizer-3.4.4-cp311-cp311-musllinux_1_2_armv7l.whl", hash = "sha256:277e970e750505ed74c832b4bf75dac7476262ee2a013f5574dd49075879e161", size = 143310, upload-time = "2025-10-14T04:40:43.439Z" },
    { url = "https://files.pythonhosted.org/packages/b5/fe/43dae6144a7e07b87478fdfc4dbe9efd5defb0e7ec29f5f58a55aeef7bf7/charset_normalizer-3.4.4-cp311-cp311-musllinux_1_2_ppc64le.whl", hash = "sha256:31fd66405eaf47bb62e8cd575dc621c56c668f27d46a61d975a249930dd5e2a4", size = 162022, upload-time = "2025-10-14T04:40:44.547Z" },
    { url = "https://files.pythonhosted.org/packages/80/e6/7aab83774f5d2bca81f42ac58d04caf44f0cc2b65fc6db2b3b2e8a05f3b3/charset_normalizer-3.4.4-cp311-cp311-musllinux_1_2_riscv64.whl", hash = "sha256:0d3d8f15c07f86e9ff82319b3d9ef6f4bf907608f53fe9d92b28ea9ae3d1fd89", size = 149383, upload-time = "2025-10-14T04:40:46.018Z" },
    { url = "https://files.pythonhosted.org/packages/4f/e8/b289173b4edae05c0dde07f69f8db476a0b511eac556dfe0d6bda3c43384/charset_normalizer-3.4.4-cp311-cp311-musllinux_1_2_s390x.whl", hash = "sha256:9f7fcd74d410a36883701fafa2482a6af2ff5ba96b9a620e9e0721e28ead5569", size = 159098, upload-time = "2025-10-14T04:40:47.081Z" },
    { url = "https://files.pythonhosted.org/packages/d8/df/fe699727754cae3f8478493c7f45f777b17c3ef0600e28abfec8619eb49c/charset_normalizer-3.4.4-cp311-cp311-musllinux_1_2_x86_64.whl", hash = "sha256:ebf3e58c7ec8a8bed6d66a75d7fb37b55e5015b03ceae72a8e7c74495551e224", size = 152991, upload-time = "2025-10-14T04:40:48.246Z" },
    { url = "https://files.pythonhosted.org/packages/1a/86/584869fe4ddb6ffa3bd9f491b87a01568797fb9bd8933f557dba9771beaf/charset_normalizer-3.4.4-cp311-cp311-win32.whl", hash = "sha256:eecbc200c7fd5ddb9a7f16c7decb07b566c29fa2161a16cf67b8d068bd21690a", size = 99456, upload-time = "2025-10-14T04:40:49.376Z" },
    { url = "https://files.pythonhosted.org/packages/65/f6/62fdd5feb60530f50f7e38b4f6a1d5203f4d16ff4f9f0952962c044e919a/charset_normalizer-3.4.4-cp311-cp311-win_amd64.whl", hash = "sha256:5ae497466c7901d54b639cf42d5b8c1b6a4fead55215500d2f486d34db48d016", size = 106978, upload-time = "2025-10-14T04:40:50.844Z" },
    { url = "https://files.pythonhosted.org/packages/7a/9d/0710916e6c82948b3be62d9d398cb4fcf4e97b56d6a6aeccd66c4b2f2bd5/charset_normalizer-3.4.4-cp311-cp311-win_arm64.whl", hash = "sha256:65e2befcd84bc6f37095f5961e68a6f077bf44946771354a28ad434c2cce0ae1", size = 99969, upload-time = "2025-10-14T04:40:52.272Z" },
    { url = "https://files.pythonhosted.org/packages/0a/4c/925909008ed5a988ccbb72dcc897407e5d6d3bd72410d69e051fc0c14647/charset_normalizer-3.4.4-py3-none-any.whl", hash = "sha256:7a32c560861a02ff789ad905a2fe94e3f840803362c84fecf1851cb4cf3dc37f", size = 53402, upload-time = "2025-10-14T04:42:31.76Z" },
]

[[package]]
name = "click"
version = "8.3.1"
source = { registry = "https://pypi.org/simple" }
dependencies = [
    { name = "colorama", marker = "sys_platform == 'win32'" },
]
sdist = { url = "https://files.pythonhosted.org/packages/3d/fa/656b739db8587d7b5dfa22e22ed02566950fbfbcdc20311993483657a5c0/click-8.3.1.tar.gz", hash = "sha256:12ff4785d337a1bb490bb7e9c2b1ee5da3112e94a8622f26a6c77f5d2fc6842a", size = 295065, upload-time = "2025-11-15T20:45:42.706Z" }
wheels = [
    { url = "https://files.pythonhosted.org/packages/98/78/01c019cdb5d6498122777c1a43056ebb3ebfeef2076d9d026bfe15583b2b/click-8.3.1-py3-none-any.whl", hash = "sha256:981153a64e25f12d547d3426c367a4857371575ee7ad18df2a6183ab0545b2a6", size = 108274, upload-time = "2025-11-15T20:45:41.139Z" },
]

[[package]]
name = "colorama"
version = "0.4.6"
source = { registry = "https://pypi.org/simple" }
sdist = { url = "https://files.pythonhosted.org/packages/d8/53/6f443c9a4a8358a93a6792e2acffb9d9d5cb0a5cfd8802644b7b1c9a02e4/colorama-0.4.6.tar.gz", hash = "sha256:08695f5cb7ed6e0531a20572697297273c47b8cae5a63ffc6d6ed5c201be6e44", size = 27697, upload-time = "2022-10-25T02:36:22.414Z" }
wheels = [
    { url = "https://files.pythonhosted.org/packages/d1/d6/3965ed04c63042e047cb6a3e6ed1a63a35087b6a609aa3a15ed8ac56c221/colorama-0.4.6-py2.py3-none-any.whl", hash = "sha256:4f1d9991f5acc0ca119f9d443620b77f9d6b33703e51011c16baf57afb285fc6", size = 25335, upload-time = "2022-10-25T02:36:20.889Z" },
]

[[package]]
name = "coverage"
version = "7.12.0"
source = { registry = "https://pypi.org/simple" }
sdist = { url = "https://files.pythonhosted.org/packages/89/26/4a96807b193b011588099c3b5c89fbb05294e5b90e71018e065465f34eb6/coverage-7.12.0.tar.gz", hash = "sha256:fc11e0a4e372cb5f282f16ef90d4a585034050ccda536451901abfb19a57f40c", size = 819341, upload-time = "2025-11-18T13:34:20.766Z" }
wheels = [
    { url = "https://files.pythonhosted.org/packages/5a/0c/0dfe7f0487477d96432e4815537263363fb6dd7289743a796e8e51eabdf2/coverage-7.12.0-cp311-cp311-macosx_10_9_x86_64.whl", hash = "sha256:aa124a3683d2af98bd9d9c2bfa7a5076ca7e5ab09fdb96b81fa7d89376ae928f", size = 217535, upload-time = "2025-11-18T13:32:08.812Z" },
    { url = "https://files.pythonhosted.org/packages/9b/f5/f9a4a053a5bbff023d3bec259faac8f11a1e5a6479c2ccf586f910d8dac7/coverage-7.12.0-cp311-cp311-macosx_11_0_arm64.whl", hash = "sha256:d93fbf446c31c0140208dcd07c5d882029832e8ed7891a39d6d44bd65f2316c3", size = 218044, upload-time = "2025-11-18T13:32:10.329Z" },
    { url = "https://files.pythonhosted.org/packages/95/c5/84fc3697c1fa10cd8571919bf9693f693b7373278daaf3b73e328d502bc8/coverage-7.12.0-cp311-cp311-manylinux1_i686.manylinux_2_28_i686.manylinux_2_5_i686.whl", hash = "sha256:52ca620260bd8cd6027317bdd8b8ba929be1d741764ee765b42c4d79a408601e", size = 248440, upload-time = "2025-11-18T13:32:12.536Z" },
    { url = "https://files.pythonhosted.org/packages/f4/36/2d93fbf6a04670f3874aed397d5a5371948a076e3249244a9e84fb0e02d6/coverage-7.12.0-cp311-cp311-manylinux1_x86_64.manylinux_2_28_x86_64.manylinux_2_5_x86_64.whl", hash = "sha256:f3433ffd541380f3a0e423cff0f4926d55b0cc8c1d160fdc3be24a4c03aa65f7", size = 250361, upload-time = "2025-11-18T13:32:13.852Z" },
    { url = "https://files.pythonhosted.org/packages/5d/49/66dc65cc456a6bfc41ea3d0758c4afeaa4068a2b2931bf83be6894cf1058/coverage-7.12.0-cp311-cp311-manylinux2014_aarch64.manylinux_2_17_aarch64.manylinux_2_28_aarch64.whl", hash = "sha256:f7bbb321d4adc9f65e402c677cd1c8e4c2d0105d3ce285b51b4d87f1d5db5245", size = 252472, upload-time = "2025-11-18T13:32:15.068Z" },
    { url = "https://files.pythonhosted.org/packages/35/1f/ebb8a18dffd406db9fcd4b3ae42254aedcaf612470e8712f12041325930f/coverage-7.12.0-cp311-cp311-manylinux_2_31_riscv64.manylinux_2_39_riscv64.whl", hash = "sha256:22a7aade354a72dff3b59c577bfd18d6945c61f97393bc5fb7bd293a4237024b", size = 248592, upload-time = "2025-11-18T13:32:16.328Z" },
    { url = "https://files.pythonhosted.org/packages/da/a8/67f213c06e5ea3b3d4980df7dc344d7fea88240b5fe878a5dcbdfe0e2315/coverage-7.12.0-cp311-cp311-musllinux_1_2_aarch64.whl", hash = "sha256:3ff651dcd36d2fea66877cd4a82de478004c59b849945446acb5baf9379a1b64", size = 250167, upload-time = "2025-11-18T13:32:17.687Z" },
    { url = "https://files.pythonhosted.org/packages/f0/00/e52aef68154164ea40cc8389c120c314c747fe63a04b013a5782e989b77f/coverage-7.12.0-cp311-cp311-musllinux_1_2_i686.whl", hash = "sha256:31b8b2e38391a56e3cea39d22a23faaa7c3fc911751756ef6d2621d2a9daf742", size = 248238, upload-time = "2025-11-18T13:32:19.2Z" },
    { url = "https://files.pythonhosted.org/packages/1f/a4/4d88750bcf9d6d66f77865e5a05a20e14db44074c25fd22519777cb69025/coverage-7.12.0-cp311-cp311-musllinux_1_2_riscv64.whl", hash = "sha256:297bc2da28440f5ae51c845a47c8175a4db0553a53827886e4fb25c66633000c", size = 247964, upload-time = "2025-11-18T13:32:21.027Z" },
    { url = "https://files.pythonhosted.org/packages/a7/6b/b74693158899d5b47b0bf6238d2c6722e20ba749f86b74454fac0696bb00/coverage-7.12.0-cp311-cp311-musllinux_1_2_x86_64.whl", hash = "sha256:6ff7651cc01a246908eac162a6a86fc0dbab6de1ad165dfb9a1e2ec660b44984", size = 248862, upload-time = "2025-11-18T13:32:22.304Z" },
    { url = "https://files.pythonhosted.org/packages/18/de/6af6730227ce0e8ade307b1cc4a08e7f51b419a78d02083a86c04ccceb29/coverage-7.12.0-cp311-cp311-win32.whl", hash = "sha256:313672140638b6ddb2c6455ddeda41c6a0b208298034544cfca138978c6baed6", size = 220033, upload-time = "2025-11-18T13:32:23.714Z" },
    { url = "https://files.pythonhosted.org/packages/e2/a1/e7f63021a7c4fe20994359fcdeae43cbef4a4d0ca36a5a1639feeea5d9e1/coverage-7.12.0-cp311-cp311-win_amd64.whl", hash = "sha256:a1783ed5bd0d5938d4435014626568dc7f93e3cb99bc59188cc18857c47aa3c4", size = 220966, upload-time = "2025-11-18T13:32:25.599Z" },
    { url = "https://files.pythonhosted.org/packages/77/e8/deae26453f37c20c3aa0c4433a1e32cdc169bf415cce223a693117aa3ddd/coverage-7.12.0-cp311-cp311-win_arm64.whl", hash = "sha256:4648158fd8dd9381b5847622df1c90ff314efbfc1df4550092ab6013c238a5fc", size = 219637, upload-time = "2025-11-18T13:32:27.265Z" },
    { url = "https://files.pythonhosted.org/packages/ce/a3/43b749004e3c09452e39bb56347a008f0a0668aad37324a99b5c8ca91d9e/coverage-7.12.0-py3-none-any.whl", hash = "sha256:159d50c0b12e060b15ed3d39f87ed43d4f7f7ad40b8a534f4dd331adbb51104a", size = 209503, upload-time = "2025-11-18T13:34:18.892Z" },
]

[package.optional-dependencies]
toml = [
    { name = "tomli", marker = "python_full_version <= '3.11'" },
]

[[package]]
name = "cryptography"
version = "46.0.3"
source = { registry = "https://pypi.org/simple" }
dependencies = [
    { name = "cffi", marker = "platform_python_implementation != 'PyPy'" },
]
sdist = { url = "https://files.pythonhosted.org/packages/9f/33/c00162f49c0e2fe8064a62cb92b93e50c74a72bc370ab92f86112b33ff62/cryptography-46.0.3.tar.gz", hash = "sha256:a8b17438104fed022ce745b362294d9ce35b4c2e45c1d958ad4a4b019285f4a1", size = 749258, upload-time = "2025-10-15T23:18:31.74Z" }
wheels = [
    { url = "https://files.pythonhosted.org/packages/1d/42/9c391dd801d6cf0d561b5890549d4b27bafcc53b39c31a817e69d87c625b/cryptography-46.0.3-cp311-abi3-macosx_10_9_universal2.whl", hash = "sha256:109d4ddfadf17e8e7779c39f9b18111a09efb969a301a31e987416a0191ed93a", size = 7225004, upload-time = "2025-10-15T23:16:52.239Z" },
    { url = "https://files.pythonhosted.org/packages/1c/67/38769ca6b65f07461eb200e85fc1639b438bdc667be02cf7f2cd6a64601c/cryptography-46.0.3-cp311-abi3-manylinux2014_aarch64.manylinux_2_17_aarch64.whl", hash = "sha256:09859af8466b69bc3c27bdf4f5d84a665e0f7ab5088412e9e2ec49758eca5cbc", size = 4296667, upload-time = "2025-10-15T23:16:54.369Z" },
    { url = "https://files.pythonhosted.org/packages/5c/49/498c86566a1d80e978b42f0d702795f69887005548c041636df6ae1ca64c/cryptography-46.0.3-cp311-abi3-manylinux2014_x86_64.manylinux_2_17_x86_64.whl", hash = "sha256:01ca9ff2885f3acc98c29f1860552e37f6d7c7d013d7334ff2a9de43a449315d", size = 4450807, upload-time = "2025-10-15T23:16:56.414Z" },
    { url = "https://files.pythonhosted.org/packages/4b/0a/863a3604112174c8624a2ac3c038662d9e59970c7f926acdcfaed8d61142/cryptography-46.0.3-cp311-abi3-manylinux_2_28_aarch64.whl", hash = "sha256:6eae65d4c3d33da080cff9c4ab1f711b15c1d9760809dad6ea763f3812d254cb", size = 4299615, upload-time = "2025-10-15T23:16:58.442Z" },
    { url = "https://files.pythonhosted.org/packages/64/02/b73a533f6b64a69f3cd3872acb6ebc12aef924d8d103133bb3ea750dc703/cryptography-46.0.3-cp311-abi3-manylinux_2_28_armv7l.manylinux_2_31_armv7l.whl", hash = "sha256:e5bf0ed4490068a2e72ac03d786693adeb909981cc596425d09032d372bcc849", size = 4016800, upload-time = "2025-10-15T23:17:00.378Z" },
    { url = "https://files.pythonhosted.org/packages/25/d5/16e41afbfa450cde85a3b7ec599bebefaef16b5c6ba4ec49a3532336ed72/cryptography-46.0.3-cp311-abi3-manylinux_2_28_ppc64le.whl", hash = "sha256:5ecfccd2329e37e9b7112a888e76d9feca2347f12f37918facbb893d7bb88ee8", size = 4984707, upload-time = "2025-10-15T23:17:01.98Z" },
    { url = "https://files.pythonhosted.org/packages/c9/56/e7e69b427c3878352c2fb9b450bd0e19ed552753491d39d7d0a2f5226d41/cryptography-46.0.3-cp311-abi3-manylinux_2_28_x86_64.whl", hash = "sha256:a2c0cd47381a3229c403062f764160d57d4d175e022c1df84e168c6251a22eec", size = 4482541, upload-time = "2025-10-15T23:17:04.078Z" },
    { url = "https://files.pythonhosted.org/packages/78/f6/50736d40d97e8483172f1bb6e698895b92a223dba513b0ca6f06b2365339/cryptography-46.0.3-cp311-abi3-manylinux_2_34_aarch64.whl", hash = "sha256:549e234ff32571b1f4076ac269fcce7a808d3bf98b76c8dd560e42dbc66d7d91", size = 4299464, upload-time = "2025-10-15T23:17:05.483Z" },
    { url = "https://files.pythonhosted.org/packages/00/de/d8e26b1a855f19d9994a19c702fa2e93b0456beccbcfe437eda00e0701f2/cryptography-46.0.3-cp311-abi3-manylinux_2_34_ppc64le.whl", hash = "sha256:c0a7bb1a68a5d3471880e264621346c48665b3bf1c3759d682fc0864c540bd9e", size = 4950838, upload-time = "2025-10-15T23:17:07.425Z" },
    { url = "https://files.pythonhosted.org/packages/8f/29/798fc4ec461a1c9e9f735f2fc58741b0daae30688f41b2497dcbc9ed1355/cryptography-46.0.3-cp311-abi3-manylinux_2_34_x86_64.whl", hash = "sha256:10b01676fc208c3e6feeb25a8b83d81767e8059e1fe86e1dc62d10a3018fa926", size = 4481596, upload-time = "2025-10-15T23:17:09.343Z" },
    { url = "https://files.pythonhosted.org/packages/15/8d/03cd48b20a573adfff7652b76271078e3045b9f49387920e7f1f631d125e/cryptography-46.0.3-cp311-abi3-musllinux_1_2_aarch64.whl", hash = "sha256:0abf1ffd6e57c67e92af68330d05760b7b7efb243aab8377e583284dbab72c71", size = 4426782, upload-time = "2025-10-15T23:17:11.22Z" },
    { url = "https://files.pythonhosted.org/packages/fa/b1/ebacbfe53317d55cf33165bda24c86523497a6881f339f9aae5c2e13e57b/cryptography-46.0.3-cp311-abi3-musllinux_1_2_x86_64.whl", hash = "sha256:a04bee9ab6a4da801eb9b51f1b708a1b5b5c9eb48c03f74198464c66f0d344ac", size = 4698381, upload-time = "2025-10-15T23:17:12.829Z" },
    { url = "https://files.pythonhosted.org/packages/96/92/8a6a9525893325fc057a01f654d7efc2c64b9de90413adcf605a85744ff4/cryptography-46.0.3-cp311-abi3-win32.whl", hash = "sha256:f260d0d41e9b4da1ed1e0f1ce571f97fe370b152ab18778e9e8f67d6af432018", size = 3055988, upload-time = "2025-10-15T23:17:14.65Z" },
    { url = "https://files.pythonhosted.org/packages/7e/bf/80fbf45253ea585a1e492a6a17efcb93467701fa79e71550a430c5e60df0/cryptography-46.0.3-cp311-abi3-win_amd64.whl", hash = "sha256:a9a3008438615669153eb86b26b61e09993921ebdd75385ddd748702c5adfddb", size = 3514451, upload-time = "2025-10-15T23:17:16.142Z" },
    { url = "https://files.pythonhosted.org/packages/2e/af/9b302da4c87b0beb9db4e756386a7c6c5b8003cd0e742277888d352ae91d/cryptography-46.0.3-cp311-abi3-win_arm64.whl", hash = "sha256:5d7f93296ee28f68447397bf5198428c9aeeab45705a55d53a6343455dcb2c3c", size = 2928007, upload-time = "2025-10-15T23:17:18.04Z" },
    { url = "https://files.pythonhosted.org/packages/fd/23/45fe7f376a7df8daf6da3556603b36f53475a99ce4faacb6ba2cf3d82021/cryptography-46.0.3-cp38-abi3-macosx_10_9_universal2.whl", hash = "sha256:cb3d760a6117f621261d662bccc8ef5bc32ca673e037c83fbe565324f5c46936", size = 7218248, upload-time = "2025-10-15T23:17:46.294Z" },
    { url = "https://files.pythonhosted.org/packages/27/32/b68d27471372737054cbd34c84981f9edbc24fe67ca225d389799614e27f/cryptography-46.0.3-cp38-abi3-manylinux2014_aarch64.manylinux_2_17_aarch64.whl", hash = "sha256:4b7387121ac7d15e550f5cb4a43aef2559ed759c35df7336c402bb8275ac9683", size = 4294089, upload-time = "2025-10-15T23:17:48.269Z" },
    { url = "https://files.pythonhosted.org/packages/26/42/fa8389d4478368743e24e61eea78846a0006caffaf72ea24a15159215a14/cryptography-46.0.3-cp38-abi3-manylinux2014_x86_64.manylinux_2_17_x86_64.whl", hash = "sha256:15ab9b093e8f09daab0f2159bb7e47532596075139dd74365da52ecc9cb46c5d", size = 4440029, upload-time = "2025-10-15T23:17:49.837Z" },
    { url = "https://files.pythonhosted.org/packages/5f/eb/f483db0ec5ac040824f269e93dd2bd8a21ecd1027e77ad7bdf6914f2fd80/cryptography-46.0.3-cp38-abi3-manylinux_2_28_aarch64.whl", hash = "sha256:46acf53b40ea38f9c6c229599a4a13f0d46a6c3fa9ef19fc1a124d62e338dfa0", size = 4297222, upload-time = "2025-10-15T23:17:51.357Z" },
    { url = "https://files.pythonhosted.org/packages/fd/cf/da9502c4e1912cb1da3807ea3618a6829bee8207456fbbeebc361ec38ba3/cryptography-46.0.3-cp38-abi3-manylinux_2_28_armv7l.manylinux_2_31_armv7l.whl", hash = "sha256:10ca84c4668d066a9878890047f03546f3ae0a6b8b39b697457b7757aaf18dbc", size = 4012280, upload-time = "2025-10-15T23:17:52.964Z" },
    { url = "https://files.pythonhosted.org/packages/6b/8f/9adb86b93330e0df8b3dcf03eae67c33ba89958fc2e03862ef1ac2b42465/cryptography-46.0.3-cp38-abi3-manylinux_2_28_ppc64le.whl", hash = "sha256:36e627112085bb3b81b19fed209c05ce2a52ee8b15d161b7c643a7d5a88491f3", size = 4978958, upload-time = "2025-10-15T23:17:54.965Z" },
    { url = "https://files.pythonhosted.org/packages/d1/a0/5fa77988289c34bdb9f913f5606ecc9ada1adb5ae870bd0d1054a7021cc4/cryptography-46.0.3-cp38-abi3-manylinux_2_28_x86_64.whl", hash = "sha256:1000713389b75c449a6e979ffc7dcc8ac90b437048766cef052d4d30b8220971", size = 4473714, upload-time = "2025-10-15T23:17:56.754Z" },
    { url = "https://files.pythonhosted.org/packages/14/e5/fc82d72a58d41c393697aa18c9abe5ae1214ff6f2a5c18ac470f92777895/cryptography-46.0.3-cp38-abi3-manylinux_2_34_aarch64.whl", hash = "sha256:b02cf04496f6576afffef5ddd04a0cb7d49cf6be16a9059d793a30b035f6b6ac", size = 4296970, upload-time = "2025-10-15T23:17:58.588Z" },
    { url = "https://files.pythonhosted.org/packages/78/06/5663ed35438d0b09056973994f1aec467492b33bd31da36e468b01ec1097/cryptography-46.0.3-cp38-abi3-manylinux_2_34_ppc64le.whl", hash = "sha256:71e842ec9bc7abf543b47cf86b9a743baa95f4677d22baa4c7d5c69e49e9bc04", size = 4940236, upload-time = "2025-10-15T23:18:00.897Z" },
    { url = "https://files.pythonhosted.org/packages/fc/59/873633f3f2dcd8a053b8dd1d38f783043b5fce589c0f6988bf55ef57e43e/cryptography-46.0.3-cp38-abi3-manylinux_2_34_x86_64.whl", hash = "sha256:402b58fc32614f00980b66d6e56a5b4118e6cb362ae8f3fda141ba4689bd4506", size = 4472642, upload-time = "2025-10-15T23:18:02.749Z" },
    { url = "https://files.pythonhosted.org/packages/3d/39/8e71f3930e40f6877737d6f69248cf74d4e34b886a3967d32f919cc50d3b/cryptography-46.0.3-cp38-abi3-musllinux_1_2_aarch64.whl", hash = "sha256:ef639cb3372f69ec44915fafcd6698b6cc78fbe0c2ea41be867f6ed612811963", size = 4423126, upload-time = "2025-10-15T23:18:04.85Z" },
    { url = "https://files.pythonhosted.org/packages/cd/c7/f65027c2810e14c3e7268353b1681932b87e5a48e65505d8cc17c99e36ae/cryptography-46.0.3-cp38-abi3-musllinux_1_2_x86_64.whl", hash = "sha256:3b51b8ca4f1c6453d8829e1eb7299499ca7f313900dd4d89a24b8b87c0a780d4", size = 4686573, upload-time = "2025-10-15T23:18:06.908Z" },
    { url = "https://files.pythonhosted.org/packages/0a/6e/1c8331ddf91ca4730ab3086a0f1be19c65510a33b5a441cb334e7a2d2560/cryptography-46.0.3-cp38-abi3-win32.whl", hash = "sha256:6276eb85ef938dc035d59b87c8a7dc559a232f954962520137529d77b18ff1df", size = 3036695, upload-time = "2025-10-15T23:18:08.672Z" },
    { url = "https://files.pythonhosted.org/packages/90/45/b0d691df20633eff80955a0fc7695ff9051ffce8b69741444bd9ed7bd0db/cryptography-46.0.3-cp38-abi3-win_amd64.whl", hash = "sha256:416260257577718c05135c55958b674000baef9a1c7d9e8f306ec60d71db850f", size = 3501720, upload-time = "2025-10-15T23:18:10.632Z" },
    { url = "https://files.pythonhosted.org/packages/e8/cb/2da4cc83f5edb9c3257d09e1e7ab7b23f049c7962cae8d842bbef0a9cec9/cryptography-46.0.3-cp38-abi3-win_arm64.whl", hash = "sha256:d89c3468de4cdc4f08a57e214384d0471911a3830fcdaf7a8cc587e42a866372", size = 2918740, upload-time = "2025-10-15T23:18:12.277Z" },
    { url = "https://files.pythonhosted.org/packages/06/8a/e60e46adab4362a682cf142c7dcb5bf79b782ab2199b0dcb81f55970807f/cryptography-46.0.3-pp311-pypy311_pp73-macosx_10_9_x86_64.whl", hash = "sha256:7ce938a99998ed3c8aa7e7272dca1a610401ede816d36d0693907d863b10d9ea", size = 3698132, upload-time = "2025-10-15T23:18:17.056Z" },
    { url = "https://files.pythonhosted.org/packages/da/38/f59940ec4ee91e93d3311f7532671a5cef5570eb04a144bf203b58552d11/cryptography-46.0.3-pp311-pypy311_pp73-manylinux_2_28_aarch64.whl", hash = "sha256:191bb60a7be5e6f54e30ba16fdfae78ad3a342a0599eb4193ba88e3f3d6e185b", size = 4243992, upload-time = "2025-10-15T23:18:18.695Z" },
    { url = "https://files.pythonhosted.org/packages/b0/0c/35b3d92ddebfdfda76bb485738306545817253d0a3ded0bfe80ef8e67aa5/cryptography-46.0.3-pp311-pypy311_pp73-manylinux_2_28_x86_64.whl", hash = "sha256:c70cc23f12726be8f8bc72e41d5065d77e4515efae3690326764ea1b07845cfb", size = 4409944, upload-time = "2025-10-15T23:18:20.597Z" },
    { url = "https://files.pythonhosted.org/packages/99/55/181022996c4063fc0e7666a47049a1ca705abb9c8a13830f074edb347495/cryptography-46.0.3-pp311-pypy311_pp73-manylinux_2_34_aarch64.whl", hash = "sha256:9394673a9f4de09e28b5356e7fff97d778f8abad85c9d5ac4a4b7e25a0de7717", size = 4242957, upload-time = "2025-10-15T23:18:22.18Z" },
    { url = "https://files.pythonhosted.org/packages/ba/af/72cd6ef29f9c5f731251acadaeb821559fe25f10852f44a63374c9ca08c1/cryptography-46.0.3-pp311-pypy311_pp73-manylinux_2_34_x86_64.whl", hash = "sha256:94cd0549accc38d1494e1f8de71eca837d0509d0d44bf11d158524b0e12cebf9", size = 4409447, upload-time = "2025-10-15T23:18:24.209Z" },
    { url = "https://files.pythonhosted.org/packages/0d/c3/e90f4a4feae6410f914f8ebac129b9ae7a8c92eb60a638012dde42030a9d/cryptography-46.0.3-pp311-pypy311_pp73-win_amd64.whl", hash = "sha256:6b5063083824e5509fdba180721d55909ffacccc8adbec85268b48439423d78c", size = 3438528, upload-time = "2025-10-15T23:18:26.227Z" },
]

[[package]]
name = "distlib"
version = "0.4.0"
source = { registry = "https://pypi.org/simple" }
sdist = { url = "https://files.pythonhosted.org/packages/96/8e/709914eb2b5749865801041647dc7f4e6d00b549cfe88b65ca192995f07c/distlib-0.4.0.tar.gz", hash = "sha256:feec40075be03a04501a973d81f633735b4b69f98b05450592310c0f401a4e0d", size = 614605, upload-time = "2025-07-17T16:52:00.465Z" }
wheels = [
    { url = "https://files.pythonhosted.org/packages/33/6b/e0547afaf41bf2c42e52430072fa5658766e3d65bd4b03a563d1b6336f57/distlib-0.4.0-py2.py3-none-any.whl", hash = "sha256:9659f7d87e46584a30b5780e43ac7a2143098441670ff0a49d5f9034c54a6c16", size = 469047, upload-time = "2025-07-17T16:51:58.613Z" },
]

[[package]]
name = "filelock"
version = "3.20.0"
source = { registry = "https://pypi.org/simple" }
sdist = { url = "https://files.pythonhosted.org/packages/58/46/0028a82567109b5ef6e4d2a1f04a583fb513e6cf9527fcdd09afd817deeb/filelock-3.20.0.tar.gz", hash = "sha256:711e943b4ec6be42e1d4e6690b48dc175c822967466bb31c0c293f34334c13f4", size = 18922, upload-time = "2025-10-08T18:03:50.056Z" }
wheels = [
    { url = "https://files.pythonhosted.org/packages/76/91/7216b27286936c16f5b4d0c530087e4a54eead683e6b0b73dd0c64844af6/filelock-3.20.0-py3-none-any.whl", hash = "sha256:339b4732ffda5cd79b13f4e2711a31b0365ce445d95d243bb996273d072546a2", size = 16054, upload-time = "2025-10-08T18:03:48.35Z" },
]

[[package]]
name = "flake8"
version = "7.3.0"
source = { registry = "https://pypi.org/simple" }
dependencies = [
    { name = "mccabe" },
    { name = "pycodestyle" },
    { name = "pyflakes" },
]
sdist = { url = "https://files.pythonhosted.org/packages/9b/af/fbfe3c4b5a657d79e5c47a2827a362f9e1b763336a52f926126aa6dc7123/flake8-7.3.0.tar.gz", hash = "sha256:fe044858146b9fc69b551a4b490d69cf960fcb78ad1edcb84e7fbb1b4a8e3872", size = 48326, upload-time = "2025-06-20T19:31:35.838Z" }
wheels = [
    { url = "https://files.pythonhosted.org/packages/9f/56/13ab06b4f93ca7cac71078fbe37fcea175d3216f31f85c3168a6bbd0bb9a/flake8-7.3.0-py2.py3-none-any.whl", hash = "sha256:b9696257b9ce8beb888cdbe31cf885c90d31928fe202be0889a7cdafad32f01e", size = 57922, upload-time = "2025-06-20T19:31:34.425Z" },
]

[[package]]
name = "fsspec"
version = "2025.10.0"
source = { registry = "https://pypi.org/simple" }
sdist = { url = "https://files.pythonhosted.org/packages/24/7f/2747c0d332b9acfa75dc84447a066fdf812b5a6b8d30472b74d309bfe8cb/fsspec-2025.10.0.tar.gz", hash = "sha256:b6789427626f068f9a83ca4e8a3cc050850b6c0f71f99ddb4f542b8266a26a59", size = 309285, upload-time = "2025-10-30T14:58:44.036Z" }
wheels = [
    { url = "https://files.pythonhosted.org/packages/eb/02/a6b21098b1d5d6249b7c5ab69dde30108a71e4e819d4a9778f1de1d5b70d/fsspec-2025.10.0-py3-none-any.whl", hash = "sha256:7c7712353ae7d875407f97715f0e1ffcc21e33d5b24556cb1e090ae9409ec61d", size = 200966, upload-time = "2025-10-30T14:58:42.53Z" },
]

[[package]]
name = "gitdb"
version = "4.0.12"
source = { registry = "https://pypi.org/simple" }
dependencies = [
    { name = "smmap" },
]
sdist = { url = "https://files.pythonhosted.org/packages/72/94/63b0fc47eb32792c7ba1fe1b694daec9a63620db1e313033d18140c2320a/gitdb-4.0.12.tar.gz", hash = "sha256:5ef71f855d191a3326fcfbc0d5da835f26b13fbcba60c32c21091c349ffdb571", size = 394684, upload-time = "2025-01-02T07:20:46.413Z" }
wheels = [
    { url = "https://files.pythonhosted.org/packages/a0/61/5c78b91c3143ed5c14207f463aecfc8f9dbb5092fb2869baf37c273b2705/gitdb-4.0.12-py3-none-any.whl", hash = "sha256:67073e15955400952c6565cc3e707c554a4eea2e428946f7a4c162fab9bd9bcf", size = 62794, upload-time = "2025-01-02T07:20:43.624Z" },
]

[[package]]
name = "gitpython"
version = "3.1.45"
source = { registry = "https://pypi.org/simple" }
dependencies = [
    { name = "gitdb" },
]
sdist = { url = "https://files.pythonhosted.org/packages/9a/c8/dd58967d119baab745caec2f9d853297cec1989ec1d63f677d3880632b88/gitpython-3.1.45.tar.gz", hash = "sha256:85b0ee964ceddf211c41b9f27a49086010a190fd8132a24e21f362a4b36a791c", size = 215076, upload-time = "2025-07-24T03:45:54.871Z" }
wheels = [
    { url = "https://files.pythonhosted.org/packages/01/61/d4b89fec821f72385526e1b9d9a3a0385dda4a72b206d28049e2c7cd39b8/gitpython-3.1.45-py3-none-any.whl", hash = "sha256:8908cb2e02fb3b93b7eb0f2827125cb699869470432cc885f019b8fd0fccff77", size = 208168, upload-time = "2025-07-24T03:45:52.517Z" },
]

[[package]]
name = "greenlet"
version = "3.2.4"
source = { registry = "https://pypi.org/simple" }
sdist = { url = "https://files.pythonhosted.org/packages/03/b8/704d753a5a45507a7aab61f18db9509302ed3d0a27ac7e0359ec2905b1a6/greenlet-3.2.4.tar.gz", hash = "sha256:0dca0d95ff849f9a364385f36ab49f50065d76964944638be9691e1832e9f86d", size = 188260, upload-time = "2025-08-07T13:24:33.51Z" }
wheels = [
    { url = "https://files.pythonhosted.org/packages/a4/de/f28ced0a67749cac23fecb02b694f6473f47686dff6afaa211d186e2ef9c/greenlet-3.2.4-cp311-cp311-macosx_11_0_universal2.whl", hash = "sha256:96378df1de302bc38e99c3a9aa311967b7dc80ced1dcc6f171e99842987882a2", size = 272305, upload-time = "2025-08-07T13:15:41.288Z" },
    { url = "https://files.pythonhosted.org/packages/09/16/2c3792cba130000bf2a31c5272999113f4764fd9d874fb257ff588ac779a/greenlet-3.2.4-cp311-cp311-manylinux2014_aarch64.manylinux_2_17_aarch64.whl", hash = "sha256:1ee8fae0519a337f2329cb78bd7a8e128ec0f881073d43f023c7b8d4831d5246", size = 632472, upload-time = "2025-08-07T13:42:55.044Z" },
    { url = "https://files.pythonhosted.org/packages/ae/8f/95d48d7e3d433e6dae5b1682e4292242a53f22df82e6d3dda81b1701a960/greenlet-3.2.4-cp311-cp311-manylinux2014_ppc64le.manylinux_2_17_ppc64le.whl", hash = "sha256:94abf90142c2a18151632371140b3dba4dee031633fe614cb592dbb6c9e17bc3", size = 644646, upload-time = "2025-08-07T13:45:26.523Z" },
    { url = "https://files.pythonhosted.org/packages/d5/5e/405965351aef8c76b8ef7ad370e5da58d57ef6068df197548b015464001a/greenlet-3.2.4-cp311-cp311-manylinux2014_s390x.manylinux_2_17_s390x.whl", hash = "sha256:4d1378601b85e2e5171b99be8d2dc85f594c79967599328f95c1dc1a40f1c633", size = 640519, upload-time = "2025-08-07T13:53:13.928Z" },
    { url = "https://files.pythonhosted.org/packages/25/5d/382753b52006ce0218297ec1b628e048c4e64b155379331f25a7316eb749/greenlet-3.2.4-cp311-cp311-manylinux2014_x86_64.manylinux_2_17_x86_64.whl", hash = "sha256:0db5594dce18db94f7d1650d7489909b57afde4c580806b8d9203b6e79cdc079", size = 639707, upload-time = "2025-08-07T13:18:27.146Z" },
    { url = "https://files.pythonhosted.org/packages/1f/8e/abdd3f14d735b2929290a018ecf133c901be4874b858dd1c604b9319f064/greenlet-3.2.4-cp311-cp311-manylinux_2_24_x86_64.manylinux_2_28_x86_64.whl", hash = "sha256:2523e5246274f54fdadbce8494458a2ebdcdbc7b802318466ac5606d3cded1f8", size = 587684, upload-time = "2025-08-07T13:18:25.164Z" },
    { url = "https://files.pythonhosted.org/packages/5d/65/deb2a69c3e5996439b0176f6651e0052542bb6c8f8ec2e3fba97c9768805/greenlet-3.2.4-cp311-cp311-musllinux_1_1_aarch64.whl", hash = "sha256:1987de92fec508535687fb807a5cea1560f6196285a4cde35c100b8cd632cc52", size = 1116647, upload-time = "2025-08-07T13:42:38.655Z" },
    { url = "https://files.pythonhosted.org/packages/3f/cc/b07000438a29ac5cfb2194bfc128151d52f333cee74dd7dfe3fb733fc16c/greenlet-3.2.4-cp311-cp311-musllinux_1_1_x86_64.whl", hash = "sha256:55e9c5affaa6775e2c6b67659f3a71684de4c549b3dd9afca3bc773533d284fa", size = 1142073, upload-time = "2025-08-07T13:18:21.737Z" },
    { url = "https://files.pythonhosted.org/packages/67/24/28a5b2fa42d12b3d7e5614145f0bd89714c34c08be6aabe39c14dd52db34/greenlet-3.2.4-cp311-cp311-musllinux_1_2_aarch64.whl", hash = "sha256:c9c6de1940a7d828635fbd254d69db79e54619f165ee7ce32fda763a9cb6a58c", size = 1548385, upload-time = "2025-11-04T12:42:11.067Z" },
    { url = "https://files.pythonhosted.org/packages/6a/05/03f2f0bdd0b0ff9a4f7b99333d57b53a7709c27723ec8123056b084e69cd/greenlet-3.2.4-cp311-cp311-musllinux_1_2_x86_64.whl", hash = "sha256:03c5136e7be905045160b1b9fdca93dd6727b180feeafda6818e6496434ed8c5", size = 1613329, upload-time = "2025-11-04T12:42:12.928Z" },
    { url = "https://files.pythonhosted.org/packages/d8/0f/30aef242fcab550b0b3520b8e3561156857c94288f0332a79928c31a52cf/greenlet-3.2.4-cp311-cp311-win_amd64.whl", hash = "sha256:9c40adce87eaa9ddb593ccb0fa6a07caf34015a29bf8d344811665b573138db9", size = 299100, upload-time = "2025-08-07T13:44:12.287Z" },
]

[[package]]
name = "grpcio"
version = "1.76.0"
source = { registry = "https://pypi.org/simple" }
dependencies = [
    { name = "typing-extensions" },
]
sdist = { url = "https://files.pythonhosted.org/packages/b6/e0/318c1ce3ae5a17894d5791e87aea147587c9e702f24122cc7a5c8bbaeeb1/grpcio-1.76.0.tar.gz", hash = "sha256:7be78388d6da1a25c0d5ec506523db58b18be22d9c37d8d3a32c08be4987bd73", size = 12785182, upload-time = "2025-10-21T16:23:12.106Z" }
wheels = [
    { url = "https://files.pythonhosted.org/packages/a0/00/8163a1beeb6971f66b4bbe6ac9457b97948beba8dd2fc8e1281dce7f79ec/grpcio-1.76.0-cp311-cp311-linux_armv7l.whl", hash = "sha256:2e1743fbd7f5fa713a1b0a8ac8ebabf0ec980b5d8809ec358d488e273b9cf02a", size = 5843567, upload-time = "2025-10-21T16:20:52.829Z" },
    { url = "https://files.pythonhosted.org/packages/10/c1/934202f5cf335e6d852530ce14ddb0fef21be612ba9ecbbcbd4d748ca32d/grpcio-1.76.0-cp311-cp311-macosx_11_0_universal2.whl", hash = "sha256:a8c2cf1209497cf659a667d7dea88985e834c24b7c3b605e6254cbb5076d985c", size = 11848017, upload-time = "2025-10-21T16:20:56.705Z" },
    { url = "https://files.pythonhosted.org/packages/11/0b/8dec16b1863d74af6eb3543928600ec2195af49ca58b16334972f6775663/grpcio-1.76.0-cp311-cp311-manylinux2014_aarch64.manylinux_2_17_aarch64.whl", hash = "sha256:08caea849a9d3c71a542827d6df9d5a69067b0a1efbea8a855633ff5d9571465", size = 6412027, upload-time = "2025-10-21T16:20:59.3Z" },
    { url = "https://files.pythonhosted.org/packages/d7/64/7b9e6e7ab910bea9d46f2c090380bab274a0b91fb0a2fe9b0cd399fffa12/grpcio-1.76.0-cp311-cp311-manylinux2014_i686.manylinux_2_17_i686.whl", hash = "sha256:f0e34c2079d47ae9f6188211db9e777c619a21d4faba6977774e8fa43b085e48", size = 7075913, upload-time = "2025-10-21T16:21:01.645Z" },
    { url = "https://files.pythonhosted.org/packages/68/86/093c46e9546073cefa789bd76d44c5cb2abc824ca62af0c18be590ff13ba/grpcio-1.76.0-cp311-cp311-manylinux2014_x86_64.manylinux_2_17_x86_64.whl", hash = "sha256:8843114c0cfce61b40ad48df65abcfc00d4dba82eae8718fab5352390848c5da", size = 6615417, upload-time = "2025-10-21T16:21:03.844Z" },
    { url = "https://files.pythonhosted.org/packages/f7/b6/5709a3a68500a9c03da6fb71740dcdd5ef245e39266461a03f31a57036d8/grpcio-1.76.0-cp311-cp311-musllinux_1_2_aarch64.whl", hash = "sha256:8eddfb4d203a237da6f3cc8a540dad0517d274b5a1e9e636fd8d2c79b5c1d397", size = 7199683, upload-time = "2025-10-21T16:21:06.195Z" },
    { url = "https://files.pythonhosted.org/packages/91/d3/4b1f2bf16ed52ce0b508161df3a2d186e4935379a159a834cb4a7d687429/grpcio-1.76.0-cp311-cp311-musllinux_1_2_i686.whl", hash = "sha256:32483fe2aab2c3794101c2a159070584e5db11d0aa091b2c0ea9c4fc43d0d749", size = 8163109, upload-time = "2025-10-21T16:21:08.498Z" },
    { url = "https://files.pythonhosted.org/packages/5c/61/d9043f95f5f4cf085ac5dd6137b469d41befb04bd80280952ffa2a4c3f12/grpcio-1.76.0-cp311-cp311-musllinux_1_2_x86_64.whl", hash = "sha256:dcfe41187da8992c5f40aa8c5ec086fa3672834d2be57a32384c08d5a05b4c00", size = 7626676, upload-time = "2025-10-21T16:21:10.693Z" },
    { url = "https://files.pythonhosted.org/packages/36/95/fd9a5152ca02d8881e4dd419cdd790e11805979f499a2e5b96488b85cf27/grpcio-1.76.0-cp311-cp311-win32.whl", hash = "sha256:2107b0c024d1b35f4083f11245c0e23846ae64d02f40b2b226684840260ed054", size = 3997688, upload-time = "2025-10-21T16:21:12.746Z" },
    { url = "https://files.pythonhosted.org/packages/60/9c/5c359c8d4c9176cfa3c61ecd4efe5affe1f38d9bae81e81ac7186b4c9cc8/grpcio-1.76.0-cp311-cp311-win_amd64.whl", hash = "sha256:522175aba7af9113c48ec10cc471b9b9bd4f6ceb36aeb4544a8e2c80ed9d252d", size = 4709315, upload-time = "2025-10-21T16:21:15.26Z" },
]

[[package]]
name = "h11"
version = "0.16.0"
source = { registry = "https://pypi.org/simple" }
sdist = { url = "https://files.pythonhosted.org/packages/01/ee/02a2c011bdab74c6fb3c75474d40b3052059d95df7e73351460c8588d963/h11-0.16.0.tar.gz", hash = "sha256:4e35b956cf45792e4caa5885e69fba00bdbc6ffafbfa020300e549b208ee5ff1", size = 101250, upload-time = "2025-04-24T03:35:25.427Z" }
wheels = [
    { url = "https://files.pythonhosted.org/packages/04/4b/29cac41a4d98d144bf5f6d33995617b185d14b22401f75ca86f384e87ff1/h11-0.16.0-py3-none-any.whl", hash = "sha256:63cf8bbe7522de3bf65932fda1d9c2772064ffb3dae62d55932da54b31cb6c86", size = 37515, upload-time = "2025-04-24T03:35:24.344Z" },
]

[[package]]
name = "h2"
version = "4.3.0"
source = { registry = "https://pypi.org/simple" }
dependencies = [
    { name = "hpack" },
    { name = "hyperframe" },
]
sdist = { url = "https://files.pythonhosted.org/packages/1d/17/afa56379f94ad0fe8defd37d6eb3f89a25404ffc71d4d848893d270325fc/h2-4.3.0.tar.gz", hash = "sha256:6c59efe4323fa18b47a632221a1888bd7fde6249819beda254aeca909f221bf1", size = 2152026, upload-time = "2025-08-23T18:12:19.778Z" }
wheels = [
    { url = "https://files.pythonhosted.org/packages/69/b2/119f6e6dcbd96f9069ce9a2665e0146588dc9f88f29549711853645e736a/h2-4.3.0-py3-none-any.whl", hash = "sha256:c438f029a25f7945c69e0ccf0fb951dc3f73a5f6412981daee861431b70e2bdd", size = 61779, upload-time = "2025-08-23T18:12:17.779Z" },
]

[[package]]
name = "hf-xet"
version = "1.2.0"
source = { registry = "https://pypi.org/simple" }
sdist = { url = "https://files.pythonhosted.org/packages/5e/6e/0f11bacf08a67f7fb5ee09740f2ca54163863b07b70d579356e9222ce5d8/hf_xet-1.2.0.tar.gz", hash = "sha256:a8c27070ca547293b6890c4bf389f713f80e8c478631432962bb7f4bc0bd7d7f", size = 506020, upload-time = "2025-10-24T19:04:32.129Z" }
wheels = [
    { url = "https://files.pythonhosted.org/packages/96/2d/22338486473df5923a9ab7107d375dbef9173c338ebef5098ef593d2b560/hf_xet-1.2.0-cp37-abi3-macosx_10_12_x86_64.whl", hash = "sha256:46740d4ac024a7ca9b22bebf77460ff43332868b661186a8e46c227fdae01848", size = 2866099, upload-time = "2025-10-24T19:04:15.366Z" },
    { url = "https://files.pythonhosted.org/packages/7f/8c/c5becfa53234299bc2210ba314eaaae36c2875e0045809b82e40a9544f0c/hf_xet-1.2.0-cp37-abi3-macosx_11_0_arm64.whl", hash = "sha256:27df617a076420d8845bea087f59303da8be17ed7ec0cd7ee3b9b9f579dff0e4", size = 2722178, upload-time = "2025-10-24T19:04:13.695Z" },
    { url = "https://files.pythonhosted.org/packages/9a/92/cf3ab0b652b082e66876d08da57fcc6fa2f0e6c70dfbbafbd470bb73eb47/hf_xet-1.2.0-cp37-abi3-manylinux_2_17_x86_64.manylinux2014_x86_64.whl", hash = "sha256:3651fd5bfe0281951b988c0facbe726aa5e347b103a675f49a3fa8144c7968fd", size = 3320214, upload-time = "2025-10-24T19:04:03.596Z" },
    { url = "https://files.pythonhosted.org/packages/46/92/3f7ec4a1b6a65bf45b059b6d4a5d38988f63e193056de2f420137e3c3244/hf_xet-1.2.0-cp37-abi3-manylinux_2_28_aarch64.whl", hash = "sha256:d06fa97c8562fb3ee7a378dd9b51e343bc5bc8190254202c9771029152f5e08c", size = 3229054, upload-time = "2025-10-24T19:04:01.949Z" },
    { url = "https://files.pythonhosted.org/packages/0b/dd/7ac658d54b9fb7999a0ccb07ad863b413cbaf5cf172f48ebcd9497ec7263/hf_xet-1.2.0-cp37-abi3-musllinux_1_2_aarch64.whl", hash = "sha256:4c1428c9ae73ec0939410ec73023c4f842927f39db09b063b9482dac5a3bb737", size = 3413812, upload-time = "2025-10-24T19:04:24.585Z" },
    { url = "https://files.pythonhosted.org/packages/92/68/89ac4e5b12a9ff6286a12174c8538a5930e2ed662091dd2572bbe0a18c8a/hf_xet-1.2.0-cp37-abi3-musllinux_1_2_x86_64.whl", hash = "sha256:a55558084c16b09b5ed32ab9ed38421e2d87cf3f1f89815764d1177081b99865", size = 3508920, upload-time = "2025-10-24T19:04:26.927Z" },
    { url = "https://files.pythonhosted.org/packages/cb/44/870d44b30e1dcfb6a65932e3e1506c103a8a5aea9103c337e7a53180322c/hf_xet-1.2.0-cp37-abi3-win_amd64.whl", hash = "sha256:e6584a52253f72c9f52f9e549d5895ca7a471608495c4ecaa6cc73dba2b24d69", size = 2905735, upload-time = "2025-10-24T19:04:35.928Z" },
]

[[package]]
name = "hpack"
version = "4.1.0"
source = { registry = "https://pypi.org/simple" }
sdist = { url = "https://files.pythonhosted.org/packages/2c/48/71de9ed269fdae9c8057e5a4c0aa7402e8bb16f2c6e90b3aa53327b113f8/hpack-4.1.0.tar.gz", hash = "sha256:ec5eca154f7056aa06f196a557655c5b009b382873ac8d1e66e79e87535f1dca", size = 51276, upload-time = "2025-01-22T21:44:58.347Z" }
wheels = [
    { url = "https://files.pythonhosted.org/packages/07/c6/80c95b1b2b94682a72cbdbfb85b81ae2daffa4291fbfa1b1464502ede10d/hpack-4.1.0-py3-none-any.whl", hash = "sha256:157ac792668d995c657d93111f46b4535ed114f0c9c8d672271bbec7eae1b496", size = 34357, upload-time = "2025-01-22T21:44:56.92Z" },
]

[[package]]
name = "httpcore"
version = "1.0.9"
source = { registry = "https://pypi.org/simple" }
dependencies = [
    { name = "certifi" },
    { name = "h11" },
]
sdist = { url = "https://files.pythonhosted.org/packages/06/94/82699a10bca87a5556c9c59b5963f2d039dbd239f25bc2a63907a05a14cb/httpcore-1.0.9.tar.gz", hash = "sha256:6e34463af53fd2ab5d807f399a9b45ea31c3dfa2276f15a2c3f00afff6e176e8", size = 85484, upload-time = "2025-04-24T22:06:22.219Z" }
wheels = [
    { url = "https://files.pythonhosted.org/packages/7e/f5/f66802a942d491edb555dd61e3a9961140fd64c90bce1eafd741609d334d/httpcore-1.0.9-py3-none-any.whl", hash = "sha256:2d400746a40668fc9dec9810239072b40b4484b640a8c38fd654a024c7a1bf55", size = 78784, upload-time = "2025-04-24T22:06:20.566Z" },
]

[[package]]
name = "httpx"
version = "0.28.1"
source = { registry = "https://pypi.org/simple" }
dependencies = [
    { name = "anyio" },
    { name = "certifi" },
    { name = "httpcore" },
    { name = "idna" },
]
sdist = { url = "https://files.pythonhosted.org/packages/b1/df/48c586a5fe32a0f01324ee087459e112ebb7224f646c0b5023f5e79e9956/httpx-0.28.1.tar.gz", hash = "sha256:75e98c5f16b0f35b567856f597f06ff2270a374470a5c2392242528e3e3e42fc", size = 141406, upload-time = "2024-12-06T15:37:23.222Z" }
wheels = [
    { url = "https://files.pythonhosted.org/packages/2a/39/e50c7c3a983047577ee07d2a9e53faf5a69493943ec3f6a384bdc792deb2/httpx-0.28.1-py3-none-any.whl", hash = "sha256:d909fcccc110f8c7faf814ca82a9a4d816bc5a6dbfea25d6591d6985b8ba59ad", size = 73517, upload-time = "2024-12-06T15:37:21.509Z" },
]

[package.optional-dependencies]
http2 = [
    { name = "h2" },
]

[[package]]
name = "httpx-sse"
version = "0.4.3"
source = { registry = "https://pypi.org/simple" }
sdist = { url = "https://files.pythonhosted.org/packages/0f/4c/751061ffa58615a32c31b2d82e8482be8dd4a89154f003147acee90f2be9/httpx_sse-0.4.3.tar.gz", hash = "sha256:9b1ed0127459a66014aec3c56bebd93da3c1bc8bb6618c8082039a44889a755d", size = 15943, upload-time = "2025-10-10T21:48:22.271Z" }
wheels = [
    { url = "https://files.pythonhosted.org/packages/d2/fd/6668e5aec43ab844de6fc74927e155a3b37bf40d7c3790e49fc0406b6578/httpx_sse-0.4.3-py3-none-any.whl", hash = "sha256:0ac1c9fe3c0afad2e0ebb25a934a59f4c7823b60792691f779fad2c5568830fc", size = 8960, upload-time = "2025-10-10T21:48:21.158Z" },
]

[[package]]
name = "huggingface-hub"
version = "0.36.0"
source = { registry = "https://pypi.org/simple" }
dependencies = [
    { name = "filelock" },
    { name = "fsspec" },
    { name = "hf-xet", marker = "platform_machine == 'aarch64' or platform_machine == 'amd64' or platform_machine == 'arm64' or platform_machine == 'x86_64'" },
    { name = "packaging" },
    { name = "pyyaml" },
    { name = "requests" },
    { name = "tqdm" },
    { name = "typing-extensions" },
]
sdist = { url = "https://files.pythonhosted.org/packages/98/63/4910c5fa9128fdadf6a9c5ac138e8b1b6cee4ca44bf7915bbfbce4e355ee/huggingface_hub-0.36.0.tar.gz", hash = "sha256:47b3f0e2539c39bf5cde015d63b72ec49baff67b6931c3d97f3f84532e2b8d25", size = 463358, upload-time = "2025-10-23T12:12:01.413Z" }
wheels = [
    { url = "https://files.pythonhosted.org/packages/cb/bd/1a875e0d592d447cbc02805fd3fe0f497714d6a2583f59d14fa9ebad96eb/huggingface_hub-0.36.0-py3-none-any.whl", hash = "sha256:7bcc9ad17d5b3f07b57c78e79d527102d08313caa278a641993acddcb894548d", size = 566094, upload-time = "2025-10-23T12:11:59.557Z" },
]

[[package]]
name = "hyperframe"
version = "6.1.0"
source = { registry = "https://pypi.org/simple" }
sdist = { url = "https://files.pythonhosted.org/packages/02/e7/94f8232d4a74cc99514c13a9f995811485a6903d48e5d952771ef6322e30/hyperframe-6.1.0.tar.gz", hash = "sha256:f630908a00854a7adeabd6382b43923a4c4cd4b821fcb527e6ab9e15382a3b08", size = 26566, upload-time = "2025-01-22T21:41:49.302Z" }
wheels = [
    { url = "https://files.pythonhosted.org/packages/48/30/47d0bf6072f7252e6521f3447ccfa40b421b6824517f82854703d0f5a98b/hyperframe-6.1.0-py3-none-any.whl", hash = "sha256:b03380493a519fce58ea5af42e4a42317bf9bd425596f7a0835ffce80f1a42e5", size = 13007, upload-time = "2025-01-22T21:41:47.295Z" },
]

[[package]]
name = "identify"
version = "2.6.15"
source = { registry = "https://pypi.org/simple" }
sdist = { url = "https://files.pythonhosted.org/packages/ff/e7/685de97986c916a6d93b3876139e00eef26ad5bbbd61925d670ae8013449/identify-2.6.15.tar.gz", hash = "sha256:e4f4864b96c6557ef2a1e1c951771838f4edc9df3a72ec7118b338801b11c7bf", size = 99311, upload-time = "2025-10-02T17:43:40.631Z" }
wheels = [
    { url = "https://files.pythonhosted.org/packages/0f/1c/e5fd8f973d4f375adb21565739498e2e9a1e54c858a97b9a8ccfdc81da9b/identify-2.6.15-py2.py3-none-any.whl", hash = "sha256:1181ef7608e00704db228516541eb83a88a9f94433a8c80bb9b5bd54b1d81757", size = 99183, upload-time = "2025-10-02T17:43:39.137Z" },
]

[[package]]
name = "idna"
version = "3.11"
source = { registry = "https://pypi.org/simple" }
sdist = { url = "https://files.pythonhosted.org/packages/6f/6d/0703ccc57f3a7233505399edb88de3cbd678da106337b9fcde432b65ed60/idna-3.11.tar.gz", hash = "sha256:795dafcc9c04ed0c1fb032c2aa73654d8e8c5023a7df64a53f39190ada629902", size = 194582, upload-time = "2025-10-12T14:55:20.501Z" }
wheels = [
    { url = "https://files.pythonhosted.org/packages/0e/61/66938bbb5fc52dbdf84594873d5b51fb1f7c7794e9c0f5bd885f30bc507b/idna-3.11-py3-none-any.whl", hash = "sha256:771a87f49d9defaf64091e6e6fe9c18d4833f140bd19464795bc32d966ca37ea", size = 71008, upload-time = "2025-10-12T14:55:18.883Z" },
]

[[package]]
name = "iniconfig"
version = "2.3.0"
source = { registry = "https://pypi.org/simple" }
sdist = { url = "https://files.pythonhosted.org/packages/72/34/14ca021ce8e5dfedc35312d08ba8bf51fdd999c576889fc2c24cb97f4f10/iniconfig-2.3.0.tar.gz", hash = "sha256:c76315c77db068650d49c5b56314774a7804df16fee4402c1f19d6d15d8c4730", size = 20503, upload-time = "2025-10-18T21:55:43.219Z" }
wheels = [
    { url = "https://files.pythonhosted.org/packages/cb/b1/3846dd7f199d53cb17f49cba7e651e9ce294d8497c8c150530ed11865bb8/iniconfig-2.3.0-py3-none-any.whl", hash = "sha256:f631c04d2c48c52b84d0d0549c99ff3859c98df65b3101406327ecc7d53fbf12", size = 7484, upload-time = "2025-10-18T21:55:41.639Z" },
]

[[package]]
name = "isort"
version = "7.0.0"
source = { registry = "https://pypi.org/simple" }
sdist = { url = "https://files.pythonhosted.org/packages/63/53/4f3c058e3bace40282876f9b553343376ee687f3c35a525dc79dbd450f88/isort-7.0.0.tar.gz", hash = "sha256:5513527951aadb3ac4292a41a16cbc50dd1642432f5e8c20057d414bdafb4187", size = 805049, upload-time = "2025-10-11T13:30:59.107Z" }
wheels = [
    { url = "https://files.pythonhosted.org/packages/7f/ed/e3705d6d02b4f7aea715a353c8ce193efd0b5db13e204df895d38734c244/isort-7.0.0-py3-none-any.whl", hash = "sha256:1bcabac8bc3c36c7fb7b98a76c8abb18e0f841a3ba81decac7691008592499c1", size = 94672, upload-time = "2025-10-11T13:30:57.665Z" },
]

[[package]]
name = "jinja2"
version = "3.1.6"
source = { registry = "https://pypi.org/simple" }
dependencies = [
    { name = "markupsafe" },
]
sdist = { url = "https://files.pythonhosted.org/packages/df/bf/f7da0350254c0ed7c72f3e33cef02e048281fec7ecec5f032d4aac52226b/jinja2-3.1.6.tar.gz", hash = "sha256:0137fb05990d35f1275a587e9aee6d56da821fc83491a0fb838183be43f66d6d", size = 245115, upload-time = "2025-03-05T20:05:02.478Z" }
wheels = [
    { url = "https://files.pythonhosted.org/packages/62/a1/3d680cbfd5f4b8f15abc1d571870c5fc3e594bb582bc3b64ea099db13e56/jinja2-3.1.6-py3-none-any.whl", hash = "sha256:85ece4451f492d0c13c5dd7c13a64681a86afae63a5f347908daf103ce6d2f67", size = 134899, upload-time = "2025-03-05T20:05:00.369Z" },
]

[[package]]
name = "joblib"
version = "1.5.2"
source = { registry = "https://pypi.org/simple" }
sdist = { url = "https://files.pythonhosted.org/packages/e8/5d/447af5ea094b9e4c4054f82e223ada074c552335b9b4b2d14bd9b35a67c4/joblib-1.5.2.tar.gz", hash = "sha256:3faa5c39054b2f03ca547da9b2f52fde67c06240c31853f306aea97f13647b55", size = 331077, upload-time = "2025-08-27T12:15:46.575Z" }
wheels = [
    { url = "https://files.pythonhosted.org/packages/1e/e8/685f47e0d754320684db4425a0967f7d3fa70126bffd76110b7009a0090f/joblib-1.5.2-py3-none-any.whl", hash = "sha256:4e1f0bdbb987e6d843c70cf43714cb276623def372df3c22fe5266b2670bc241", size = 308396, upload-time = "2025-08-27T12:15:45.188Z" },
]

[[package]]
name = "jsonschema"
version = "4.25.1"
source = { registry = "https://pypi.org/simple" }
dependencies = [
    { name = "attrs" },
    { name = "jsonschema-specifications" },
    { name = "referencing" },
    { name = "rpds-py" },
]
sdist = { url = "https://files.pythonhosted.org/packages/74/69/f7185de793a29082a9f3c7728268ffb31cb5095131a9c139a74078e27336/jsonschema-4.25.1.tar.gz", hash = "sha256:e4a9655ce0da0c0b67a085847e00a3a51449e1157f4f75e9fb5aa545e122eb85", size = 357342, upload-time = "2025-08-18T17:03:50.038Z" }
wheels = [
    { url = "https://files.pythonhosted.org/packages/bf/9c/8c95d856233c1f82500c2450b8c68576b4cf1c871db3afac5c34ff84e6fd/jsonschema-4.25.1-py3-none-any.whl", hash = "sha256:3fba0169e345c7175110351d456342c364814cfcf3b964ba4587f22915230a63", size = 90040, upload-time = "2025-08-18T17:03:48.373Z" },
]

[[package]]
name = "jsonschema-specifications"
version = "2025.9.1"
source = { registry = "https://pypi.org/simple" }
dependencies = [
    { name = "referencing" },
]
sdist = { url = "https://files.pythonhosted.org/packages/19/74/a633ee74eb36c44aa6d1095e7cc5569bebf04342ee146178e2d36600708b/jsonschema_specifications-2025.9.1.tar.gz", hash = "sha256:b540987f239e745613c7a9176f3edb72b832a4ac465cf02712288397832b5e8d", size = 32855, upload-time = "2025-09-08T01:34:59.186Z" }
wheels = [
    { url = "https://files.pythonhosted.org/packages/41/45/1a4ed80516f02155c51f51e8cedb3c1902296743db0bbc66608a0db2814f/jsonschema_specifications-2025.9.1-py3-none-any.whl", hash = "sha256:98802fee3a11ee76ecaca44429fda8a41bff98b00a0f2838151b113f210cc6fe", size = 18437, upload-time = "2025-09-08T01:34:57.871Z" },
]

[[package]]
name = "loguru"
version = "0.7.3"
source = { registry = "https://pypi.org/simple" }
dependencies = [
    { name = "colorama", marker = "sys_platform == 'win32'" },
    { name = "win32-setctime", marker = "sys_platform == 'win32'" },
]
sdist = { url = "https://files.pythonhosted.org/packages/3a/05/a1dae3dffd1116099471c643b8924f5aa6524411dc6c63fdae648c4f1aca/loguru-0.7.3.tar.gz", hash = "sha256:19480589e77d47b8d85b2c827ad95d49bf31b0dcde16593892eb51dd18706eb6", size = 63559, upload-time = "2024-12-06T11:20:56.608Z" }
wheels = [
    { url = "https://files.pythonhosted.org/packages/0c/29/0348de65b8cc732daa3e33e67806420b2ae89bdce2b04af740289c5c6c8c/loguru-0.7.3-py3-none-any.whl", hash = "sha256:31a33c10c8e1e10422bfd431aeb5d351c7cf7fa671e3c4df004162264b28220c", size = 61595, upload-time = "2024-12-06T11:20:54.538Z" },
]

[[package]]
name = "markupsafe"
version = "3.0.3"
source = { registry = "https://pypi.org/simple" }
sdist = { url = "https://files.pythonhosted.org/packages/7e/99/7690b6d4034fffd95959cbe0c02de8deb3098cc577c67bb6a24fe5d7caa7/markupsafe-3.0.3.tar.gz", hash = "sha256:722695808f4b6457b320fdc131280796bdceb04ab50fe1795cd540799ebe1698", size = 80313, upload-time = "2025-09-27T18:37:40.426Z" }
wheels = [
    { url = "https://files.pythonhosted.org/packages/08/db/fefacb2136439fc8dd20e797950e749aa1f4997ed584c62cfb8ef7c2be0e/markupsafe-3.0.3-cp311-cp311-macosx_10_9_x86_64.whl", hash = "sha256:1cc7ea17a6824959616c525620e387f6dd30fec8cb44f649e31712db02123dad", size = 11631, upload-time = "2025-09-27T18:36:18.185Z" },
    { url = "https://files.pythonhosted.org/packages/e1/2e/5898933336b61975ce9dc04decbc0a7f2fee78c30353c5efba7f2d6ff27a/markupsafe-3.0.3-cp311-cp311-macosx_11_0_arm64.whl", hash = "sha256:4bd4cd07944443f5a265608cc6aab442e4f74dff8088b0dfc8238647b8f6ae9a", size = 12058, upload-time = "2025-09-27T18:36:19.444Z" },
    { url = "https://files.pythonhosted.org/packages/1d/09/adf2df3699d87d1d8184038df46a9c80d78c0148492323f4693df54e17bb/markupsafe-3.0.3-cp311-cp311-manylinux2014_aarch64.manylinux_2_17_aarch64.manylinux_2_28_aarch64.whl", hash = "sha256:6b5420a1d9450023228968e7e6a9ce57f65d148ab56d2313fcd589eee96a7a50", size = 24287, upload-time = "2025-09-27T18:36:20.768Z" },
    { url = "https://files.pythonhosted.org/packages/30/ac/0273f6fcb5f42e314c6d8cd99effae6a5354604d461b8d392b5ec9530a54/markupsafe-3.0.3-cp311-cp311-manylinux2014_x86_64.manylinux_2_17_x86_64.manylinux_2_28_x86_64.whl", hash = "sha256:0bf2a864d67e76e5c9a34dc26ec616a66b9888e25e7b9460e1c76d3293bd9dbf", size = 22940, upload-time = "2025-09-27T18:36:22.249Z" },
    { url = "https://files.pythonhosted.org/packages/19/ae/31c1be199ef767124c042c6c3e904da327a2f7f0cd63a0337e1eca2967a8/markupsafe-3.0.3-cp311-cp311-manylinux_2_31_riscv64.manylinux_2_39_riscv64.whl", hash = "sha256:bc51efed119bc9cfdf792cdeaa4d67e8f6fcccab66ed4bfdd6bde3e59bfcbb2f", size = 21887, upload-time = "2025-09-27T18:36:23.535Z" },
    { url = "https://files.pythonhosted.org/packages/b2/76/7edcab99d5349a4532a459e1fe64f0b0467a3365056ae550d3bcf3f79e1e/markupsafe-3.0.3-cp311-cp311-musllinux_1_2_aarch64.whl", hash = "sha256:068f375c472b3e7acbe2d5318dea141359e6900156b5b2ba06a30b169086b91a", size = 23692, upload-time = "2025-09-27T18:36:24.823Z" },
    { url = "https://files.pythonhosted.org/packages/a4/28/6e74cdd26d7514849143d69f0bf2399f929c37dc2b31e6829fd2045b2765/markupsafe-3.0.3-cp311-cp311-musllinux_1_2_riscv64.whl", hash = "sha256:7be7b61bb172e1ed687f1754f8e7484f1c8019780f6f6b0786e76bb01c2ae115", size = 21471, upload-time = "2025-09-27T18:36:25.95Z" },
    { url = "https://files.pythonhosted.org/packages/62/7e/a145f36a5c2945673e590850a6f8014318d5577ed7e5920a4b3448e0865d/markupsafe-3.0.3-cp311-cp311-musllinux_1_2_x86_64.whl", hash = "sha256:f9e130248f4462aaa8e2552d547f36ddadbeaa573879158d721bbd33dfe4743a", size = 22923, upload-time = "2025-09-27T18:36:27.109Z" },
    { url = "https://files.pythonhosted.org/packages/0f/62/d9c46a7f5c9adbeeeda52f5b8d802e1094e9717705a645efc71b0913a0a8/markupsafe-3.0.3-cp311-cp311-win32.whl", hash = "sha256:0db14f5dafddbb6d9208827849fad01f1a2609380add406671a26386cdf15a19", size = 14572, upload-time = "2025-09-27T18:36:28.045Z" },
    { url = "https://files.pythonhosted.org/packages/83/8a/4414c03d3f891739326e1783338e48fb49781cc915b2e0ee052aa490d586/markupsafe-3.0.3-cp311-cp311-win_amd64.whl", hash = "sha256:de8a88e63464af587c950061a5e6a67d3632e36df62b986892331d4620a35c01", size = 15077, upload-time = "2025-09-27T18:36:29.025Z" },
    { url = "https://files.pythonhosted.org/packages/35/73/893072b42e6862f319b5207adc9ae06070f095b358655f077f69a35601f0/markupsafe-3.0.3-cp311-cp311-win_arm64.whl", hash = "sha256:3b562dd9e9ea93f13d53989d23a7e775fdfd1066c33494ff43f5418bc8c58a5c", size = 13876, upload-time = "2025-09-27T18:36:29.954Z" },
]

[[package]]
name = "mccabe"
version = "0.7.0"
source = { registry = "https://pypi.org/simple" }
sdist = { url = "https://files.pythonhosted.org/packages/e7/ff/0ffefdcac38932a54d2b5eed4e0ba8a408f215002cd178ad1df0f2806ff8/mccabe-0.7.0.tar.gz", hash = "sha256:348e0240c33b60bbdf4e523192ef919f28cb2c3d7d5c7794f74009290f236325", size = 9658, upload-time = "2022-01-24T01:14:51.113Z" }
wheels = [
    { url = "https://files.pythonhosted.org/packages/27/1a/1f68f9ba0c207934b35b86a8ca3aad8395a3d6dd7921c0686e23853ff5a9/mccabe-0.7.0-py2.py3-none-any.whl", hash = "sha256:6c2d30ab6be0e4a46919781807b4f0d834ebdd6c6e3dca0bda5a15f863427b6e", size = 7350, upload-time = "2022-01-24T01:14:49.62Z" },
]

[[package]]
name = "mcp"
version = "1.22.0"
source = { registry = "https://pypi.org/simple" }
dependencies = [
    { name = "anyio" },
    { name = "httpx" },
    { name = "httpx-sse" },
    { name = "jsonschema" },
    { name = "pydantic" },
    { name = "pydantic-settings" },
    { name = "pyjwt", extra = ["crypto"] },
    { name = "python-multipart" },
    { name = "pywin32", marker = "sys_platform == 'win32'" },
    { name = "sse-starlette" },
    { name = "starlette" },
    { name = "typing-extensions" },
    { name = "typing-inspection" },
    { name = "uvicorn", marker = "sys_platform != 'emscripten'" },
]
sdist = { url = "https://files.pythonhosted.org/packages/a3/a2/c5ec0ab38b35ade2ae49a90fada718fbc76811dc5aa1760414c6aaa6b08a/mcp-1.22.0.tar.gz", hash = "sha256:769b9ac90ed42134375b19e777a2858ca300f95f2e800982b3e2be62dfc0ba01", size = 471788, upload-time = "2025-11-20T20:11:28.095Z" }
wheels = [
    { url = "https://files.pythonhosted.org/packages/a9/bb/711099f9c6bb52770f56e56401cdfb10da5b67029f701e0df29362df4c8e/mcp-1.22.0-py3-none-any.whl", hash = "sha256:bed758e24df1ed6846989c909ba4e3df339a27b4f30f1b8b627862a4bade4e98", size = 175489, upload-time = "2025-11-20T20:11:26.542Z" },
]

[[package]]
name = "mcp-server"
version = "0.1.4"
source = { registry = "https://pypi.org/simple" }
dependencies = [
    { name = "mcp" },
]
sdist = { url = "https://files.pythonhosted.org/packages/97/d4/e47e2c1a17a05a2764715ede29a230e5d0c1f507a23505d36d752d6678c3/mcp_server-0.1.4.tar.gz", hash = "sha256:8440ff4427e31006aec8782f8490bd57ccaf3f63e806e180a9042a70602f141e", size = 9897, upload-time = "2025-04-11T10:50:03.841Z" }
wheels = [
    { url = "https://files.pythonhosted.org/packages/dd/76/1edf7103089231cc7de340bcdd466e0550ff5e7594cf8061081d6f551a17/mcp_server-0.1.4-py3-none-any.whl", hash = "sha256:f3f0be6028aff41e2969f68be2ca5c0282b6337ebed33d0556dea1c9a1337221", size = 4002, upload-time = "2025-04-11T10:50:00.318Z" },
]

[[package]]
name = "mpmath"
version = "1.3.0"
source = { registry = "https://pypi.org/simple" }
sdist = { url = "https://files.pythonhosted.org/packages/e0/47/dd32fa426cc72114383ac549964eecb20ecfd886d1e5ccf5340b55b02f57/mpmath-1.3.0.tar.gz", hash = "sha256:7a28eb2a9774d00c7bc92411c19a89209d5da7c4c9a9e227be8330a23a25b91f", size = 508106, upload-time = "2023-03-07T16:47:11.061Z" }
wheels = [
    { url = "https://files.pythonhosted.org/packages/43/e3/7d92a15f894aa0c9c4b49b8ee9ac9850d6e63b03c9c32c0367a13ae62209/mpmath-1.3.0-py3-none-any.whl", hash = "sha256:a0b2b9fe80bbcd81a6647ff13108738cfb482d481d826cc0e02f5b35e5c88d2c", size = 536198, upload-time = "2023-03-07T16:47:09.197Z" },
]

[[package]]
name = "mypy"
version = "1.18.2"
source = { registry = "https://pypi.org/simple" }
dependencies = [
    { name = "mypy-extensions" },
    { name = "pathspec" },
    { name = "typing-extensions" },
]
sdist = { url = "https://files.pythonhosted.org/packages/c0/77/8f0d0001ffad290cef2f7f216f96c814866248a0b92a722365ed54648e7e/mypy-1.18.2.tar.gz", hash = "sha256:06a398102a5f203d7477b2923dda3634c36727fa5c237d8f859ef90c42a9924b", size = 3448846, upload-time = "2025-09-19T00:11:10.519Z" }
wheels = [
    { url = "https://files.pythonhosted.org/packages/88/87/cafd3ae563f88f94eec33f35ff722d043e09832ea8530ef149ec1efbaf08/mypy-1.18.2-cp311-cp311-macosx_10_9_x86_64.whl", hash = "sha256:807d9315ab9d464125aa9fcf6d84fde6e1dc67da0b6f80e7405506b8ac72bc7f", size = 12731198, upload-time = "2025-09-19T00:09:44.857Z" },
    { url = "https://files.pythonhosted.org/packages/0f/e0/1e96c3d4266a06d4b0197ace5356d67d937d8358e2ee3ffac71faa843724/mypy-1.18.2-cp311-cp311-macosx_11_0_arm64.whl", hash = "sha256:776bb00de1778caf4db739c6e83919c1d85a448f71979b6a0edd774ea8399341", size = 11817879, upload-time = "2025-09-19T00:09:47.131Z" },
    { url = "https://files.pythonhosted.org/packages/72/ef/0c9ba89eb03453e76bdac5a78b08260a848c7bfc5d6603634774d9cd9525/mypy-1.18.2-cp311-cp311-manylinux2014_aarch64.manylinux_2_17_aarch64.manylinux_2_28_aarch64.whl", hash = "sha256:1379451880512ffce14505493bd9fe469e0697543717298242574882cf8cdb8d", size = 12427292, upload-time = "2025-09-19T00:10:22.472Z" },
    { url = "https://files.pythonhosted.org/packages/1a/52/ec4a061dd599eb8179d5411d99775bec2a20542505988f40fc2fee781068/mypy-1.18.2-cp311-cp311-manylinux2014_x86_64.manylinux_2_17_x86_64.manylinux_2_28_x86_64.whl", hash = "sha256:1331eb7fd110d60c24999893320967594ff84c38ac6d19e0a76c5fd809a84c86", size = 13163750, upload-time = "2025-09-19T00:09:51.472Z" },
    { url = "https://files.pythonhosted.org/packages/c4/5f/2cf2ceb3b36372d51568f2208c021870fe7834cf3186b653ac6446511839/mypy-1.18.2-cp311-cp311-musllinux_1_2_x86_64.whl", hash = "sha256:3ca30b50a51e7ba93b00422e486cbb124f1c56a535e20eff7b2d6ab72b3b2e37", size = 13351827, upload-time = "2025-09-19T00:09:58.311Z" },
    { url = "https://files.pythonhosted.org/packages/c8/7d/2697b930179e7277529eaaec1513f8de622818696857f689e4a5432e5e27/mypy-1.18.2-cp311-cp311-win_amd64.whl", hash = "sha256:664dc726e67fa54e14536f6e1224bcfce1d9e5ac02426d2326e2bb4e081d1ce8", size = 9757983, upload-time = "2025-09-19T00:10:09.071Z" },
    { url = "https://files.pythonhosted.org/packages/87/e3/be76d87158ebafa0309946c4a73831974d4d6ab4f4ef40c3b53a385a66fd/mypy-1.18.2-py3-none-any.whl", hash = "sha256:22a1748707dd62b58d2ae53562ffc4d7f8bcc727e8ac7cbc69c053ddc874d47e", size = 2352367, upload-time = "2025-09-19T00:10:15.489Z" },
]

[[package]]
name = "mypy-extensions"
version = "1.1.0"
source = { registry = "https://pypi.org/simple" }
sdist = { url = "https://files.pythonhosted.org/packages/a2/6e/371856a3fb9d31ca8dac321cda606860fa4548858c0cc45d9d1d4ca2628b/mypy_extensions-1.1.0.tar.gz", hash = "sha256:52e68efc3284861e772bbcd66823fde5ae21fd2fdb51c62a211403730b916558", size = 6343, upload-time = "2025-04-22T14:54:24.164Z" }
wheels = [
    { url = "https://files.pythonhosted.org/packages/79/7b/2c79738432f5c924bef5071f933bcc9efd0473bac3b4aa584a6f7c1c8df8/mypy_extensions-1.1.0-py3-none-any.whl", hash = "sha256:1be4cccdb0f2482337c4743e60421de3a356cd97508abadd57d47403e94f5505", size = 4963, upload-time = "2025-04-22T14:54:22.983Z" },
]

[[package]]
name = "neo4j"
version = "6.0.3"
source = { registry = "https://pypi.org/simple" }
dependencies = [
    { name = "pytz" },
]
sdist = { url = "https://files.pythonhosted.org/packages/60/b2/87534fc0520e5f9db1432bacc3f8d0ce024608010babc4f65b96e0c34906/neo4j-6.0.3.tar.gz", hash = "sha256:7fb79e166e281aafd67d521f6611763ebcdc529f26db506c5605f91ddcd825ea", size = 239653, upload-time = "2025-11-06T16:57:57.012Z" }
wheels = [
    { url = "https://files.pythonhosted.org/packages/ba/fe/55ed1d4636defb57fae1f7be7818820aa8071d45949c91ef8649930e70c5/neo4j-6.0.3-py3-none-any.whl", hash = "sha256:a92023854da96aed4270e0d03d6429cdd7f0d3335eae977370934f4732de5678", size = 325433, upload-time = "2025-11-06T16:57:55.03Z" },
]

[[package]]
name = "networkx"
version = "3.5"
source = { registry = "https://pypi.org/simple" }
sdist = { url = "https://files.pythonhosted.org/packages/6c/4f/ccdb8ad3a38e583f214547fd2f7ff1fc160c43a75af88e6aec213404b96a/networkx-3.5.tar.gz", hash = "sha256:d4c6f9cf81f52d69230866796b82afbccdec3db7ae4fbd1b65ea750feed50037", size = 2471065, upload-time = "2025-05-29T11:35:07.804Z" }
wheels = [
    { url = "https://files.pythonhosted.org/packages/eb/8d/776adee7bbf76365fdd7f2552710282c79a4ead5d2a46408c9043a2b70ba/networkx-3.5-py3-none-any.whl", hash = "sha256:0030d386a9a06dee3565298b4a734b68589749a544acbb6c412dc9e2489ec6ec", size = 2034406, upload-time = "2025-05-29T11:35:04.961Z" },
]

[[package]]
name = "nodeenv"
version = "1.9.1"
source = { registry = "https://pypi.org/simple" }
sdist = { url = "https://files.pythonhosted.org/packages/43/16/fc88b08840de0e0a72a2f9d8c6bae36be573e475a6326ae854bcc549fc45/nodeenv-1.9.1.tar.gz", hash = "sha256:6ec12890a2dab7946721edbfbcd91f3319c6ccc9aec47be7c7e6b7011ee6645f", size = 47437, upload-time = "2024-06-04T18:44:11.171Z" }
wheels = [
    { url = "https://files.pythonhosted.org/packages/d2/1d/1b658dbd2b9fa9c4c9f32accbfc0205d532c8c6194dc0f2a4c0428e7128a/nodeenv-1.9.1-py2.py3-none-any.whl", hash = "sha256:ba11c9782d29c27c70ffbdda2d7415098754709be8a7056d79a737cd901155c9", size = 22314, upload-time = "2024-06-04T18:44:08.352Z" },
]

[[package]]
name = "numpy"
version = "2.3.5"
source = { registry = "https://pypi.org/simple" }
sdist = { url = "https://files.pythonhosted.org/packages/76/65/21b3bc86aac7b8f2862db1e808f1ea22b028e30a225a34a5ede9bf8678f2/numpy-2.3.5.tar.gz", hash = "sha256:784db1dcdab56bf0517743e746dfb0f885fc68d948aba86eeec2cba234bdf1c0", size = 20584950, upload-time = "2025-11-16T22:52:42.067Z" }
wheels = [
    { url = "https://files.pythonhosted.org/packages/43/77/84dd1d2e34d7e2792a236ba180b5e8fcc1e3e414e761ce0253f63d7f572e/numpy-2.3.5-cp311-cp311-macosx_10_9_x86_64.whl", hash = "sha256:de5672f4a7b200c15a4127042170a694d4df43c992948f5e1af57f0174beed10", size = 17034641, upload-time = "2025-11-16T22:49:19.336Z" },
    { url = "https://files.pythonhosted.org/packages/2a/ea/25e26fa5837106cde46ae7d0b667e20f69cbbc0efd64cba8221411ab26ae/numpy-2.3.5-cp311-cp311-macosx_11_0_arm64.whl", hash = "sha256:acfd89508504a19ed06ef963ad544ec6664518c863436306153e13e94605c218", size = 12528324, upload-time = "2025-11-16T22:49:22.582Z" },
    { url = "https://files.pythonhosted.org/packages/4d/1a/e85f0eea4cf03d6a0228f5c0256b53f2df4bc794706e7df019fc622e47f1/numpy-2.3.5-cp311-cp311-macosx_14_0_arm64.whl", hash = "sha256:ffe22d2b05504f786c867c8395de703937f934272eb67586817b46188b4ded6d", size = 5356872, upload-time = "2025-11-16T22:49:25.408Z" },
    { url = "https://files.pythonhosted.org/packages/5c/bb/35ef04afd567f4c989c2060cde39211e4ac5357155c1833bcd1166055c61/numpy-2.3.5-cp311-cp311-macosx_14_0_x86_64.whl", hash = "sha256:872a5cf366aec6bb1147336480fef14c9164b154aeb6542327de4970282cd2f5", size = 6893148, upload-time = "2025-11-16T22:49:27.549Z" },
    { url = "https://files.pythonhosted.org/packages/f2/2b/05bbeb06e2dff5eab512dfc678b1cc5ee94d8ac5956a0885c64b6b26252b/numpy-2.3.5-cp311-cp311-manylinux_2_27_aarch64.manylinux_2_28_aarch64.whl", hash = "sha256:3095bdb8dd297e5920b010e96134ed91d852d81d490e787beca7e35ae1d89cf7", size = 14557282, upload-time = "2025-11-16T22:49:30.964Z" },
    { url = "https://files.pythonhosted.org/packages/65/fb/2b23769462b34398d9326081fad5655198fcf18966fcb1f1e49db44fbf31/numpy-2.3.5-cp311-cp311-manylinux_2_27_x86_64.manylinux_2_28_x86_64.whl", hash = "sha256:8cba086a43d54ca804ce711b2a940b16e452807acebe7852ff327f1ecd49b0d4", size = 16897903, upload-time = "2025-11-16T22:49:34.191Z" },
    { url = "https://files.pythonhosted.org/packages/ac/14/085f4cf05fc3f1e8aa95e85404e984ffca9b2275a5dc2b1aae18a67538b8/numpy-2.3.5-cp311-cp311-musllinux_1_2_aarch64.whl", hash = "sha256:6cf9b429b21df6b99f4dee7a1218b8b7ffbbe7df8764dc0bd60ce8a0708fed1e", size = 16341672, upload-time = "2025-11-16T22:49:37.2Z" },
    { url = "https://files.pythonhosted.org/packages/6f/3b/1f73994904142b2aa290449b3bb99772477b5fd94d787093e4f24f5af763/numpy-2.3.5-cp311-cp311-musllinux_1_2_x86_64.whl", hash = "sha256:396084a36abdb603546b119d96528c2f6263921c50df3c8fd7cb28873a237748", size = 18838896, upload-time = "2025-11-16T22:49:39.727Z" },
    { url = "https://files.pythonhosted.org/packages/cd/b9/cf6649b2124f288309ffc353070792caf42ad69047dcc60da85ee85fea58/numpy-2.3.5-cp311-cp311-win32.whl", hash = "sha256:b0c7088a73aef3d687c4deef8452a3ac7c1be4e29ed8bf3b366c8111128ac60c", size = 6563608, upload-time = "2025-11-16T22:49:42.079Z" },
    { url = "https://files.pythonhosted.org/packages/aa/44/9fe81ae1dcc29c531843852e2874080dc441338574ccc4306b39e2ff6e59/numpy-2.3.5-cp311-cp311-win_amd64.whl", hash = "sha256:a414504bef8945eae5f2d7cb7be2d4af77c5d1cb5e20b296c2c25b61dff2900c", size = 13078442, upload-time = "2025-11-16T22:49:43.99Z" },
    { url = "https://files.pythonhosted.org/packages/6d/a7/f99a41553d2da82a20a2f22e93c94f928e4490bb447c9ff3c4ff230581d3/numpy-2.3.5-cp311-cp311-win_arm64.whl", hash = "sha256:0cd00b7b36e35398fa2d16af7b907b65304ef8bb4817a550e06e5012929830fa", size = 10458555, upload-time = "2025-11-16T22:49:47.092Z" },
    { url = "https://files.pythonhosted.org/packages/c6/65/f9dea8e109371ade9c782b4e4756a82edf9d3366bca495d84d79859a0b79/numpy-2.3.5-pp311-pypy311_pp73-macosx_10_15_x86_64.whl", hash = "sha256:f0963b55cdd70fad460fa4c1341f12f976bb26cb66021a5580329bd498988310", size = 16910689, upload-time = "2025-11-16T22:52:23.247Z" },
    { url = "https://files.pythonhosted.org/packages/00/4f/edb00032a8fb92ec0a679d3830368355da91a69cab6f3e9c21b64d0bb986/numpy-2.3.5-pp311-pypy311_pp73-macosx_11_0_arm64.whl", hash = "sha256:f4255143f5160d0de972d28c8f9665d882b5f61309d8362fdd3e103cf7bf010c", size = 12457053, upload-time = "2025-11-16T22:52:26.367Z" },
    { url = "https://files.pythonhosted.org/packages/16/a4/e8a53b5abd500a63836a29ebe145fc1ab1f2eefe1cfe59276020373ae0aa/numpy-2.3.5-pp311-pypy311_pp73-macosx_14_0_arm64.whl", hash = "sha256:a4b9159734b326535f4dd01d947f919c6eefd2d9827466a696c44ced82dfbc18", size = 5285635, upload-time = "2025-11-16T22:52:29.266Z" },
    { url = "https://files.pythonhosted.org/packages/a3/2f/37eeb9014d9c8b3e9c55bc599c68263ca44fdbc12a93e45a21d1d56df737/numpy-2.3.5-pp311-pypy311_pp73-macosx_14_0_x86_64.whl", hash = "sha256:2feae0d2c91d46e59fcd62784a3a83b3fb677fead592ce51b5a6fbb4f95965ff", size = 6801770, upload-time = "2025-11-16T22:52:31.421Z" },
    { url = "https://files.pythonhosted.org/packages/7d/e4/68d2f474df2cb671b2b6c2986a02e520671295647dad82484cde80ca427b/numpy-2.3.5-pp311-pypy311_pp73-manylinux_2_27_aarch64.manylinux_2_28_aarch64.whl", hash = "sha256:ffac52f28a7849ad7576293c0cb7b9f08304e8f7d738a8cb8a90ec4c55a998eb", size = 14391768, upload-time = "2025-11-16T22:52:33.593Z" },
    { url = "https://files.pythonhosted.org/packages/b8/50/94ccd8a2b141cb50651fddd4f6a48874acb3c91c8f0842b08a6afc4b0b21/numpy-2.3.5-pp311-pypy311_pp73-manylinux_2_27_x86_64.manylinux_2_28_x86_64.whl", hash = "sha256:63c0e9e7eea69588479ebf4a8a270d5ac22763cc5854e9a7eae952a3908103f7", size = 16729263, upload-time = "2025-11-16T22:52:36.369Z" },
    { url = "https://files.pythonhosted.org/packages/2d/ee/346fa473e666fe14c52fcdd19ec2424157290a032d4c41f98127bfb31ac7/numpy-2.3.5-pp311-pypy311_pp73-win_amd64.whl", hash = "sha256:f16417ec91f12f814b10bafe79ef77e70113a2f5f7018640e7425ff979253425", size = 12967213, upload-time = "2025-11-16T22:52:39.38Z" },
]

[[package]]
name = "nvidia-cublas-cu12"
version = "12.8.4.1"
source = { registry = "https://pypi.org/simple" }
wheels = [
    { url = "https://files.pythonhosted.org/packages/dc/61/e24b560ab2e2eaeb3c839129175fb330dfcfc29e5203196e5541a4c44682/nvidia_cublas_cu12-12.8.4.1-py3-none-manylinux_2_27_x86_64.whl", hash = "sha256:8ac4e771d5a348c551b2a426eda6193c19aa630236b418086020df5ba9667142", size = 594346921, upload-time = "2025-03-07T01:44:31.254Z" },
]

[[package]]
name = "nvidia-cuda-cupti-cu12"
version = "12.8.90"
source = { registry = "https://pypi.org/simple" }
wheels = [
    { url = "https://files.pythonhosted.org/packages/f8/02/2adcaa145158bf1a8295d83591d22e4103dbfd821bcaf6f3f53151ca4ffa/nvidia_cuda_cupti_cu12-12.8.90-py3-none-manylinux2014_x86_64.manylinux_2_17_x86_64.whl", hash = "sha256:ea0cb07ebda26bb9b29ba82cda34849e73c166c18162d3913575b0c9db9a6182", size = 10248621, upload-time = "2025-03-07T01:40:21.213Z" },
]

[[package]]
name = "nvidia-cuda-nvrtc-cu12"
version = "12.8.93"
source = { registry = "https://pypi.org/simple" }
wheels = [
    { url = "https://files.pythonhosted.org/packages/05/6b/32f747947df2da6994e999492ab306a903659555dddc0fbdeb9d71f75e52/nvidia_cuda_nvrtc_cu12-12.8.93-py3-none-manylinux2010_x86_64.manylinux_2_12_x86_64.whl", hash = "sha256:a7756528852ef889772a84c6cd89d41dfa74667e24cca16bb31f8f061e3e9994", size = 88040029, upload-time = "2025-03-07T01:42:13.562Z" },
]

[[package]]
name = "nvidia-cuda-runtime-cu12"
version = "12.8.90"
source = { registry = "https://pypi.org/simple" }
wheels = [
    { url = "https://files.pythonhosted.org/packages/0d/9b/a997b638fcd068ad6e4d53b8551a7d30fe8b404d6f1804abf1df69838932/nvidia_cuda_runtime_cu12-12.8.90-py3-none-manylinux2014_x86_64.manylinux_2_17_x86_64.whl", hash = "sha256:adade8dcbd0edf427b7204d480d6066d33902cab2a4707dcfc48a2d0fd44ab90", size = 954765, upload-time = "2025-03-07T01:40:01.615Z" },
]

[[package]]
name = "nvidia-cudnn-cu12"
version = "9.10.2.21"
source = { registry = "https://pypi.org/simple" }
dependencies = [
    { name = "nvidia-cublas-cu12" },
]
wheels = [
    { url = "https://files.pythonhosted.org/packages/ba/51/e123d997aa098c61d029f76663dedbfb9bc8dcf8c60cbd6adbe42f76d049/nvidia_cudnn_cu12-9.10.2.21-py3-none-manylinux_2_27_x86_64.whl", hash = "sha256:949452be657fa16687d0930933f032835951ef0892b37d2d53824d1a84dc97a8", size = 706758467, upload-time = "2025-06-06T21:54:08.597Z" },
]

[[package]]
name = "nvidia-cufft-cu12"
version = "11.3.3.83"
source = { registry = "https://pypi.org/simple" }
dependencies = [
    { name = "nvidia-nvjitlink-cu12" },
]
wheels = [
    { url = "https://files.pythonhosted.org/packages/1f/13/ee4e00f30e676b66ae65b4f08cb5bcbb8392c03f54f2d5413ea99a5d1c80/nvidia_cufft_cu12-11.3.3.83-py3-none-manylinux2014_x86_64.manylinux_2_17_x86_64.whl", hash = "sha256:4d2dd21ec0b88cf61b62e6b43564355e5222e4a3fb394cac0db101f2dd0d4f74", size = 193118695, upload-time = "2025-03-07T01:45:27.821Z" },
]

[[package]]
name = "nvidia-cufile-cu12"
version = "1.13.1.3"
source = { registry = "https://pypi.org/simple" }
wheels = [
    { url = "https://files.pythonhosted.org/packages/bb/fe/1bcba1dfbfb8d01be8d93f07bfc502c93fa23afa6fd5ab3fc7c1df71038a/nvidia_cufile_cu12-1.13.1.3-py3-none-manylinux2014_x86_64.manylinux_2_17_x86_64.whl", hash = "sha256:1d069003be650e131b21c932ec3d8969c1715379251f8d23a1860554b1cb24fc", size = 1197834, upload-time = "2025-03-07T01:45:50.723Z" },
]

[[package]]
name = "nvidia-curand-cu12"
version = "10.3.9.90"
source = { registry = "https://pypi.org/simple" }
wheels = [
    { url = "https://files.pythonhosted.org/packages/fb/aa/6584b56dc84ebe9cf93226a5cde4d99080c8e90ab40f0c27bda7a0f29aa1/nvidia_curand_cu12-10.3.9.90-py3-none-manylinux_2_27_x86_64.whl", hash = "sha256:b32331d4f4df5d6eefa0554c565b626c7216f87a06a4f56fab27c3b68a830ec9", size = 63619976, upload-time = "2025-03-07T01:46:23.323Z" },
]

[[package]]
name = "nvidia-cusolver-cu12"
version = "11.7.3.90"
source = { registry = "https://pypi.org/simple" }
dependencies = [
    { name = "nvidia-cublas-cu12" },
    { name = "nvidia-cusparse-cu12" },
    { name = "nvidia-nvjitlink-cu12" },
]
wheels = [
    { url = "https://files.pythonhosted.org/packages/85/48/9a13d2975803e8cf2777d5ed57b87a0b6ca2cc795f9a4f59796a910bfb80/nvidia_cusolver_cu12-11.7.3.90-py3-none-manylinux_2_27_x86_64.whl", hash = "sha256:4376c11ad263152bd50ea295c05370360776f8c3427b30991df774f9fb26c450", size = 267506905, upload-time = "2025-03-07T01:47:16.273Z" },
]

[[package]]
name = "nvidia-cusparse-cu12"
version = "12.5.8.93"
source = { registry = "https://pypi.org/simple" }
dependencies = [
    { name = "nvidia-nvjitlink-cu12" },
]
wheels = [
    { url = "https://files.pythonhosted.org/packages/c2/f5/e1854cb2f2bcd4280c44736c93550cc300ff4b8c95ebe370d0aa7d2b473d/nvidia_cusparse_cu12-12.5.8.93-py3-none-manylinux2014_x86_64.manylinux_2_17_x86_64.whl", hash = "sha256:1ec05d76bbbd8b61b06a80e1eaf8cf4959c3d4ce8e711b65ebd0443bb0ebb13b", size = 288216466, upload-time = "2025-03-07T01:48:13.779Z" },
]

[[package]]
name = "nvidia-cusparselt-cu12"
version = "0.7.1"
source = { registry = "https://pypi.org/simple" }
wheels = [
    { url = "https://files.pythonhosted.org/packages/56/79/12978b96bd44274fe38b5dde5cfb660b1d114f70a65ef962bcbbed99b549/nvidia_cusparselt_cu12-0.7.1-py3-none-manylinux2014_x86_64.whl", hash = "sha256:f1bb701d6b930d5a7cea44c19ceb973311500847f81b634d802b7b539dc55623", size = 287193691, upload-time = "2025-02-26T00:15:44.104Z" },
]

[[package]]
name = "nvidia-nccl-cu12"
version = "2.27.5"
source = { registry = "https://pypi.org/simple" }
wheels = [
    { url = "https://files.pythonhosted.org/packages/6e/89/f7a07dc961b60645dbbf42e80f2bc85ade7feb9a491b11a1e973aa00071f/nvidia_nccl_cu12-2.27.5-py3-none-manylinux2014_x86_64.manylinux_2_17_x86_64.whl", hash = "sha256:ad730cf15cb5d25fe849c6e6ca9eb5b76db16a80f13f425ac68d8e2e55624457", size = 322348229, upload-time = "2025-06-26T04:11:28.385Z" },
]

[[package]]
name = "nvidia-nvjitlink-cu12"
version = "12.8.93"
source = { registry = "https://pypi.org/simple" }
wheels = [
    { url = "https://files.pythonhosted.org/packages/f6/74/86a07f1d0f42998ca31312f998bd3b9a7eff7f52378f4f270c8679c77fb9/nvidia_nvjitlink_cu12-12.8.93-py3-none-manylinux2010_x86_64.manylinux_2_12_x86_64.whl", hash = "sha256:81ff63371a7ebd6e6451970684f916be2eab07321b73c9d244dc2b4da7f73b88", size = 39254836, upload-time = "2025-03-07T01:49:55.661Z" },
]

[[package]]
name = "nvidia-nvshmem-cu12"
version = "3.3.20"
source = { registry = "https://pypi.org/simple" }
wheels = [
    { url = "https://files.pythonhosted.org/packages/3b/6c/99acb2f9eb85c29fc6f3a7ac4dccfd992e22666dd08a642b303311326a97/nvidia_nvshmem_cu12-3.3.20-py3-none-manylinux2014_x86_64.manylinux_2_17_x86_64.whl", hash = "sha256:d00f26d3f9b2e3c3065be895e3059d6479ea5c638a3f38c9fec49b1b9dd7c1e5", size = 124657145, upload-time = "2025-08-04T20:25:19.995Z" },
]

[[package]]
name = "nvidia-nvtx-cu12"
version = "12.8.90"
source = { registry = "https://pypi.org/simple" }
wheels = [
    { url = "https://files.pythonhosted.org/packages/a2/eb/86626c1bbc2edb86323022371c39aa48df6fd8b0a1647bc274577f72e90b/nvidia_nvtx_cu12-12.8.90-py3-none-manylinux2014_x86_64.manylinux_2_17_x86_64.whl", hash = "sha256:5b17e2001cc0d751a5bc2c6ec6d26ad95913324a4adb86788c944f8ce9ba441f", size = 89954, upload-time = "2025-03-07T01:42:44.131Z" },
]

[[package]]
name = "packaging"
version = "25.0"
source = { registry = "https://pypi.org/simple" }
sdist = { url = "https://files.pythonhosted.org/packages/a1/d4/1fc4078c65507b51b96ca8f8c3ba19e6a61c8253c72794544580a7b6c24d/packaging-25.0.tar.gz", hash = "sha256:d443872c98d677bf60f6a1f2f8c1cb748e8fe762d2bf9d3148b5599295b0fc4f", size = 165727, upload-time = "2025-04-19T11:48:59.673Z" }
wheels = [
    { url = "https://files.pythonhosted.org/packages/20/12/38679034af332785aac8774540895e234f4d07f7545804097de4b666afd8/packaging-25.0-py3-none-any.whl", hash = "sha256:29572ef2b1f17581046b3a2227d5c611fb25ec70ca1ba8554b24b0e69331a484", size = 66469, upload-time = "2025-04-19T11:48:57.875Z" },
]

[[package]]
name = "pathspec"
version = "0.12.1"
source = { registry = "https://pypi.org/simple" }
sdist = { url = "https://files.pythonhosted.org/packages/ca/bc/f35b8446f4531a7cb215605d100cd88b7ac6f44ab3fc94870c120ab3adbf/pathspec-0.12.1.tar.gz", hash = "sha256:a482d51503a1ab33b1c67a6c3813a26953dbdc71c31dacaef9a838c4e29f5712", size = 51043, upload-time = "2023-12-10T22:30:45Z" }
wheels = [
    { url = "https://files.pythonhosted.org/packages/cc/20/ff623b09d963f88bfde16306a54e12ee5ea43e9b597108672ff3a408aad6/pathspec-0.12.1-py3-none-any.whl", hash = "sha256:a0d503e138a4c123b27490a4f7beda6a01c6f288df0e4a8b79c7eb0dc7b4cc08", size = 31191, upload-time = "2023-12-10T22:30:43.14Z" },
]

[[package]]
name = "pillow"
version = "12.0.0"
source = { registry = "https://pypi.org/simple" }
sdist = { url = "https://files.pythonhosted.org/packages/5a/b0/cace85a1b0c9775a9f8f5d5423c8261c858760e2466c79b2dd184638b056/pillow-12.0.0.tar.gz", hash = "sha256:87d4f8125c9988bfbed67af47dd7a953e2fc7b0cc1e7800ec6d2080d490bb353", size = 47008828, upload-time = "2025-10-15T18:24:14.008Z" }
wheels = [
    { url = "https://files.pythonhosted.org/packages/0e/5a/a2f6773b64edb921a756eb0729068acad9fc5208a53f4a349396e9436721/pillow-12.0.0-cp311-cp311-macosx_10_10_x86_64.whl", hash = "sha256:0fd00cac9c03256c8b2ff58f162ebcd2587ad3e1f2e397eab718c47e24d231cc", size = 5289798, upload-time = "2025-10-15T18:21:47.763Z" },
    { url = "https://files.pythonhosted.org/packages/2e/05/069b1f8a2e4b5a37493da6c5868531c3f77b85e716ad7a590ef87d58730d/pillow-12.0.0-cp311-cp311-macosx_11_0_arm64.whl", hash = "sha256:a3475b96f5908b3b16c47533daaa87380c491357d197564e0ba34ae75c0f3257", size = 4650589, upload-time = "2025-10-15T18:21:49.515Z" },
    { url = "https://files.pythonhosted.org/packages/61/e3/2c820d6e9a36432503ead175ae294f96861b07600a7156154a086ba7111a/pillow-12.0.0-cp311-cp311-manylinux2014_aarch64.manylinux_2_17_aarch64.whl", hash = "sha256:110486b79f2d112cf6add83b28b627e369219388f64ef2f960fef9ebaf54c642", size = 6230472, upload-time = "2025-10-15T18:21:51.052Z" },
    { url = "https://files.pythonhosted.org/packages/4f/89/63427f51c64209c5e23d4d52071c8d0f21024d3a8a487737caaf614a5795/pillow-12.0.0-cp311-cp311-manylinux2014_x86_64.manylinux_2_17_x86_64.whl", hash = "sha256:5269cc1caeedb67e6f7269a42014f381f45e2e7cd42d834ede3c703a1d915fe3", size = 8033887, upload-time = "2025-10-15T18:21:52.604Z" },
    { url = "https://files.pythonhosted.org/packages/f6/1b/c9711318d4901093c15840f268ad649459cd81984c9ec9887756cca049a5/pillow-12.0.0-cp311-cp311-manylinux_2_27_aarch64.manylinux_2_28_aarch64.whl", hash = "sha256:aa5129de4e174daccbc59d0a3b6d20eaf24417d59851c07ebb37aeb02947987c", size = 6343964, upload-time = "2025-10-15T18:21:54.619Z" },
    { url = "https://files.pythonhosted.org/packages/41/1e/db9470f2d030b4995083044cd8738cdd1bf773106819f6d8ba12597d5352/pillow-12.0.0-cp311-cp311-manylinux_2_27_x86_64.manylinux_2_28_x86_64.whl", hash = "sha256:bee2a6db3a7242ea309aa7ee8e2780726fed67ff4e5b40169f2c940e7eb09227", size = 7034756, upload-time = "2025-10-15T18:21:56.151Z" },
    { url = "https://files.pythonhosted.org/packages/cc/b0/6177a8bdd5ee4ed87cba2de5a3cc1db55ffbbec6176784ce5bb75aa96798/pillow-12.0.0-cp311-cp311-musllinux_1_2_aarch64.whl", hash = "sha256:90387104ee8400a7b4598253b4c406f8958f59fcf983a6cea2b50d59f7d63d0b", size = 6458075, upload-time = "2025-10-15T18:21:57.759Z" },
    { url = "https://files.pythonhosted.org/packages/bc/5e/61537aa6fa977922c6a03253a0e727e6e4a72381a80d63ad8eec350684f2/pillow-12.0.0-cp311-cp311-musllinux_1_2_x86_64.whl", hash = "sha256:bc91a56697869546d1b8f0a3ff35224557ae7f881050e99f615e0119bf934b4e", size = 7125955, upload-time = "2025-10-15T18:21:59.372Z" },
    { url = "https://files.pythonhosted.org/packages/1f/3d/d5033539344ee3cbd9a4d69e12e63ca3a44a739eb2d4c8da350a3d38edd7/pillow-12.0.0-cp311-cp311-win32.whl", hash = "sha256:27f95b12453d165099c84f8a8bfdfd46b9e4bda9e0e4b65f0635430027f55739", size = 6298440, upload-time = "2025-10-15T18:22:00.982Z" },
    { url = "https://files.pythonhosted.org/packages/4d/42/aaca386de5cc8bd8a0254516957c1f265e3521c91515b16e286c662854c4/pillow-12.0.0-cp311-cp311-win_amd64.whl", hash = "sha256:b583dc9070312190192631373c6c8ed277254aa6e6084b74bdd0a6d3b221608e", size = 6999256, upload-time = "2025-10-15T18:22:02.617Z" },
    { url = "https://files.pythonhosted.org/packages/ba/f1/9197c9c2d5708b785f631a6dfbfa8eb3fb9672837cb92ae9af812c13b4ed/pillow-12.0.0-cp311-cp311-win_arm64.whl", hash = "sha256:759de84a33be3b178a64c8ba28ad5c135900359e85fb662bc6e403ad4407791d", size = 2436025, upload-time = "2025-10-15T18:22:04.598Z" },
    { url = "https://files.pythonhosted.org/packages/1d/b3/582327e6c9f86d037b63beebe981425d6811104cb443e8193824ef1a2f27/pillow-12.0.0-pp311-pypy311_pp73-macosx_10_15_x86_64.whl", hash = "sha256:b22bd8c974942477156be55a768f7aa37c46904c175be4e158b6a86e3a6b7ca8", size = 5215068, upload-time = "2025-10-15T18:23:59.594Z" },
    { url = "https://files.pythonhosted.org/packages/fd/d6/67748211d119f3b6540baf90f92fae73ae51d5217b171b0e8b5f7e5d558f/pillow-12.0.0-pp311-pypy311_pp73-macosx_11_0_arm64.whl", hash = "sha256:805ebf596939e48dbb2e4922a1d3852cfc25c38160751ce02da93058b48d252a", size = 4614994, upload-time = "2025-10-15T18:24:01.669Z" },
    { url = "https://files.pythonhosted.org/packages/2d/e1/f8281e5d844c41872b273b9f2c34a4bf64ca08905668c8ae730eedc7c9fa/pillow-12.0.0-pp311-pypy311_pp73-manylinux2014_aarch64.manylinux_2_17_aarch64.whl", hash = "sha256:cae81479f77420d217def5f54b5b9d279804d17e982e0f2fa19b1d1e14ab5197", size = 5246639, upload-time = "2025-10-15T18:24:03.403Z" },
    { url = "https://files.pythonhosted.org/packages/94/5a/0d8ab8ffe8a102ff5df60d0de5af309015163bf710c7bb3e8311dd3b3ad0/pillow-12.0.0-pp311-pypy311_pp73-manylinux2014_x86_64.manylinux_2_17_x86_64.whl", hash = "sha256:aeaefa96c768fc66818730b952a862235d68825c178f1b3ffd4efd7ad2edcb7c", size = 6986839, upload-time = "2025-10-15T18:24:05.344Z" },
    { url = "https://files.pythonhosted.org/packages/20/2e/3434380e8110b76cd9eb00a363c484b050f949b4bbe84ba770bb8508a02c/pillow-12.0.0-pp311-pypy311_pp73-manylinux_2_27_aarch64.manylinux_2_28_aarch64.whl", hash = "sha256:09f2d0abef9e4e2f349305a4f8cc784a8a6c2f58a8c4892eea13b10a943bd26e", size = 5313505, upload-time = "2025-10-15T18:24:07.137Z" },
    { url = "https://files.pythonhosted.org/packages/57/ca/5a9d38900d9d74785141d6580950fe705de68af735ff6e727cb911b64740/pillow-12.0.0-pp311-pypy311_pp73-manylinux_2_27_x86_64.manylinux_2_28_x86_64.whl", hash = "sha256:bdee52571a343d721fb2eb3b090a82d959ff37fc631e3f70422e0c2e029f3e76", size = 5963654, upload-time = "2025-10-15T18:24:09.579Z" },
    { url = "https://files.pythonhosted.org/packages/95/7e/f896623c3c635a90537ac093c6a618ebe1a90d87206e42309cb5d98a1b9e/pillow-12.0.0-pp311-pypy311_pp73-win_amd64.whl", hash = "sha256:b290fd8aa38422444d4b50d579de197557f182ef1068b75f5aa8558638b8d0a5", size = 6997850, upload-time = "2025-10-15T18:24:11.495Z" },
]

[[package]]
name = "platformdirs"
version = "4.5.0"
source = { registry = "https://pypi.org/simple" }
sdist = { url = "https://files.pythonhosted.org/packages/61/33/9611380c2bdb1225fdef633e2a9610622310fed35ab11dac9620972ee088/platformdirs-4.5.0.tar.gz", hash = "sha256:70ddccdd7c99fc5942e9fc25636a8b34d04c24b335100223152c2803e4063312", size = 21632, upload-time = "2025-10-08T17:44:48.791Z" }
wheels = [
    { url = "https://files.pythonhosted.org/packages/73/cb/ac7874b3e5d58441674fb70742e6c374b28b0c7cb988d37d991cde47166c/platformdirs-4.5.0-py3-none-any.whl", hash = "sha256:e578a81bb873cbb89a41fcc904c7ef523cc18284b7e3b3ccf06aca1403b7ebd3", size = 18651, upload-time = "2025-10-08T17:44:47.223Z" },
]

[[package]]
name = "playwright"
version = "1.56.0"
source = { registry = "https://pypi.org/simple" }
dependencies = [
    { name = "greenlet" },
    { name = "pyee" },
]
wheels = [
    { url = "https://files.pythonhosted.org/packages/6b/31/a5362cee43f844509f1f10d8a27c9cc0e2f7bdce5353d304d93b2151c1b1/playwright-1.56.0-py3-none-macosx_10_13_x86_64.whl", hash = "sha256:b33eb89c516cbc6723f2e3523bada4a4eb0984a9c411325c02d7016a5d625e9c", size = 40611424, upload-time = "2025-11-11T18:39:10.175Z" },
    { url = "https://files.pythonhosted.org/packages/ef/95/347eef596d8778fb53590dc326c344d427fa19ba3d42b646fce2a4572eb3/playwright-1.56.0-py3-none-macosx_11_0_arm64.whl", hash = "sha256:b228b3395212b9472a4ee5f1afe40d376eef9568eb039fcb3e563de8f4f4657b", size = 39400228, upload-time = "2025-11-11T18:39:13.915Z" },
    { url = "https://files.pythonhosted.org/packages/b9/54/6ad97b08b2ca1dfcb4fbde4536c4f45c0d9d8b1857a2d20e7bbfdf43bf15/playwright-1.56.0-py3-none-macosx_11_0_universal2.whl", hash = "sha256:0ef7e6fd653267798a8a968ff7aa2dcac14398b7dd7440ef57524e01e0fbbd65", size = 40611424, upload-time = "2025-11-11T18:39:17.093Z" },
    { url = "https://files.pythonhosted.org/packages/e4/76/6d409e37e82cdd5dda3df1ab958130ae32b46e42458bd4fc93d7eb8749cb/playwright-1.56.0-py3-none-manylinux1_x86_64.whl", hash = "sha256:404be089b49d94bc4c1fe0dfb07664bda5ffe87789034a03bffb884489bdfb5c", size = 46263122, upload-time = "2025-11-11T18:39:20.619Z" },
    { url = "https://files.pythonhosted.org/packages/4f/84/fb292cc5d45f3252e255ea39066cd1d2385c61c6c1596548dfbf59c88605/playwright-1.56.0-py3-none-manylinux_2_17_aarch64.manylinux2014_aarch64.whl", hash = "sha256:64cda7cf4e51c0d35dab55190841bfcdfb5871685ec22cb722cd0ad2df183e34", size = 46110645, upload-time = "2025-11-11T18:39:24.005Z" },
    { url = "https://files.pythonhosted.org/packages/61/bd/8c02c3388ae14edc374ac9f22cbe4e14826c6a51b2d8eaf86e89fabee264/playwright-1.56.0-py3-none-win32.whl", hash = "sha256:d87b79bcb082092d916a332c27ec9732e0418c319755d235d93cc6be13bdd721", size = 35639837, upload-time = "2025-11-11T18:39:27.174Z" },
    { url = "https://files.pythonhosted.org/packages/64/27/f13b538fbc6b7a00152f4379054a49f6abc0bf55ac86f677ae54bc49fb82/playwright-1.56.0-py3-none-win_amd64.whl", hash = "sha256:3c7fc49bb9e673489bf2622855f9486d41c5101bbed964638552b864c4591f94", size = 35639843, upload-time = "2025-11-11T18:39:30.851Z" },
    { url = "https://files.pythonhosted.org/packages/f2/c7/3ee8b556107995846576b4fe42a08ed49b8677619421f2afacf6ee421138/playwright-1.56.0-py3-none-win_arm64.whl", hash = "sha256:2745490ae8dd58d27e5ea4d9aa28402e8e2991eb84fb4b2fd5fbde2106716f6f", size = 31248959, upload-time = "2025-11-11T18:39:33.998Z" },
]

[[package]]
name = "pluggy"
version = "1.6.0"
source = { registry = "https://pypi.org/simple" }
sdist = { url = "https://files.pythonhosted.org/packages/f9/e2/3e91f31a7d2b083fe6ef3fa267035b518369d9511ffab804f839851d2779/pluggy-1.6.0.tar.gz", hash = "sha256:7dcc130b76258d33b90f61b658791dede3486c3e6bfb003ee5c9bfb396dd22f3", size = 69412, upload-time = "2025-05-15T12:30:07.975Z" }
wheels = [
    { url = "https://files.pythonhosted.org/packages/54/20/4d324d65cc6d9205fabedc306948156824eb9f0ee1633355a8f7ec5c66bf/pluggy-1.6.0-py3-none-any.whl", hash = "sha256:e920276dd6813095e9377c0bc5566d94c932c33b27a3e3945d8389c374dd4746", size = 20538, upload-time = "2025-05-15T12:30:06.134Z" },
]

[[package]]
name = "portalocker"
version = "3.2.0"
source = { registry = "https://pypi.org/simple" }
dependencies = [
    { name = "pywin32", marker = "sys_platform == 'win32'" },
]
sdist = { url = "https://files.pythonhosted.org/packages/5e/77/65b857a69ed876e1951e88aaba60f5ce6120c33703f7cb61a3c894b8c1b6/portalocker-3.2.0.tar.gz", hash = "sha256:1f3002956a54a8c3730586c5c77bf18fae4149e07eaf1c29fc3faf4d5a3f89ac", size = 95644, upload-time = "2025-06-14T13:20:40.03Z" }
wheels = [
    { url = "https://files.pythonhosted.org/packages/4b/a6/38c8e2f318bf67d338f4d629e93b0b4b9af331f455f0390ea8ce4a099b26/portalocker-3.2.0-py3-none-any.whl", hash = "sha256:3cdc5f565312224bc570c49337bd21428bba0ef363bbcf58b9ef4a9f11779968", size = 22424, upload-time = "2025-06-14T13:20:38.083Z" },
]

[[package]]
name = "pre-commit"
version = "4.5.0"
source = { registry = "https://pypi.org/simple" }
dependencies = [
    { name = "cfgv" },
    { name = "identify" },
    { name = "nodeenv" },
    { name = "pyyaml" },
    { name = "virtualenv" },
]
sdist = { url = "https://files.pythonhosted.org/packages/f4/9b/6a4ffb4ed980519da959e1cf3122fc6cb41211daa58dbae1c73c0e519a37/pre_commit-4.5.0.tar.gz", hash = "sha256:dc5a065e932b19fc1d4c653c6939068fe54325af8e741e74e88db4d28a4dd66b", size = 198428, upload-time = "2025-11-22T21:02:42.304Z" }
wheels = [
    { url = "https://files.pythonhosted.org/packages/5d/c4/b2d28e9d2edf4f1713eb3c29307f1a63f3d67cf09bdda29715a36a68921a/pre_commit-4.5.0-py2.py3-none-any.whl", hash = "sha256:25e2ce09595174d9c97860a95609f9f852c0614ba602de3561e267547f2335e1", size = 226429, upload-time = "2025-11-22T21:02:40.836Z" },
]

[[package]]
name = "protobuf"
version = "6.33.1"
source = { registry = "https://pypi.org/simple" }
sdist = { url = "https://files.pythonhosted.org/packages/0a/03/a1440979a3f74f16cab3b75b0da1a1a7f922d56a8ddea96092391998edc0/protobuf-6.33.1.tar.gz", hash = "sha256:97f65757e8d09870de6fd973aeddb92f85435607235d20b2dfed93405d00c85b", size = 443432, upload-time = "2025-11-13T16:44:18.895Z" }
wheels = [
    { url = "https://files.pythonhosted.org/packages/06/f1/446a9bbd2c60772ca36556bac8bfde40eceb28d9cc7838755bc41e001d8f/protobuf-6.33.1-cp310-abi3-win32.whl", hash = "sha256:f8d3fdbc966aaab1d05046d0240dd94d40f2a8c62856d41eaa141ff64a79de6b", size = 425593, upload-time = "2025-11-13T16:44:06.275Z" },
    { url = "https://files.pythonhosted.org/packages/a6/79/8780a378c650e3df849b73de8b13cf5412f521ca2ff9b78a45c247029440/protobuf-6.33.1-cp310-abi3-win_amd64.whl", hash = "sha256:923aa6d27a92bf44394f6abf7ea0500f38769d4b07f4be41cb52bd8b1123b9ed", size = 436883, upload-time = "2025-11-13T16:44:09.222Z" },
    { url = "https://files.pythonhosted.org/packages/cd/93/26213ff72b103ae55bb0d73e7fb91ea570ef407c3ab4fd2f1f27cac16044/protobuf-6.33.1-cp39-abi3-macosx_10_9_universal2.whl", hash = "sha256:fe34575f2bdde76ac429ec7b570235bf0c788883e70aee90068e9981806f2490", size = 427522, upload-time = "2025-11-13T16:44:10.475Z" },
    { url = "https://files.pythonhosted.org/packages/c2/32/df4a35247923393aa6b887c3b3244a8c941c32a25681775f96e2b418f90e/protobuf-6.33.1-cp39-abi3-manylinux2014_aarch64.whl", hash = "sha256:f8adba2e44cde2d7618996b3fc02341f03f5bc3f2748be72dc7b063319276178", size = 324445, upload-time = "2025-11-13T16:44:11.869Z" },
    { url = "https://files.pythonhosted.org/packages/8e/d0/d796e419e2ec93d2f3fa44888861c3f88f722cde02b7c3488fcc6a166820/protobuf-6.33.1-cp39-abi3-manylinux2014_s390x.whl", hash = "sha256:0f4cf01222c0d959c2b399142deb526de420be8236f22c71356e2a544e153c53", size = 339161, upload-time = "2025-11-13T16:44:12.778Z" },
    { url = "https://files.pythonhosted.org/packages/1d/2a/3c5f05a4af06649547027d288747f68525755de692a26a7720dced3652c0/protobuf-6.33.1-cp39-abi3-manylinux2014_x86_64.whl", hash = "sha256:8fd7d5e0eb08cd5b87fd3df49bc193f5cfd778701f47e11d127d0afc6c39f1d1", size = 323171, upload-time = "2025-11-13T16:44:14.035Z" },
    { url = "https://files.pythonhosted.org/packages/08/b4/46310463b4f6ceef310f8348786f3cff181cea671578e3d9743ba61a459e/protobuf-6.33.1-py3-none-any.whl", hash = "sha256:d595a9fd694fdeb061a62fbe10eb039cc1e444df81ec9bb70c7fc59ebcb1eafa", size = 170477, upload-time = "2025-11-13T16:44:17.633Z" },
]

[[package]]
name = "pycodestyle"
version = "2.14.0"
source = { registry = "https://pypi.org/simple" }
sdist = { url = "https://files.pythonhosted.org/packages/11/e0/abfd2a0d2efe47670df87f3e3a0e2edda42f055053c85361f19c0e2c1ca8/pycodestyle-2.14.0.tar.gz", hash = "sha256:c4b5b517d278089ff9d0abdec919cd97262a3367449ea1c8b49b91529167b783", size = 39472, upload-time = "2025-06-20T18:49:48.75Z" }
wheels = [
    { url = "https://files.pythonhosted.org/packages/d7/27/a58ddaf8c588a3ef080db9d0b7e0b97215cee3a45df74f3a94dbbf5c893a/pycodestyle-2.14.0-py2.py3-none-any.whl", hash = "sha256:dd6bf7cb4ee77f8e016f9c8e74a35ddd9f67e1d5fd4184d86c3b98e07099f42d", size = 31594, upload-time = "2025-06-20T18:49:47.491Z" },
]

[[package]]
name = "pycparser"
version = "2.23"
source = { registry = "https://pypi.org/simple" }
sdist = { url = "https://files.pythonhosted.org/packages/fe/cf/d2d3b9f5699fb1e4615c8e32ff220203e43b248e1dfcc6736ad9057731ca/pycparser-2.23.tar.gz", hash = "sha256:78816d4f24add8f10a06d6f05b4d424ad9e96cfebf68a4ddc99c65c0720d00c2", size = 173734, upload-time = "2025-09-09T13:23:47.91Z" }
wheels = [
    { url = "https://files.pythonhosted.org/packages/a0/e3/59cd50310fc9b59512193629e1984c1f95e5c8ae6e5d8c69532ccc65a7fe/pycparser-2.23-py3-none-any.whl", hash = "sha256:e5c6e8d3fbad53479cab09ac03729e0a9faf2bee3db8208a550daf5af81a5934", size = 118140, upload-time = "2025-09-09T13:23:46.651Z" },
]

[[package]]
name = "pydantic"
version = "2.12.4"
source = { registry = "https://pypi.org/simple" }
dependencies = [
    { name = "annotated-types" },
    { name = "pydantic-core" },
    { name = "typing-extensions" },
    { name = "typing-inspection" },
]
sdist = { url = "https://files.pythonhosted.org/packages/96/ad/a17bc283d7d81837c061c49e3eaa27a45991759a1b7eae1031921c6bd924/pydantic-2.12.4.tar.gz", hash = "sha256:0f8cb9555000a4b5b617f66bfd2566264c4984b27589d3b845685983e8ea85ac", size = 821038, upload-time = "2025-11-05T10:50:08.59Z" }
wheels = [
    { url = "https://files.pythonhosted.org/packages/82/2f/e68750da9b04856e2a7ec56fc6f034a5a79775e9b9a81882252789873798/pydantic-2.12.4-py3-none-any.whl", hash = "sha256:92d3d202a745d46f9be6df459ac5a064fdaa3c1c4cd8adcfa332ccf3c05f871e", size = 463400, upload-time = "2025-11-05T10:50:06.732Z" },
]

[[package]]
name = "pydantic-core"
version = "2.41.5"
source = { registry = "https://pypi.org/simple" }
dependencies = [
    { name = "typing-extensions" },
]
sdist = { url = "https://files.pythonhosted.org/packages/71/70/23b021c950c2addd24ec408e9ab05d59b035b39d97cdc1130e1bce647bb6/pydantic_core-2.41.5.tar.gz", hash = "sha256:08daa51ea16ad373ffd5e7606252cc32f07bc72b28284b6bc9c6df804816476e", size = 460952, upload-time = "2025-11-04T13:43:49.098Z" }
wheels = [
    { url = "https://files.pythonhosted.org/packages/e8/72/74a989dd9f2084b3d9530b0915fdda64ac48831c30dbf7c72a41a5232db8/pydantic_core-2.41.5-cp311-cp311-macosx_10_12_x86_64.whl", hash = "sha256:a3a52f6156e73e7ccb0f8cced536adccb7042be67cb45f9562e12b319c119da6", size = 2105873, upload-time = "2025-11-04T13:39:31.373Z" },
    { url = "https://files.pythonhosted.org/packages/12/44/37e403fd9455708b3b942949e1d7febc02167662bf1a7da5b78ee1ea2842/pydantic_core-2.41.5-cp311-cp311-macosx_11_0_arm64.whl", hash = "sha256:7f3bf998340c6d4b0c9a2f02d6a400e51f123b59565d74dc60d252ce888c260b", size = 1899826, upload-time = "2025-11-04T13:39:32.897Z" },
    { url = "https://files.pythonhosted.org/packages/33/7f/1d5cab3ccf44c1935a359d51a8a2a9e1a654b744b5e7f80d41b88d501eec/pydantic_core-2.41.5-cp311-cp311-manylinux_2_17_aarch64.manylinux2014_aarch64.whl", hash = "sha256:378bec5c66998815d224c9ca994f1e14c0c21cb95d2f52b6021cc0b2a58f2a5a", size = 1917869, upload-time = "2025-11-04T13:39:34.469Z" },
    { url = "https://files.pythonhosted.org/packages/6e/6a/30d94a9674a7fe4f4744052ed6c5e083424510be1e93da5bc47569d11810/pydantic_core-2.41.5-cp311-cp311-manylinux_2_17_armv7l.manylinux2014_armv7l.whl", hash = "sha256:e7b576130c69225432866fe2f4a469a85a54ade141d96fd396dffcf607b558f8", size = 2063890, upload-time = "2025-11-04T13:39:36.053Z" },
    { url = "https://files.pythonhosted.org/packages/50/be/76e5d46203fcb2750e542f32e6c371ffa9b8ad17364cf94bb0818dbfb50c/pydantic_core-2.41.5-cp311-cp311-manylinux_2_17_ppc64le.manylinux2014_ppc64le.whl", hash = "sha256:6cb58b9c66f7e4179a2d5e0f849c48eff5c1fca560994d6eb6543abf955a149e", size = 2229740, upload-time = "2025-11-04T13:39:37.753Z" },
    { url = "https://files.pythonhosted.org/packages/d3/ee/fed784df0144793489f87db310a6bbf8118d7b630ed07aa180d6067e653a/pydantic_core-2.41.5-cp311-cp311-manylinux_2_17_s390x.manylinux2014_s390x.whl", hash = "sha256:88942d3a3dff3afc8288c21e565e476fc278902ae4d6d134f1eeda118cc830b1", size = 2350021, upload-time = "2025-11-04T13:39:40.94Z" },
    { url = "https://files.pythonhosted.org/packages/c8/be/8fed28dd0a180dca19e72c233cbf58efa36df055e5b9d90d64fd1740b828/pydantic_core-2.41.5-cp311-cp311-manylinux_2_17_x86_64.manylinux2014_x86_64.whl", hash = "sha256:f31d95a179f8d64d90f6831d71fa93290893a33148d890ba15de25642c5d075b", size = 2066378, upload-time = "2025-11-04T13:39:42.523Z" },
    { url = "https://files.pythonhosted.org/packages/b0/3b/698cf8ae1d536a010e05121b4958b1257f0b5522085e335360e53a6b1c8b/pydantic_core-2.41.5-cp311-cp311-manylinux_2_5_i686.manylinux1_i686.whl", hash = "sha256:c1df3d34aced70add6f867a8cf413e299177e0c22660cc767218373d0779487b", size = 2175761, upload-time = "2025-11-04T13:39:44.553Z" },
    { url = "https://files.pythonhosted.org/packages/b8/ba/15d537423939553116dea94ce02f9c31be0fa9d0b806d427e0308ec17145/pydantic_core-2.41.5-cp311-cp311-musllinux_1_1_aarch64.whl", hash = "sha256:4009935984bd36bd2c774e13f9a09563ce8de4abaa7226f5108262fa3e637284", size = 2146303, upload-time = "2025-11-04T13:39:46.238Z" },
    { url = "https://files.pythonhosted.org/packages/58/7f/0de669bf37d206723795f9c90c82966726a2ab06c336deba4735b55af431/pydantic_core-2.41.5-cp311-cp311-musllinux_1_1_armv7l.whl", hash = "sha256:34a64bc3441dc1213096a20fe27e8e128bd3ff89921706e83c0b1ac971276594", size = 2340355, upload-time = "2025-11-04T13:39:48.002Z" },
    { url = "https://files.pythonhosted.org/packages/e5/de/e7482c435b83d7e3c3ee5ee4451f6e8973cff0eb6007d2872ce6383f6398/pydantic_core-2.41.5-cp311-cp311-musllinux_1_1_x86_64.whl", hash = "sha256:c9e19dd6e28fdcaa5a1de679aec4141f691023916427ef9bae8584f9c2fb3b0e", size = 2319875, upload-time = "2025-11-04T13:39:49.705Z" },
    { url = "https://files.pythonhosted.org/packages/fe/e6/8c9e81bb6dd7560e33b9053351c29f30c8194b72f2d6932888581f503482/pydantic_core-2.41.5-cp311-cp311-win32.whl", hash = "sha256:2c010c6ded393148374c0f6f0bf89d206bf3217f201faa0635dcd56bd1520f6b", size = 1987549, upload-time = "2025-11-04T13:39:51.842Z" },
    { url = "https://files.pythonhosted.org/packages/11/66/f14d1d978ea94d1bc21fc98fcf570f9542fe55bfcc40269d4e1a21c19bf7/pydantic_core-2.41.5-cp311-cp311-win_amd64.whl", hash = "sha256:76ee27c6e9c7f16f47db7a94157112a2f3a00e958bc626e2f4ee8bec5c328fbe", size = 2011305, upload-time = "2025-11-04T13:39:53.485Z" },
    { url = "https://files.pythonhosted.org/packages/56/d8/0e271434e8efd03186c5386671328154ee349ff0354d83c74f5caaf096ed/pydantic_core-2.41.5-cp311-cp311-win_arm64.whl", hash = "sha256:4bc36bbc0b7584de96561184ad7f012478987882ebf9f9c389b23f432ea3d90f", size = 1972902, upload-time = "2025-11-04T13:39:56.488Z" },
    { url = "https://files.pythonhosted.org/packages/11/72/90fda5ee3b97e51c494938a4a44c3a35a9c96c19bba12372fb9c634d6f57/pydantic_core-2.41.5-graalpy311-graalpy242_311_native-macosx_10_12_x86_64.whl", hash = "sha256:b96d5f26b05d03cc60f11a7761a5ded1741da411e7fe0909e27a5e6a0cb7b034", size = 2115441, upload-time = "2025-11-04T13:42:39.557Z" },
    { url = "https://files.pythonhosted.org/packages/1f/53/8942f884fa33f50794f119012dc6a1a02ac43a56407adaac20463df8e98f/pydantic_core-2.41.5-graalpy311-graalpy242_311_native-macosx_11_0_arm64.whl", hash = "sha256:634e8609e89ceecea15e2d61bc9ac3718caaaa71963717bf3c8f38bfde64242c", size = 1930291, upload-time = "2025-11-04T13:42:42.169Z" },
    { url = "https://files.pythonhosted.org/packages/79/c8/ecb9ed9cd942bce09fc888ee960b52654fbdbede4ba6c2d6e0d3b1d8b49c/pydantic_core-2.41.5-graalpy311-graalpy242_311_native-manylinux_2_17_aarch64.manylinux2014_aarch64.whl", hash = "sha256:93e8740d7503eb008aa2df04d3b9735f845d43ae845e6dcd2be0b55a2da43cd2", size = 1948632, upload-time = "2025-11-04T13:42:44.564Z" },
    { url = "https://files.pythonhosted.org/packages/2e/1b/687711069de7efa6af934e74f601e2a4307365e8fdc404703afc453eab26/pydantic_core-2.41.5-graalpy311-graalpy242_311_native-manylinux_2_17_x86_64.manylinux2014_x86_64.whl", hash = "sha256:f15489ba13d61f670dcc96772e733aad1a6f9c429cc27574c6cdaed82d0146ad", size = 2138905, upload-time = "2025-11-04T13:42:47.156Z" },
    { url = "https://files.pythonhosted.org/packages/5f/9b/1b3f0e9f9305839d7e84912f9e8bfbd191ed1b1ef48083609f0dabde978c/pydantic_core-2.41.5-pp311-pypy311_pp73-macosx_10_12_x86_64.whl", hash = "sha256:b2379fa7ed44ddecb5bfe4e48577d752db9fc10be00a6b7446e9663ba143de26", size = 2101980, upload-time = "2025-11-04T13:43:25.97Z" },
    { url = "https://files.pythonhosted.org/packages/a4/ed/d71fefcb4263df0da6a85b5d8a7508360f2f2e9b3bf5814be9c8bccdccc1/pydantic_core-2.41.5-pp311-pypy311_pp73-macosx_11_0_arm64.whl", hash = "sha256:266fb4cbf5e3cbd0b53669a6d1b039c45e3ce651fd5442eff4d07c2cc8d66808", size = 1923865, upload-time = "2025-11-04T13:43:28.763Z" },
    { url = "https://files.pythonhosted.org/packages/ce/3a/626b38db460d675f873e4444b4bb030453bbe7b4ba55df821d026a0493c4/pydantic_core-2.41.5-pp311-pypy311_pp73-manylinux_2_17_x86_64.manylinux2014_x86_64.whl", hash = "sha256:58133647260ea01e4d0500089a8c4f07bd7aa6ce109682b1426394988d8aaacc", size = 2134256, upload-time = "2025-11-04T13:43:31.71Z" },
    { url = "https://files.pythonhosted.org/packages/83/d9/8412d7f06f616bbc053d30cb4e5f76786af3221462ad5eee1f202021eb4e/pydantic_core-2.41.5-pp311-pypy311_pp73-manylinux_2_5_i686.manylinux1_i686.whl", hash = "sha256:287dad91cfb551c363dc62899a80e9e14da1f0e2b6ebde82c806612ca2a13ef1", size = 2174762, upload-time = "2025-11-04T13:43:34.744Z" },
    { url = "https://files.pythonhosted.org/packages/55/4c/162d906b8e3ba3a99354e20faa1b49a85206c47de97a639510a0e673f5da/pydantic_core-2.41.5-pp311-pypy311_pp73-musllinux_1_1_aarch64.whl", hash = "sha256:03b77d184b9eb40240ae9fd676ca364ce1085f203e1b1256f8ab9984dca80a84", size = 2143141, upload-time = "2025-11-04T13:43:37.701Z" },
    { url = "https://files.pythonhosted.org/packages/1f/f2/f11dd73284122713f5f89fc940f370d035fa8e1e078d446b3313955157fe/pydantic_core-2.41.5-pp311-pypy311_pp73-musllinux_1_1_armv7l.whl", hash = "sha256:a668ce24de96165bb239160b3d854943128f4334822900534f2fe947930e5770", size = 2330317, upload-time = "2025-11-04T13:43:40.406Z" },
    { url = "https://files.pythonhosted.org/packages/88/9d/b06ca6acfe4abb296110fb1273a4d848a0bfb2ff65f3ee92127b3244e16b/pydantic_core-2.41.5-pp311-pypy311_pp73-musllinux_1_1_x86_64.whl", hash = "sha256:f14f8f046c14563f8eb3f45f499cc658ab8d10072961e07225e507adb700e93f", size = 2316992, upload-time = "2025-11-04T13:43:43.602Z" },
    { url = "https://files.pythonhosted.org/packages/36/c7/cfc8e811f061c841d7990b0201912c3556bfeb99cdcb7ed24adc8d6f8704/pydantic_core-2.41.5-pp311-pypy311_pp73-win_amd64.whl", hash = "sha256:56121965f7a4dc965bff783d70b907ddf3d57f6eba29b6d2e5dabfaf07799c51", size = 2145302, upload-time = "2025-11-04T13:43:46.64Z" },
]

[[package]]
name = "pydantic-settings"
version = "2.12.0"
source = { registry = "https://pypi.org/simple" }
dependencies = [
    { name = "pydantic" },
    { name = "python-dotenv" },
    { name = "typing-inspection" },
]
sdist = { url = "https://files.pythonhosted.org/packages/43/4b/ac7e0aae12027748076d72a8764ff1c9d82ca75a7a52622e67ed3f765c54/pydantic_settings-2.12.0.tar.gz", hash = "sha256:005538ef951e3c2a68e1c08b292b5f2e71490def8589d4221b95dab00dafcfd0", size = 194184, upload-time = "2025-11-10T14:25:47.013Z" }
wheels = [
    { url = "https://files.pythonhosted.org/packages/c1/60/5d4751ba3f4a40a6891f24eec885f51afd78d208498268c734e256fb13c4/pydantic_settings-2.12.0-py3-none-any.whl", hash = "sha256:fddb9fd99a5b18da837b29710391e945b1e30c135477f484084ee513adb93809", size = 51880, upload-time = "2025-11-10T14:25:45.546Z" },
]

[[package]]
name = "pyee"
version = "13.0.0"
source = { registry = "https://pypi.org/simple" }
dependencies = [
    { name = "typing-extensions" },
]
sdist = { url = "https://files.pythonhosted.org/packages/95/03/1fd98d5841cd7964a27d729ccf2199602fe05eb7a405c1462eb7277945ed/pyee-13.0.0.tar.gz", hash = "sha256:b391e3c5a434d1f5118a25615001dbc8f669cf410ab67d04c4d4e07c55481c37", size = 31250, upload-time = "2025-03-17T18:53:15.955Z" }
wheels = [
    { url = "https://files.pythonhosted.org/packages/9b/4d/b9add7c84060d4c1906abe9a7e5359f2a60f7a9a4f67268b2766673427d8/pyee-13.0.0-py3-none-any.whl", hash = "sha256:48195a3cddb3b1515ce0695ed76036b5ccc2ef3a9f963ff9f77aec0139845498", size = 15730, upload-time = "2025-03-17T18:53:14.532Z" },
]

[[package]]
name = "pyflakes"
version = "3.4.0"
source = { registry = "https://pypi.org/simple" }
sdist = { url = "https://files.pythonhosted.org/packages/45/dc/fd034dc20b4b264b3d015808458391acbf9df40b1e54750ef175d39180b1/pyflakes-3.4.0.tar.gz", hash = "sha256:b24f96fafb7d2ab0ec5075b7350b3d2d2218eab42003821c06344973d3ea2f58", size = 64669, upload-time = "2025-06-20T18:45:27.834Z" }
wheels = [
    { url = "https://files.pythonhosted.org/packages/c2/2f/81d580a0fb83baeb066698975cb14a618bdbed7720678566f1b046a95fe8/pyflakes-3.4.0-py2.py3-none-any.whl", hash = "sha256:f742a7dbd0d9cb9ea41e9a24a918996e8170c799fa528688d40dd582c8265f4f", size = 63551, upload-time = "2025-06-20T18:45:26.937Z" },
]

[[package]]
name = "pygithub"
version = "2.8.1"
source = { registry = "https://pypi.org/simple" }
dependencies = [
    { name = "pyjwt", extra = ["crypto"] },
    { name = "pynacl" },
    { name = "requests" },
    { name = "typing-extensions" },
    { name = "urllib3" },
]
sdist = { url = "https://files.pythonhosted.org/packages/c1/74/e560bdeffea72ecb26cff27f0fad548bbff5ecc51d6a155311ea7f9e4c4c/pygithub-2.8.1.tar.gz", hash = "sha256:341b7c78521cb07324ff670afd1baa2bf5c286f8d9fd302c1798ba594a5400c9", size = 2246994, upload-time = "2025-09-02T17:41:54.674Z" }
wheels = [
    { url = "https://files.pythonhosted.org/packages/07/ba/7049ce39f653f6140aac4beb53a5aaf08b4407b6a3019aae394c1c5244ff/pygithub-2.8.1-py3-none-any.whl", hash = "sha256:23a0a5bca93baef082e03411bf0ce27204c32be8bfa7abc92fe4a3e132936df0", size = 432709, upload-time = "2025-09-02T17:41:52.947Z" },
]

[[package]]
name = "pygments"
version = "2.19.2"
source = { registry = "https://pypi.org/simple" }
sdist = { url = "https://files.pythonhosted.org/packages/b0/77/a5b8c569bf593b0140bde72ea885a803b82086995367bf2037de0159d924/pygments-2.19.2.tar.gz", hash = "sha256:636cb2477cec7f8952536970bc533bc43743542f70392ae026374600add5b887", size = 4968631, upload-time = "2025-06-21T13:39:12.283Z" }
wheels = [
    { url = "https://files.pythonhosted.org/packages/c7/21/705964c7812476f378728bdf590ca4b771ec72385c533964653c68e86bdc/pygments-2.19.2-py3-none-any.whl", hash = "sha256:86540386c03d588bb81d44bc3928634ff26449851e99741617ecb9037ee5ec0b", size = 1225217, upload-time = "2025-06-21T13:39:07.939Z" },
]

[[package]]
name = "pyjwt"
version = "2.10.1"
source = { registry = "https://pypi.org/simple" }
sdist = { url = "https://files.pythonhosted.org/packages/e7/46/bd74733ff231675599650d3e47f361794b22ef3e3770998dda30d3b63726/pyjwt-2.10.1.tar.gz", hash = "sha256:3cc5772eb20009233caf06e9d8a0577824723b44e6648ee0a2aedb6cf9381953", size = 87785, upload-time = "2024-11-28T03:43:29.933Z" }
wheels = [
    { url = "https://files.pythonhosted.org/packages/61/ad/689f02752eeec26aed679477e80e632ef1b682313be70793d798c1d5fc8f/PyJWT-2.10.1-py3-none-any.whl", hash = "sha256:dcdd193e30abefd5debf142f9adfcdd2b58004e644f25406ffaebd50bd98dacb", size = 22997, upload-time = "2024-11-28T03:43:27.893Z" },
]

[package.optional-dependencies]
crypto = [
    { name = "cryptography" },
]

[[package]]
name = "pynacl"
version = "1.6.1"
source = { registry = "https://pypi.org/simple" }
dependencies = [
    { name = "cffi", marker = "platform_python_implementation != 'PyPy'" },
]
sdist = { url = "https://files.pythonhosted.org/packages/b2/46/aeca065d227e2265125aea590c9c47fbf5786128c9400ee0eb7c88931f06/pynacl-1.6.1.tar.gz", hash = "sha256:8d361dac0309f2b6ad33b349a56cd163c98430d409fa503b10b70b3ad66eaa1d", size = 3506616, upload-time = "2025-11-10T16:02:13.195Z" }
wheels = [
    { url = "https://files.pythonhosted.org/packages/49/41/3cfb3b4f3519f6ff62bf71bf1722547644bcfb1b05b8fdbdc300249ba113/pynacl-1.6.1-cp38-abi3-macosx_10_10_universal2.whl", hash = "sha256:a6f9fd6d6639b1e81115c7f8ff16b8dedba1e8098d2756275d63d208b0e32021", size = 387591, upload-time = "2025-11-10T16:01:49.1Z" },
    { url = "https://files.pythonhosted.org/packages/18/21/b8a6563637799f617a3960f659513eccb3fcc655d5fc2be6e9dc6416826f/pynacl-1.6.1-cp38-abi3-manylinux2014_aarch64.manylinux_2_17_aarch64.whl", hash = "sha256:e49a3f3d0da9f79c1bec2aa013261ab9fa651c7da045d376bd306cf7c1792993", size = 798866, upload-time = "2025-11-10T16:01:55.688Z" },
    { url = "https://files.pythonhosted.org/packages/e8/6c/dc38033bc3ea461e05ae8f15a81e0e67ab9a01861d352ae971c99de23e7c/pynacl-1.6.1-cp38-abi3-manylinux2014_x86_64.manylinux_2_17_x86_64.whl", hash = "sha256:7713f8977b5d25f54a811ec9efa2738ac592e846dd6e8a4d3f7578346a841078", size = 1398001, upload-time = "2025-11-10T16:01:57.101Z" },
    { url = "https://files.pythonhosted.org/packages/9f/05/3ec0796a9917100a62c5073b20c4bce7bf0fea49e99b7906d1699cc7b61b/pynacl-1.6.1-cp38-abi3-manylinux_2_26_aarch64.manylinux_2_28_aarch64.whl", hash = "sha256:5a3becafc1ee2e5ea7f9abc642f56b82dcf5be69b961e782a96ea52b55d8a9fc", size = 834024, upload-time = "2025-11-10T16:01:50.228Z" },
    { url = "https://files.pythonhosted.org/packages/f0/b7/ae9982be0f344f58d9c64a1c25d1f0125c79201634efe3c87305ac7cb3e3/pynacl-1.6.1-cp38-abi3-manylinux_2_26_x86_64.manylinux_2_28_x86_64.whl", hash = "sha256:4ce50d19f1566c391fedc8dc2f2f5be265ae214112ebe55315e41d1f36a7f0a9", size = 1436766, upload-time = "2025-11-10T16:01:51.886Z" },
    { url = "https://files.pythonhosted.org/packages/b4/51/b2ccbf89cf3025a02e044dd68a365cad593ebf70f532299f2c047d2b7714/pynacl-1.6.1-cp38-abi3-manylinux_2_34_aarch64.whl", hash = "sha256:543f869140f67d42b9b8d47f922552d7a967e6c116aad028c9bfc5f3f3b3a7b7", size = 817275, upload-time = "2025-11-10T16:01:53.351Z" },
    { url = "https://files.pythonhosted.org/packages/a8/6c/dd9ee8214edf63ac563b08a9b30f98d116942b621d39a751ac3256694536/pynacl-1.6.1-cp38-abi3-manylinux_2_34_x86_64.whl", hash = "sha256:a2bb472458c7ca959aeeff8401b8efef329b0fc44a89d3775cffe8fad3398ad8", size = 1401891, upload-time = "2025-11-10T16:01:54.587Z" },
    { url = "https://files.pythonhosted.org/packages/0f/c1/97d3e1c83772d78ee1db3053fd674bc6c524afbace2bfe8d419fd55d7ed1/pynacl-1.6.1-cp38-abi3-musllinux_1_1_aarch64.whl", hash = "sha256:3206fa98737fdc66d59b8782cecc3d37d30aeec4593d1c8c145825a345bba0f0", size = 772291, upload-time = "2025-11-10T16:01:58.111Z" },
    { url = "https://files.pythonhosted.org/packages/4d/ca/691ff2fe12f3bb3e43e8e8df4b806f6384593d427f635104d337b8e00291/pynacl-1.6.1-cp38-abi3-musllinux_1_1_x86_64.whl", hash = "sha256:53543b4f3d8acb344f75fd4d49f75e6572fce139f4bfb4815a9282296ff9f4c0", size = 1370839, upload-time = "2025-11-10T16:01:59.252Z" },
    { url = "https://files.pythonhosted.org/packages/30/27/06fe5389d30391fce006442246062cc35773c84fbcad0209fbbf5e173734/pynacl-1.6.1-cp38-abi3-musllinux_1_2_aarch64.whl", hash = "sha256:319de653ef84c4f04e045eb250e6101d23132372b0a61a7acf91bac0fda8e58c", size = 791371, upload-time = "2025-11-10T16:02:01.075Z" },
    { url = "https://files.pythonhosted.org/packages/2c/7a/e2bde8c9d39074a5aa046c7d7953401608d1f16f71e237f4bef3fb9d7e49/pynacl-1.6.1-cp38-abi3-musllinux_1_2_x86_64.whl", hash = "sha256:262a8de6bba4aee8a66f5edf62c214b06647461c9b6b641f8cd0cb1e3b3196fe", size = 1363031, upload-time = "2025-11-10T16:02:02.656Z" },
    { url = "https://files.pythonhosted.org/packages/dd/b6/63fd77264dae1087770a1bb414bc604470f58fbc21d83822fc9c76248076/pynacl-1.6.1-cp38-abi3-win32.whl", hash = "sha256:9fd1a4eb03caf8a2fe27b515a998d26923adb9ddb68db78e35ca2875a3830dde", size = 226585, upload-time = "2025-11-10T16:02:07.116Z" },
    { url = "https://files.pythonhosted.org/packages/12/c8/b419180f3fdb72ab4d45e1d88580761c267c7ca6eda9a20dcbcba254efe6/pynacl-1.6.1-cp38-abi3-win_amd64.whl", hash = "sha256:a569a4069a7855f963940040f35e87d8bc084cb2d6347428d5ad20550a0a1a21", size = 238923, upload-time = "2025-11-10T16:02:04.401Z" },
    { url = "https://files.pythonhosted.org/packages/35/76/c34426d532e4dce7ff36e4d92cb20f4cbbd94b619964b93d24e8f5b5510f/pynacl-1.6.1-cp38-abi3-win_arm64.whl", hash = "sha256:5953e8b8cfadb10889a6e7bd0f53041a745d1b3d30111386a1bb37af171e6daf", size = 183970, upload-time = "2025-11-10T16:02:05.786Z" },
]

[[package]]
name = "pyproject-hooks"
version = "1.2.0"
source = { registry = "https://pypi.org/simple" }
sdist = { url = "https://files.pythonhosted.org/packages/e7/82/28175b2414effca1cdac8dc99f76d660e7a4fb0ceefa4b4ab8f5f6742925/pyproject_hooks-1.2.0.tar.gz", hash = "sha256:1e859bd5c40fae9448642dd871adf459e5e2084186e8d2c2a79a824c970da1f8", size = 19228, upload-time = "2024-09-29T09:24:13.293Z" }
wheels = [
    { url = "https://files.pythonhosted.org/packages/bd/24/12818598c362d7f300f18e74db45963dbcb85150324092410c8b49405e42/pyproject_hooks-1.2.0-py3-none-any.whl", hash = "sha256:9e5c6bfa8dcc30091c74b0cf803c81fdd29d94f01992a7707bc97babb1141913", size = 10216, upload-time = "2024-09-29T09:24:11.978Z" },
]

[[package]]
name = "pytest"
version = "9.0.1"
source = { registry = "https://pypi.org/simple" }
dependencies = [
    { name = "colorama", marker = "sys_platform == 'win32'" },
    { name = "iniconfig" },
    { name = "packaging" },
    { name = "pluggy" },
    { name = "pygments" },
]
sdist = { url = "https://files.pythonhosted.org/packages/07/56/f013048ac4bc4c1d9be45afd4ab209ea62822fb1598f40687e6bf45dcea4/pytest-9.0.1.tar.gz", hash = "sha256:3e9c069ea73583e255c3b21cf46b8d3c56f6e3a1a8f6da94ccb0fcf57b9d73c8", size = 1564125, upload-time = "2025-11-12T13:05:09.333Z" }
wheels = [
    { url = "https://files.pythonhosted.org/packages/0b/8b/6300fb80f858cda1c51ffa17075df5d846757081d11ab4aa35cef9e6258b/pytest-9.0.1-py3-none-any.whl", hash = "sha256:67be0030d194df2dfa7b556f2e56fb3c3315bd5c8822c6951162b92b32ce7dad", size = 373668, upload-time = "2025-11-12T13:05:07.379Z" },
]

[[package]]
name = "pytest-asyncio"
version = "1.3.0"
source = { registry = "https://pypi.org/simple" }
dependencies = [
    { name = "pytest" },
    { name = "typing-extensions" },
]
sdist = { url = "https://files.pythonhosted.org/packages/90/2c/8af215c0f776415f3590cac4f9086ccefd6fd463befeae41cd4d3f193e5a/pytest_asyncio-1.3.0.tar.gz", hash = "sha256:d7f52f36d231b80ee124cd216ffb19369aa168fc10095013c6b014a34d3ee9e5", size = 50087, upload-time = "2025-11-10T16:07:47.256Z" }
wheels = [
    { url = "https://files.pythonhosted.org/packages/e5/35/f8b19922b6a25bc0880171a2f1a003eaeb93657475193ab516fd87cac9da/pytest_asyncio-1.3.0-py3-none-any.whl", hash = "sha256:611e26147c7f77640e6d0a92a38ed17c3e9848063698d5c93d5aa7aa11cebff5", size = 15075, upload-time = "2025-11-10T16:07:45.537Z" },
]

[[package]]
name = "pytest-cov"
version = "7.0.0"
source = { registry = "https://pypi.org/simple" }
dependencies = [
    { name = "coverage", extra = ["toml"] },
    { name = "pluggy" },
    { name = "pytest" },
]
sdist = { url = "https://files.pythonhosted.org/packages/5e/f7/c933acc76f5208b3b00089573cf6a2bc26dc80a8aece8f52bb7d6b1855ca/pytest_cov-7.0.0.tar.gz", hash = "sha256:33c97eda2e049a0c5298e91f519302a1334c26ac65c1a483d6206fd458361af1", size = 54328, upload-time = "2025-09-09T10:57:02.113Z" }
wheels = [
    { url = "https://files.pythonhosted.org/packages/ee/49/1377b49de7d0c1ce41292161ea0f721913fa8722c19fb9c1e3aa0367eecb/pytest_cov-7.0.0-py3-none-any.whl", hash = "sha256:3b8e9558b16cc1479da72058bdecf8073661c7f57f7d3c5f22a1c23507f2d861", size = 22424, upload-time = "2025-09-09T10:57:00.695Z" },
]

[[package]]
name = "pytest-mock"
version = "3.15.1"
source = { registry = "https://pypi.org/simple" }
dependencies = [
    { name = "pytest" },
]
sdist = { url = "https://files.pythonhosted.org/packages/68/14/eb014d26be205d38ad5ad20d9a80f7d201472e08167f0bb4361e251084a9/pytest_mock-3.15.1.tar.gz", hash = "sha256:1849a238f6f396da19762269de72cb1814ab44416fa73a8686deac10b0d87a0f", size = 34036, upload-time = "2025-09-16T16:37:27.081Z" }
wheels = [
    { url = "https://files.pythonhosted.org/packages/5a/cc/06253936f4a7fa2e0f48dfe6d851d9c56df896a9ab09ac019d70b760619c/pytest_mock-3.15.1-py3-none-any.whl", hash = "sha256:0a25e2eb88fe5168d535041d09a4529a188176ae608a6d249ee65abc0949630d", size = 10095, upload-time = "2025-09-16T16:37:25.734Z" },
]

[[package]]
name = "pytest-timeout"
version = "2.4.0"
source = { registry = "https://pypi.org/simple" }
dependencies = [
    { name = "pytest" },
]
sdist = { url = "https://files.pythonhosted.org/packages/ac/82/4c9ecabab13363e72d880f2fb504c5f750433b2b6f16e99f4ec21ada284c/pytest_timeout-2.4.0.tar.gz", hash = "sha256:7e68e90b01f9eff71332b25001f85c75495fc4e3a836701876183c4bcfd0540a", size = 17973, upload-time = "2025-05-05T19:44:34.99Z" }
wheels = [
    { url = "https://files.pythonhosted.org/packages/fa/b6/3127540ecdf1464a00e5a01ee60a1b09175f6913f0644ac748494d9c4b21/pytest_timeout-2.4.0-py3-none-any.whl", hash = "sha256:c42667e5cdadb151aeb5b26d114aff6bdf5a907f176a007a30b940d3d865b5c2", size = 14382, upload-time = "2025-05-05T19:44:33.502Z" },
]

[[package]]
name = "python-dotenv"
version = "1.2.1"
source = { registry = "https://pypi.org/simple" }
sdist = { url = "https://files.pythonhosted.org/packages/f0/26/19cadc79a718c5edbec86fd4919a6b6d3f681039a2f6d66d14be94e75fb9/python_dotenv-1.2.1.tar.gz", hash = "sha256:42667e897e16ab0d66954af0e60a9caa94f0fd4ecf3aaf6d2d260eec1aa36ad6", size = 44221, upload-time = "2025-10-26T15:12:10.434Z" }
wheels = [
    { url = "https://files.pythonhosted.org/packages/14/1b/a298b06749107c305e1fe0f814c6c74aea7b2f1e10989cb30f544a1b3253/python_dotenv-1.2.1-py3-none-any.whl", hash = "sha256:b81ee9561e9ca4004139c6cbba3a238c32b03e4894671e181b671e8cb8425d61", size = 21230, upload-time = "2025-10-26T15:12:09.109Z" },
]

[[package]]
name = "python-multipart"
version = "0.0.20"
source = { registry = "https://pypi.org/simple" }
sdist = { url = "https://files.pythonhosted.org/packages/f3/87/f44d7c9f274c7ee665a29b885ec97089ec5dc034c7f3fafa03da9e39a09e/python_multipart-0.0.20.tar.gz", hash = "sha256:8dd0cab45b8e23064ae09147625994d090fa46f5b0d1e13af944c331a7fa9d13", size = 37158, upload-time = "2024-12-16T19:45:46.972Z" }
wheels = [
    { url = "https://files.pythonhosted.org/packages/45/58/38b5afbc1a800eeea951b9285d3912613f2603bdf897a4ab0f4bd7f405fc/python_multipart-0.0.20-py3-none-any.whl", hash = "sha256:8a62d3a8335e06589fe01f2a3e178cdcc632f3fbe0d492ad9ee0ec35aab1f104", size = 24546, upload-time = "2024-12-16T19:45:44.423Z" },
]

[[package]]
name = "pytokens"
version = "0.3.0"
source = { registry = "https://pypi.org/simple" }
sdist = { url = "https://files.pythonhosted.org/packages/4e/8d/a762be14dae1c3bf280202ba3172020b2b0b4c537f94427435f19c413b72/pytokens-0.3.0.tar.gz", hash = "sha256:2f932b14ed08de5fcf0b391ace2642f858f1394c0857202959000b68ed7a458a", size = 17644, upload-time = "2025-11-05T13:36:35.34Z" }
wheels = [
    { url = "https://files.pythonhosted.org/packages/84/25/d9db8be44e205a124f6c98bc0324b2bb149b7431c53877fc6d1038dddaf5/pytokens-0.3.0-py3-none-any.whl", hash = "sha256:95b2b5eaf832e469d141a378872480ede3f251a5a5041b8ec6e581d3ac71bbf3", size = 12195, upload-time = "2025-11-05T13:36:33.183Z" },
]

[[package]]
name = "pytz"
version = "2025.2"
source = { registry = "https://pypi.org/simple" }
sdist = { url = "https://files.pythonhosted.org/packages/f8/bf/abbd3cdfb8fbc7fb3d4d38d320f2441b1e7cbe29be4f23797b4a2b5d8aac/pytz-2025.2.tar.gz", hash = "sha256:360b9e3dbb49a209c21ad61809c7fb453643e048b38924c765813546746e81c3", size = 320884, upload-time = "2025-03-25T02:25:00.538Z" }
wheels = [
    { url = "https://files.pythonhosted.org/packages/81/c4/34e93fe5f5429d7570ec1fa436f1986fb1f00c3e0f43a589fe2bbcd22c3f/pytz-2025.2-py2.py3-none-any.whl", hash = "sha256:5ddf76296dd8c44c26eb8f4b6f35488f3ccbf6fbbd7adee0b7262d43f0ec2f00", size = 509225, upload-time = "2025-03-25T02:24:58.468Z" },
]

[[package]]
name = "pywin32"
version = "311"
source = { registry = "https://pypi.org/simple" }
wheels = [
    { url = "https://files.pythonhosted.org/packages/7c/af/449a6a91e5d6db51420875c54f6aff7c97a86a3b13a0b4f1a5c13b988de3/pywin32-311-cp311-cp311-win32.whl", hash = "sha256:184eb5e436dea364dcd3d2316d577d625c0351bf237c4e9a5fabbcfa5a58b151", size = 8697031, upload-time = "2025-07-14T20:13:13.266Z" },
    { url = "https://files.pythonhosted.org/packages/51/8f/9bb81dd5bb77d22243d33c8397f09377056d5c687aa6d4042bea7fbf8364/pywin32-311-cp311-cp311-win_amd64.whl", hash = "sha256:3ce80b34b22b17ccbd937a6e78e7225d80c52f5ab9940fe0506a1a16f3dab503", size = 9508308, upload-time = "2025-07-14T20:13:15.147Z" },
    { url = "https://files.pythonhosted.org/packages/44/7b/9c2ab54f74a138c491aba1b1cd0795ba61f144c711daea84a88b63dc0f6c/pywin32-311-cp311-cp311-win_arm64.whl", hash = "sha256:a733f1388e1a842abb67ffa8e7aad0e70ac519e09b0f6a784e65a136ec7cefd2", size = 8703930, upload-time = "2025-07-14T20:13:16.945Z" },
]

[[package]]
name = "pyyaml"
version = "6.0.3"
source = { registry = "https://pypi.org/simple" }
sdist = { url = "https://files.pythonhosted.org/packages/05/8e/961c0007c59b8dd7729d542c61a4d537767a59645b82a0b521206e1e25c2/pyyaml-6.0.3.tar.gz", hash = "sha256:d76623373421df22fb4cf8817020cbb7ef15c725b9d5e45f17e189bfc384190f", size = 130960, upload-time = "2025-09-25T21:33:16.546Z" }
wheels = [
    { url = "https://files.pythonhosted.org/packages/6d/16/a95b6757765b7b031c9374925bb718d55e0a9ba8a1b6a12d25962ea44347/pyyaml-6.0.3-cp311-cp311-macosx_10_13_x86_64.whl", hash = "sha256:44edc647873928551a01e7a563d7452ccdebee747728c1080d881d68af7b997e", size = 185826, upload-time = "2025-09-25T21:31:58.655Z" },
    { url = "https://files.pythonhosted.org/packages/16/19/13de8e4377ed53079ee996e1ab0a9c33ec2faf808a4647b7b4c0d46dd239/pyyaml-6.0.3-cp311-cp311-macosx_11_0_arm64.whl", hash = "sha256:652cb6edd41e718550aad172851962662ff2681490a8a711af6a4d288dd96824", size = 175577, upload-time = "2025-09-25T21:32:00.088Z" },
    { url = "https://files.pythonhosted.org/packages/0c/62/d2eb46264d4b157dae1275b573017abec435397aa59cbcdab6fc978a8af4/pyyaml-6.0.3-cp311-cp311-manylinux2014_aarch64.manylinux_2_17_aarch64.manylinux_2_28_aarch64.whl", hash = "sha256:10892704fc220243f5305762e276552a0395f7beb4dbf9b14ec8fd43b57f126c", size = 775556, upload-time = "2025-09-25T21:32:01.31Z" },
    { url = "https://files.pythonhosted.org/packages/10/cb/16c3f2cf3266edd25aaa00d6c4350381c8b012ed6f5276675b9eba8d9ff4/pyyaml-6.0.3-cp311-cp311-manylinux2014_s390x.manylinux_2_17_s390x.manylinux_2_28_s390x.whl", hash = "sha256:850774a7879607d3a6f50d36d04f00ee69e7fc816450e5f7e58d7f17f1ae5c00", size = 882114, upload-time = "2025-09-25T21:32:03.376Z" },
    { url = "https://files.pythonhosted.org/packages/71/60/917329f640924b18ff085ab889a11c763e0b573da888e8404ff486657602/pyyaml-6.0.3-cp311-cp311-manylinux2014_x86_64.manylinux_2_17_x86_64.manylinux_2_28_x86_64.whl", hash = "sha256:b8bb0864c5a28024fac8a632c443c87c5aa6f215c0b126c449ae1a150412f31d", size = 806638, upload-time = "2025-09-25T21:32:04.553Z" },
    { url = "https://files.pythonhosted.org/packages/dd/6f/529b0f316a9fd167281a6c3826b5583e6192dba792dd55e3203d3f8e655a/pyyaml-6.0.3-cp311-cp311-musllinux_1_2_aarch64.whl", hash = "sha256:1d37d57ad971609cf3c53ba6a7e365e40660e3be0e5175fa9f2365a379d6095a", size = 767463, upload-time = "2025-09-25T21:32:06.152Z" },
    { url = "https://files.pythonhosted.org/packages/f2/6a/b627b4e0c1dd03718543519ffb2f1deea4a1e6d42fbab8021936a4d22589/pyyaml-6.0.3-cp311-cp311-musllinux_1_2_x86_64.whl", hash = "sha256:37503bfbfc9d2c40b344d06b2199cf0e96e97957ab1c1b546fd4f87e53e5d3e4", size = 794986, upload-time = "2025-09-25T21:32:07.367Z" },
    { url = "https://files.pythonhosted.org/packages/45/91/47a6e1c42d9ee337c4839208f30d9f09caa9f720ec7582917b264defc875/pyyaml-6.0.3-cp311-cp311-win32.whl", hash = "sha256:8098f252adfa6c80ab48096053f512f2321f0b998f98150cea9bd23d83e1467b", size = 142543, upload-time = "2025-09-25T21:32:08.95Z" },
    { url = "https://files.pythonhosted.org/packages/da/e3/ea007450a105ae919a72393cb06f122f288ef60bba2dc64b26e2646fa315/pyyaml-6.0.3-cp311-cp311-win_amd64.whl", hash = "sha256:9f3bfb4965eb874431221a3ff3fdcddc7e74e3b07799e0e84ca4a0f867d449bf", size = 158763, upload-time = "2025-09-25T21:32:09.96Z" },
]

[[package]]
name = "qdrant-client"
version = "1.16.0"
source = { registry = "https://pypi.org/simple" }
dependencies = [
    { name = "grpcio" },
    { name = "httpx", extra = ["http2"] },
    { name = "numpy" },
    { name = "portalocker" },
    { name = "protobuf" },
    { name = "pydantic" },
    { name = "urllib3" },
]
sdist = { url = "https://files.pythonhosted.org/packages/fa/16/366541897d270ee3f9c3f87da145baa8a5c9cc5190e0e53e8bbec1267cff/qdrant_client-1.16.0.tar.gz", hash = "sha256:0716aa0b7cca39745829c2e8ea0beb275fe2990e743ad803eabd6218e4b35c1b", size = 284128, upload-time = "2025-11-17T13:19:52.726Z" }
wheels = [
    { url = "https://files.pythonhosted.org/packages/a5/ff/3a69bb56835c4b2e9fa780655790937011ac389b0408b9a1147eaa2cee22/qdrant_client-1.16.0-py3-none-any.whl", hash = "sha256:6b932393e84e4c0233e5b2eb96b0918e968725855adae4d9c541761f4c50cf11", size = 328579, upload-time = "2025-11-17T13:19:51.092Z" },
]

[[package]]
name = "referencing"
version = "0.37.0"
source = { registry = "https://pypi.org/simple" }
dependencies = [
    { name = "attrs" },
    { name = "rpds-py" },
    { name = "typing-extensions" },
]
sdist = { url = "https://files.pythonhosted.org/packages/22/f5/df4e9027acead3ecc63e50fe1e36aca1523e1719559c499951bb4b53188f/referencing-0.37.0.tar.gz", hash = "sha256:44aefc3142c5b842538163acb373e24cce6632bd54bdb01b21ad5863489f50d8", size = 78036, upload-time = "2025-10-13T15:30:48.871Z" }
wheels = [
    { url = "https://files.pythonhosted.org/packages/2c/58/ca301544e1fa93ed4f80d724bf5b194f6e4b945841c5bfd555878eea9fcb/referencing-0.37.0-py3-none-any.whl", hash = "sha256:381329a9f99628c9069361716891d34ad94af76e461dcb0335825aecc7692231", size = 26766, upload-time = "2025-10-13T15:30:47.625Z" },
]

[[package]]
name = "regex"
version = "2025.11.3"
source = { registry = "https://pypi.org/simple" }
sdist = { url = "https://files.pythonhosted.org/packages/cc/a9/546676f25e573a4cf00fe8e119b78a37b6a8fe2dc95cda877b30889c9c45/regex-2025.11.3.tar.gz", hash = "sha256:1fedc720f9bb2494ce31a58a1631f9c82df6a09b49c19517ea5cc280b4541e01", size = 414669, upload-time = "2025-11-03T21:34:22.089Z" }
wheels = [
    { url = "https://files.pythonhosted.org/packages/f7/90/4fb5056e5f03a7048abd2b11f598d464f0c167de4f2a51aa868c376b8c70/regex-2025.11.3-cp311-cp311-macosx_10_9_universal2.whl", hash = "sha256:eadade04221641516fa25139273505a1c19f9bf97589a05bc4cfcd8b4a618031", size = 488081, upload-time = "2025-11-03T21:31:11.946Z" },
    { url = "https://files.pythonhosted.org/packages/85/23/63e481293fac8b069d84fba0299b6666df720d875110efd0338406b5d360/regex-2025.11.3-cp311-cp311-macosx_10_9_x86_64.whl", hash = "sha256:feff9e54ec0dd3833d659257f5c3f5322a12eee58ffa360984b716f8b92983f4", size = 290554, upload-time = "2025-11-03T21:31:13.387Z" },
    { url = "https://files.pythonhosted.org/packages/2b/9d/b101d0262ea293a0066b4522dfb722eb6a8785a8c3e084396a5f2c431a46/regex-2025.11.3-cp311-cp311-macosx_11_0_arm64.whl", hash = "sha256:3b30bc921d50365775c09a7ed446359e5c0179e9e2512beec4a60cbcef6ddd50", size = 288407, upload-time = "2025-11-03T21:31:14.809Z" },
    { url = "https://files.pythonhosted.org/packages/0c/64/79241c8209d5b7e00577ec9dca35cd493cc6be35b7d147eda367d6179f6d/regex-2025.11.3-cp311-cp311-manylinux2014_aarch64.manylinux_2_17_aarch64.manylinux_2_28_aarch64.whl", hash = "sha256:f99be08cfead2020c7ca6e396c13543baea32343b7a9a5780c462e323bd8872f", size = 793418, upload-time = "2025-11-03T21:31:16.556Z" },
    { url = "https://files.pythonhosted.org/packages/3d/e2/23cd5d3573901ce8f9757c92ca4db4d09600b865919b6d3e7f69f03b1afd/regex-2025.11.3-cp311-cp311-manylinux2014_ppc64le.manylinux_2_17_ppc64le.manylinux_2_28_ppc64le.whl", hash = "sha256:6dd329a1b61c0ee95ba95385fb0c07ea0d3fe1a21e1349fa2bec272636217118", size = 860448, upload-time = "2025-11-03T21:31:18.12Z" },
    { url = "https://files.pythonhosted.org/packages/2a/4c/aecf31beeaa416d0ae4ecb852148d38db35391aac19c687b5d56aedf3a8b/regex-2025.11.3-cp311-cp311-manylinux2014_s390x.manylinux_2_17_s390x.manylinux_2_28_s390x.whl", hash = "sha256:4c5238d32f3c5269d9e87be0cf096437b7622b6920f5eac4fd202468aaeb34d2", size = 907139, upload-time = "2025-11-03T21:31:20.753Z" },
    { url = "https://files.pythonhosted.org/packages/61/22/b8cb00df7d2b5e0875f60628594d44dba283e951b1ae17c12f99e332cc0a/regex-2025.11.3-cp311-cp311-manylinux2014_x86_64.manylinux_2_17_x86_64.manylinux_2_28_x86_64.whl", hash = "sha256:10483eefbfb0adb18ee9474498c9a32fcf4e594fbca0543bb94c48bac6183e2e", size = 800439, upload-time = "2025-11-03T21:31:22.069Z" },
    { url = "https://files.pythonhosted.org/packages/02/a8/c4b20330a5cdc7a8eb265f9ce593f389a6a88a0c5f280cf4d978f33966bc/regex-2025.11.3-cp311-cp311-musllinux_1_2_aarch64.whl", hash = "sha256:78c2d02bb6e1da0720eedc0bad578049cad3f71050ef8cd065ecc87691bed2b0", size = 782965, upload-time = "2025-11-03T21:31:23.598Z" },
    { url = "https://files.pythonhosted.org/packages/b4/4c/ae3e52988ae74af4b04d2af32fee4e8077f26e51b62ec2d12d246876bea2/regex-2025.11.3-cp311-cp311-musllinux_1_2_ppc64le.whl", hash = "sha256:e6b49cd2aad93a1790ce9cffb18964f6d3a4b0b3dbdbd5de094b65296fce6e58", size = 854398, upload-time = "2025-11-03T21:31:25.008Z" },
    { url = "https://files.pythonhosted.org/packages/06/d1/a8b9cf45874eda14b2e275157ce3b304c87e10fb38d9fc26a6e14eb18227/regex-2025.11.3-cp311-cp311-musllinux_1_2_s390x.whl", hash = "sha256:885b26aa3ee56433b630502dc3d36ba78d186a00cc535d3806e6bfd9ed3c70ab", size = 845897, upload-time = "2025-11-03T21:31:26.427Z" },
    { url = "https://files.pythonhosted.org/packages/ea/fe/1830eb0236be93d9b145e0bd8ab499f31602fe0999b1f19e99955aa8fe20/regex-2025.11.3-cp311-cp311-musllinux_1_2_x86_64.whl", hash = "sha256:ddd76a9f58e6a00f8772e72cff8ebcff78e022be95edf018766707c730593e1e", size = 788906, upload-time = "2025-11-03T21:31:28.078Z" },
    { url = "https://files.pythonhosted.org/packages/66/47/dc2577c1f95f188c1e13e2e69d8825a5ac582ac709942f8a03af42ed6e93/regex-2025.11.3-cp311-cp311-win32.whl", hash = "sha256:3e816cc9aac1cd3cc9a4ec4d860f06d40f994b5c7b4d03b93345f44e08cc68bf", size = 265812, upload-time = "2025-11-03T21:31:29.72Z" },
    { url = "https://files.pythonhosted.org/packages/50/1e/15f08b2f82a9bbb510621ec9042547b54d11e83cb620643ebb54e4eb7d71/regex-2025.11.3-cp311-cp311-win_amd64.whl", hash = "sha256:087511f5c8b7dfbe3a03f5d5ad0c2a33861b1fc387f21f6f60825a44865a385a", size = 277737, upload-time = "2025-11-03T21:31:31.422Z" },
    { url = "https://files.pythonhosted.org/packages/f4/fc/6500eb39f5f76c5e47a398df82e6b535a5e345f839581012a418b16f9cc3/regex-2025.11.3-cp311-cp311-win_arm64.whl", hash = "sha256:1ff0d190c7f68ae7769cd0313fe45820ba07ffebfddfaa89cc1eb70827ba0ddc", size = 270290, upload-time = "2025-11-03T21:31:33.041Z" },
]

[[package]]
name = "requests"
version = "2.32.5"
source = { registry = "https://pypi.org/simple" }
dependencies = [
    { name = "certifi" },
    { name = "charset-normalizer" },
    { name = "idna" },
    { name = "urllib3" },
]
sdist = { url = "https://files.pythonhosted.org/packages/c9/74/b3ff8e6c8446842c3f5c837e9c3dfcfe2018ea6ecef224c710c85ef728f4/requests-2.32.5.tar.gz", hash = "sha256:dbba0bac56e100853db0ea71b82b4dfd5fe2bf6d3754a8893c3af500cec7d7cf", size = 134517, upload-time = "2025-08-18T20:46:02.573Z" }
wheels = [
    { url = "https://files.pythonhosted.org/packages/1e/db/4254e3eabe8020b458f1a747140d32277ec7a271daf1d235b70dc0b4e6e3/requests-2.32.5-py3-none-any.whl", hash = "sha256:2462f94637a34fd532264295e186976db0f5d453d1cdd31473c85a6a161affb6", size = 64738, upload-time = "2025-08-18T20:46:00.542Z" },
]

[[package]]
name = "rpds-py"
version = "0.29.0"
source = { registry = "https://pypi.org/simple" }
sdist = { url = "https://files.pythonhosted.org/packages/98/33/23b3b3419b6a3e0f559c7c0d2ca8fc1b9448382b25245033788785921332/rpds_py-0.29.0.tar.gz", hash = "sha256:fe55fe686908f50154d1dc599232016e50c243b438c3b7432f24e2895b0e5359", size = 69359, upload-time = "2025-11-16T14:50:39.532Z" }
wheels = [
    { url = "https://files.pythonhosted.org/packages/36/ab/7fb95163a53ab122c74a7c42d2d2f012819af2cf3deb43fb0d5acf45cc1a/rpds_py-0.29.0-cp311-cp311-macosx_10_12_x86_64.whl", hash = "sha256:9b9c764a11fd637e0322a488560533112837f5334ffeb48b1be20f6d98a7b437", size = 372344, upload-time = "2025-11-16T14:47:57.279Z" },
    { url = "https://files.pythonhosted.org/packages/b3/45/f3c30084c03b0d0f918cb4c5ae2c20b0a148b51ba2b3f6456765b629bedd/rpds_py-0.29.0-cp311-cp311-macosx_11_0_arm64.whl", hash = "sha256:3fd2164d73812026ce970d44c3ebd51e019d2a26a4425a5dcbdfa93a34abc383", size = 363041, upload-time = "2025-11-16T14:47:58.908Z" },
    { url = "https://files.pythonhosted.org/packages/e3/e9/4d044a1662608c47a87cbb37b999d4d5af54c6d6ebdda93a4d8bbf8b2a10/rpds_py-0.29.0-cp311-cp311-manylinux_2_17_aarch64.manylinux2014_aarch64.whl", hash = "sha256:4a097b7f7f7274164566ae90a221fd725363c0e9d243e2e9ed43d195ccc5495c", size = 391775, upload-time = "2025-11-16T14:48:00.197Z" },
    { url = "https://files.pythonhosted.org/packages/50/c9/7616d3ace4e6731aeb6e3cd85123e03aec58e439044e214b9c5c60fd8eb1/rpds_py-0.29.0-cp311-cp311-manylinux_2_17_armv7l.manylinux2014_armv7l.whl", hash = "sha256:7cdc0490374e31cedefefaa1520d5fe38e82fde8748cbc926e7284574c714d6b", size = 405624, upload-time = "2025-11-16T14:48:01.496Z" },
    { url = "https://files.pythonhosted.org/packages/c2/e2/6d7d6941ca0843609fd2d72c966a438d6f22617baf22d46c3d2156c31350/rpds_py-0.29.0-cp311-cp311-manylinux_2_17_ppc64le.manylinux2014_ppc64le.whl", hash = "sha256:89ca2e673ddd5bde9b386da9a0aac0cab0e76f40c8f0aaf0d6311b6bbf2aa311", size = 527894, upload-time = "2025-11-16T14:48:03.167Z" },
    { url = "https://files.pythonhosted.org/packages/8d/f7/aee14dc2db61bb2ae1e3068f134ca9da5f28c586120889a70ff504bb026f/rpds_py-0.29.0-cp311-cp311-manylinux_2_17_s390x.manylinux2014_s390x.whl", hash = "sha256:a5d9da3ff5af1ca1249b1adb8ef0573b94c76e6ae880ba1852f033bf429d4588", size = 412720, upload-time = "2025-11-16T14:48:04.413Z" },
    { url = "https://files.pythonhosted.org/packages/2f/e2/2293f236e887c0360c2723d90c00d48dee296406994d6271faf1712e94ec/rpds_py-0.29.0-cp311-cp311-manylinux_2_17_x86_64.manylinux2014_x86_64.whl", hash = "sha256:8238d1d310283e87376c12f658b61e1ee23a14c0e54c7c0ce953efdbdc72deed", size = 392945, upload-time = "2025-11-16T14:48:06.252Z" },
    { url = "https://files.pythonhosted.org/packages/14/cd/ceea6147acd3bd1fd028d1975228f08ff19d62098078d5ec3eed49703797/rpds_py-0.29.0-cp311-cp311-manylinux_2_31_riscv64.whl", hash = "sha256:2d6fb2ad1c36f91c4646989811e84b1ea5e0c3cf9690b826b6e32b7965853a63", size = 406385, upload-time = "2025-11-16T14:48:07.575Z" },
    { url = "https://files.pythonhosted.org/packages/52/36/fe4dead19e45eb77a0524acfdbf51e6cda597b26fc5b6dddbff55fbbb1a5/rpds_py-0.29.0-cp311-cp311-manylinux_2_5_i686.manylinux1_i686.whl", hash = "sha256:534dc9df211387547267ccdb42253aa30527482acb38dd9b21c5c115d66a96d2", size = 423943, upload-time = "2025-11-16T14:48:10.175Z" },
    { url = "https://files.pythonhosted.org/packages/a1/7b/4551510803b582fa4abbc8645441a2d15aa0c962c3b21ebb380b7e74f6a1/rpds_py-0.29.0-cp311-cp311-musllinux_1_2_aarch64.whl", hash = "sha256:d456e64724a075441e4ed648d7f154dc62e9aabff29bcdf723d0c00e9e1d352f", size = 574204, upload-time = "2025-11-16T14:48:11.499Z" },
    { url = "https://files.pythonhosted.org/packages/64/ba/071ccdd7b171e727a6ae079f02c26f75790b41555f12ca8f1151336d2124/rpds_py-0.29.0-cp311-cp311-musllinux_1_2_i686.whl", hash = "sha256:a738f2da2f565989401bd6fd0b15990a4d1523c6d7fe83f300b7e7d17212feca", size = 600587, upload-time = "2025-11-16T14:48:12.822Z" },
    { url = "https://files.pythonhosted.org/packages/03/09/96983d48c8cf5a1e03c7d9cc1f4b48266adfb858ae48c7c2ce978dbba349/rpds_py-0.29.0-cp311-cp311-musllinux_1_2_x86_64.whl", hash = "sha256:a110e14508fd26fd2e472bb541f37c209409876ba601cf57e739e87d8a53cf95", size = 562287, upload-time = "2025-11-16T14:48:14.108Z" },
    { url = "https://files.pythonhosted.org/packages/40/f0/8c01aaedc0fa92156f0391f39ea93b5952bc0ec56b897763858f95da8168/rpds_py-0.29.0-cp311-cp311-win32.whl", hash = "sha256:923248a56dd8d158389a28934f6f69ebf89f218ef96a6b216a9be6861804d3f4", size = 221394, upload-time = "2025-11-16T14:48:15.374Z" },
    { url = "https://files.pythonhosted.org/packages/7e/a5/a8b21c54c7d234efdc83dc034a4d7cd9668e3613b6316876a29b49dece71/rpds_py-0.29.0-cp311-cp311-win_amd64.whl", hash = "sha256:539eb77eb043afcc45314d1be09ea6d6cafb3addc73e0547c171c6d636957f60", size = 235713, upload-time = "2025-11-16T14:48:16.636Z" },
    { url = "https://files.pythonhosted.org/packages/a7/1f/df3c56219523947b1be402fa12e6323fe6d61d883cf35d6cb5d5bb6db9d9/rpds_py-0.29.0-cp311-cp311-win_arm64.whl", hash = "sha256:bdb67151ea81fcf02d8f494703fb728d4d34d24556cbff5f417d74f6f5792e7c", size = 229157, upload-time = "2025-11-16T14:48:17.891Z" },
    { url = "https://files.pythonhosted.org/packages/f2/ac/b97e80bf107159e5b9ba9c91df1ab95f69e5e41b435f27bdd737f0d583ac/rpds_py-0.29.0-pp311-pypy311_pp73-macosx_10_12_x86_64.whl", hash = "sha256:acd82a9e39082dc5f4492d15a6b6c8599aa21db5c35aaf7d6889aea16502c07d", size = 373963, upload-time = "2025-11-16T14:50:16.205Z" },
    { url = "https://files.pythonhosted.org/packages/40/5a/55e72962d5d29bd912f40c594e68880d3c7a52774b0f75542775f9250712/rpds_py-0.29.0-pp311-pypy311_pp73-macosx_11_0_arm64.whl", hash = "sha256:715b67eac317bf1c7657508170a3e011a1ea6ccb1c9d5f296e20ba14196be6b3", size = 364644, upload-time = "2025-11-16T14:50:18.22Z" },
    { url = "https://files.pythonhosted.org/packages/99/2a/6b6524d0191b7fc1351c3c0840baac42250515afb48ae40c7ed15499a6a2/rpds_py-0.29.0-pp311-pypy311_pp73-manylinux_2_17_aarch64.manylinux2014_aarch64.whl", hash = "sha256:f3b1b87a237cb2dba4db18bcfaaa44ba4cd5936b91121b62292ff21df577fc43", size = 393847, upload-time = "2025-11-16T14:50:20.012Z" },
    { url = "https://files.pythonhosted.org/packages/1c/b8/c5692a7df577b3c0c7faed7ac01ee3c608b81750fc5d89f84529229b6873/rpds_py-0.29.0-pp311-pypy311_pp73-manylinux_2_17_armv7l.manylinux2014_armv7l.whl", hash = "sha256:1c3c3e8101bb06e337c88eb0c0ede3187131f19d97d43ea0e1c5407ea74c0cbf", size = 407281, upload-time = "2025-11-16T14:50:21.64Z" },
    { url = "https://files.pythonhosted.org/packages/f0/57/0546c6f84031b7ea08b76646a8e33e45607cc6bd879ff1917dc077bb881e/rpds_py-0.29.0-pp311-pypy311_pp73-manylinux_2_17_ppc64le.manylinux2014_ppc64le.whl", hash = "sha256:2b8e54d6e61f3ecd3abe032065ce83ea63417a24f437e4a3d73d2f85ce7b7cfe", size = 529213, upload-time = "2025-11-16T14:50:23.219Z" },
    { url = "https://files.pythonhosted.org/packages/fa/c1/01dd5f444233605555bc11fe5fed6a5c18f379f02013870c176c8e630a23/rpds_py-0.29.0-pp311-pypy311_pp73-manylinux_2_17_s390x.manylinux2014_s390x.whl", hash = "sha256:3fbd4e9aebf110473a420dea85a238b254cf8a15acb04b22a5a6b5ce8925b760", size = 413808, upload-time = "2025-11-16T14:50:25.262Z" },
    { url = "https://files.pythonhosted.org/packages/aa/0a/60f98b06156ea2a7af849fb148e00fbcfdb540909a5174a5ed10c93745c7/rpds_py-0.29.0-pp311-pypy311_pp73-manylinux_2_17_x86_64.manylinux2014_x86_64.whl", hash = "sha256:80fdf53d36e6c72819993e35d1ebeeb8e8fc688d0c6c2b391b55e335b3afba5a", size = 394600, upload-time = "2025-11-16T14:50:26.956Z" },
    { url = "https://files.pythonhosted.org/packages/37/f1/dc9312fc9bec040ece08396429f2bd9e0977924ba7a11c5ad7056428465e/rpds_py-0.29.0-pp311-pypy311_pp73-manylinux_2_31_riscv64.whl", hash = "sha256:ea7173df5d86f625f8dde6d5929629ad811ed8decda3b60ae603903839ac9ac0", size = 408634, upload-time = "2025-11-16T14:50:28.989Z" },
    { url = "https://files.pythonhosted.org/packages/ed/41/65024c9fd40c89bb7d604cf73beda4cbdbcebe92d8765345dd65855b6449/rpds_py-0.29.0-pp311-pypy311_pp73-manylinux_2_5_i686.manylinux1_i686.whl", hash = "sha256:76054d540061eda273274f3d13a21a4abdde90e13eaefdc205db37c05230efce", size = 426064, upload-time = "2025-11-16T14:50:30.674Z" },
    { url = "https://files.pythonhosted.org/packages/a2/e0/cf95478881fc88ca2fdbf56381d7df36567cccc39a05394beac72182cd62/rpds_py-0.29.0-pp311-pypy311_pp73-musllinux_1_2_aarch64.whl", hash = "sha256:9f84c549746a5be3bc7415830747a3a0312573afc9f95785eb35228bb17742ec", size = 575871, upload-time = "2025-11-16T14:50:33.428Z" },
    { url = "https://files.pythonhosted.org/packages/ea/c0/df88097e64339a0218b57bd5f9ca49898e4c394db756c67fccc64add850a/rpds_py-0.29.0-pp311-pypy311_pp73-musllinux_1_2_i686.whl", hash = "sha256:0ea962671af5cb9a260489e311fa22b2e97103e3f9f0caaea6f81390af96a9ed", size = 601702, upload-time = "2025-11-16T14:50:36.051Z" },
    { url = "https://files.pythonhosted.org/packages/87/f4/09ffb3ebd0cbb9e2c7c9b84d252557ecf434cd71584ee1e32f66013824df/rpds_py-0.29.0-pp311-pypy311_pp73-musllinux_1_2_x86_64.whl", hash = "sha256:f7728653900035fb7b8d06e1e5900545d8088efc9d5d4545782da7df03ec803f", size = 564054, upload-time = "2025-11-16T14:50:37.733Z" },
]

[[package]]
name = "safetensors"
version = "0.7.0"
source = { registry = "https://pypi.org/simple" }
sdist = { url = "https://files.pythonhosted.org/packages/29/9c/6e74567782559a63bd040a236edca26fd71bc7ba88de2ef35d75df3bca5e/safetensors-0.7.0.tar.gz", hash = "sha256:07663963b67e8bd9f0b8ad15bb9163606cd27cc5a1b96235a50d8369803b96b0", size = 200878, upload-time = "2025-11-19T15:18:43.199Z" }
wheels = [
    { url = "https://files.pythonhosted.org/packages/fa/47/aef6c06649039accf914afef490268e1067ed82be62bcfa5b7e886ad15e8/safetensors-0.7.0-cp38-abi3-macosx_10_12_x86_64.whl", hash = "sha256:c82f4d474cf725255d9e6acf17252991c3c8aac038d6ef363a4bf8be2f6db517", size = 467781, upload-time = "2025-11-19T15:18:35.84Z" },
    { url = "https://files.pythonhosted.org/packages/e8/00/374c0c068e30cd31f1e1b46b4b5738168ec79e7689ca82ee93ddfea05109/safetensors-0.7.0-cp38-abi3-macosx_11_0_arm64.whl", hash = "sha256:94fd4858284736bb67a897a41608b5b0c2496c9bdb3bf2af1fa3409127f20d57", size = 447058, upload-time = "2025-11-19T15:18:34.416Z" },
    { url = "https://files.pythonhosted.org/packages/f1/06/578ffed52c2296f93d7fd2d844cabfa92be51a587c38c8afbb8ae449ca89/safetensors-0.7.0-cp38-abi3-manylinux_2_17_aarch64.manylinux2014_aarch64.whl", hash = "sha256:e07d91d0c92a31200f25351f4acb2bc6aff7f48094e13ebb1d0fb995b54b6542", size = 491748, upload-time = "2025-11-19T15:18:09.79Z" },
    { url = "https://files.pythonhosted.org/packages/ae/33/1debbbb70e4791dde185edb9413d1fe01619255abb64b300157d7f15dddd/safetensors-0.7.0-cp38-abi3-manylinux_2_17_armv7l.manylinux2014_armv7l.whl", hash = "sha256:8469155f4cb518bafb4acf4865e8bb9d6804110d2d9bdcaa78564b9fd841e104", size = 503881, upload-time = "2025-11-19T15:18:16.145Z" },
    { url = "https://files.pythonhosted.org/packages/8e/1c/40c2ca924d60792c3be509833df711b553c60effbd91da6f5284a83f7122/safetensors-0.7.0-cp38-abi3-manylinux_2_17_ppc64le.manylinux2014_ppc64le.whl", hash = "sha256:54bef08bf00a2bff599982f6b08e8770e09cc012d7bba00783fc7ea38f1fb37d", size = 623463, upload-time = "2025-11-19T15:18:21.11Z" },
    { url = "https://files.pythonhosted.org/packages/9b/3a/13784a9364bd43b0d61eef4bea2845039bc2030458b16594a1bd787ae26e/safetensors-0.7.0-cp38-abi3-manylinux_2_17_s390x.manylinux2014_s390x.whl", hash = "sha256:42cb091236206bb2016d245c377ed383aa7f78691748f3bb6ee1bfa51ae2ce6a", size = 532855, upload-time = "2025-11-19T15:18:25.719Z" },
    { url = "https://files.pythonhosted.org/packages/a0/60/429e9b1cb3fc651937727befe258ea24122d9663e4d5709a48c9cbfceecb/safetensors-0.7.0-cp38-abi3-manylinux_2_17_x86_64.manylinux2014_x86_64.whl", hash = "sha256:dac7252938f0696ddea46f5e855dd3138444e82236e3be475f54929f0c510d48", size = 507152, upload-time = "2025-11-19T15:18:33.023Z" },
    { url = "https://files.pythonhosted.org/packages/3c/a8/4b45e4e059270d17af60359713ffd83f97900d45a6afa73aaa0d737d48b6/safetensors-0.7.0-cp38-abi3-manylinux_2_5_i686.manylinux1_i686.whl", hash = "sha256:1d060c70284127fa805085d8f10fbd0962792aed71879d00864acda69dbab981", size = 541856, upload-time = "2025-11-19T15:18:31.075Z" },
    { url = "https://files.pythonhosted.org/packages/06/87/d26d8407c44175d8ae164a95b5a62707fcc445f3c0c56108e37d98070a3d/safetensors-0.7.0-cp38-abi3-musllinux_1_2_aarch64.whl", hash = "sha256:cdab83a366799fa730f90a4ebb563e494f28e9e92c4819e556152ad55e43591b", size = 674060, upload-time = "2025-11-19T15:18:37.211Z" },
    { url = "https://files.pythonhosted.org/packages/11/f5/57644a2ff08dc6325816ba7217e5095f17269dada2554b658442c66aed51/safetensors-0.7.0-cp38-abi3-musllinux_1_2_armv7l.whl", hash = "sha256:672132907fcad9f2aedcb705b2d7b3b93354a2aec1b2f706c4db852abe338f85", size = 771715, upload-time = "2025-11-19T15:18:38.689Z" },
    { url = "https://files.pythonhosted.org/packages/86/31/17883e13a814bd278ae6e266b13282a01049b0c81341da7fd0e3e71a80a3/safetensors-0.7.0-cp38-abi3-musllinux_1_2_i686.whl", hash = "sha256:5d72abdb8a4d56d4020713724ba81dac065fedb7f3667151c4a637f1d3fb26c0", size = 714377, upload-time = "2025-11-19T15:18:40.162Z" },
    { url = "https://files.pythonhosted.org/packages/4a/d8/0c8a7dc9b41dcac53c4cbf9df2b9c83e0e0097203de8b37a712b345c0be5/safetensors-0.7.0-cp38-abi3-musllinux_1_2_x86_64.whl", hash = "sha256:b0f6d66c1c538d5a94a73aa9ddca8ccc4227e6c9ff555322ea40bdd142391dd4", size = 677368, upload-time = "2025-11-19T15:18:41.627Z" },
    { url = "https://files.pythonhosted.org/packages/05/e5/cb4b713c8a93469e3c5be7c3f8d77d307e65fe89673e731f5c2bfd0a9237/safetensors-0.7.0-cp38-abi3-win32.whl", hash = "sha256:c74af94bf3ac15ac4d0f2a7c7b4663a15f8c2ab15ed0fc7531ca61d0835eccba", size = 326423, upload-time = "2025-11-19T15:18:45.74Z" },
    { url = "https://files.pythonhosted.org/packages/5d/e6/ec8471c8072382cb91233ba7267fd931219753bb43814cbc71757bfd4dab/safetensors-0.7.0-cp38-abi3-win_amd64.whl", hash = "sha256:d1239932053f56f3456f32eb9625590cc7582e905021f94636202a864d470755", size = 341380, upload-time = "2025-11-19T15:18:44.427Z" },
]

[[package]]
name = "scikit-learn"
version = "1.7.2"
source = { registry = "https://pypi.org/simple" }
dependencies = [
    { name = "joblib" },
    { name = "numpy" },
    { name = "scipy" },
    { name = "threadpoolctl" },
]
sdist = { url = "https://files.pythonhosted.org/packages/98/c2/a7855e41c9d285dfe86dc50b250978105dce513d6e459ea66a6aeb0e1e0c/scikit_learn-1.7.2.tar.gz", hash = "sha256:20e9e49ecd130598f1ca38a1d85090e1a600147b9c02fa6f15d69cb53d968fda", size = 7193136, upload-time = "2025-09-09T08:21:29.075Z" }
wheels = [
    { url = "https://files.pythonhosted.org/packages/43/83/564e141eef908a5863a54da8ca342a137f45a0bfb71d1d79704c9894c9d1/scikit_learn-1.7.2-cp311-cp311-macosx_10_9_x86_64.whl", hash = "sha256:c7509693451651cd7361d30ce4e86a1347493554f172b1c72a39300fa2aea79e", size = 9331967, upload-time = "2025-09-09T08:20:32.421Z" },
    { url = "https://files.pythonhosted.org/packages/18/d6/ba863a4171ac9d7314c4d3fc251f015704a2caeee41ced89f321c049ed83/scikit_learn-1.7.2-cp311-cp311-macosx_12_0_arm64.whl", hash = "sha256:0486c8f827c2e7b64837c731c8feff72c0bd2b998067a8a9cbc10643c31f0fe1", size = 8648645, upload-time = "2025-09-09T08:20:34.436Z" },
    { url = "https://files.pythonhosted.org/packages/ef/0e/97dbca66347b8cf0ea8b529e6bb9367e337ba2e8be0ef5c1a545232abfde/scikit_learn-1.7.2-cp311-cp311-manylinux2014_x86_64.manylinux_2_17_x86_64.whl", hash = "sha256:89877e19a80c7b11a2891a27c21c4894fb18e2c2e077815bcade10d34287b20d", size = 9715424, upload-time = "2025-09-09T08:20:36.776Z" },
    { url = "https://files.pythonhosted.org/packages/f7/32/1f3b22e3207e1d2c883a7e09abb956362e7d1bd2f14458c7de258a26ac15/scikit_learn-1.7.2-cp311-cp311-manylinux_2_27_aarch64.manylinux_2_28_aarch64.whl", hash = "sha256:8da8bf89d4d79aaec192d2bda62f9b56ae4e5b4ef93b6a56b5de4977e375c1f1", size = 9509234, upload-time = "2025-09-09T08:20:38.957Z" },
    { url = "https://files.pythonhosted.org/packages/9f/71/34ddbd21f1da67c7a768146968b4d0220ee6831e4bcbad3e03dd3eae88b6/scikit_learn-1.7.2-cp311-cp311-win_amd64.whl", hash = "sha256:9b7ed8d58725030568523e937c43e56bc01cadb478fc43c042a9aca1dacb3ba1", size = 8894244, upload-time = "2025-09-09T08:20:41.166Z" },
]

[[package]]
name = "scipy"
version = "1.16.3"
source = { registry = "https://pypi.org/simple" }
dependencies = [
    { name = "numpy" },
]
sdist = { url = "https://files.pythonhosted.org/packages/0a/ca/d8ace4f98322d01abcd52d381134344bf7b431eba7ed8b42bdea5a3c2ac9/scipy-1.16.3.tar.gz", hash = "sha256:01e87659402762f43bd2fee13370553a17ada367d42e7487800bf2916535aecb", size = 30597883, upload-time = "2025-10-28T17:38:54.068Z" }
wheels = [
    { url = "https://files.pythonhosted.org/packages/9b/5f/6f37d7439de1455ce9c5a556b8d1db0979f03a796c030bafdf08d35b7bf9/scipy-1.16.3-cp311-cp311-macosx_10_14_x86_64.whl", hash = "sha256:40be6cf99e68b6c4321e9f8782e7d5ff8265af28ef2cd56e9c9b2638fa08ad97", size = 36630881, upload-time = "2025-10-28T17:31:47.104Z" },
    { url = "https://files.pythonhosted.org/packages/7c/89/d70e9f628749b7e4db2aa4cd89735502ff3f08f7b9b27d2e799485987cd9/scipy-1.16.3-cp311-cp311-macosx_12_0_arm64.whl", hash = "sha256:8be1ca9170fcb6223cc7c27f4305d680ded114a1567c0bd2bfcbf947d1b17511", size = 28941012, upload-time = "2025-10-28T17:31:53.411Z" },
    { url = "https://files.pythonhosted.org/packages/a8/a8/0e7a9a6872a923505dbdf6bb93451edcac120363131c19013044a1e7cb0c/scipy-1.16.3-cp311-cp311-macosx_14_0_arm64.whl", hash = "sha256:bea0a62734d20d67608660f69dcda23e7f90fb4ca20974ab80b6ed40df87a005", size = 20931935, upload-time = "2025-10-28T17:31:57.361Z" },
    { url = "https://files.pythonhosted.org/packages/bd/c7/020fb72bd79ad798e4dbe53938543ecb96b3a9ac3fe274b7189e23e27353/scipy-1.16.3-cp311-cp311-macosx_14_0_x86_64.whl", hash = "sha256:2a207a6ce9c24f1951241f4693ede2d393f59c07abc159b2cb2be980820e01fb", size = 23534466, upload-time = "2025-10-28T17:32:01.875Z" },
    { url = "https://files.pythonhosted.org/packages/be/a0/668c4609ce6dbf2f948e167836ccaf897f95fb63fa231c87da7558a374cd/scipy-1.16.3-cp311-cp311-manylinux2014_aarch64.manylinux_2_17_aarch64.whl", hash = "sha256:532fb5ad6a87e9e9cd9c959b106b73145a03f04c7d57ea3e6f6bb60b86ab0876", size = 33593618, upload-time = "2025-10-28T17:32:06.902Z" },
    { url = "https://files.pythonhosted.org/packages/ca/6e/8942461cf2636cdae083e3eb72622a7fbbfa5cf559c7d13ab250a5dbdc01/scipy-1.16.3-cp311-cp311-manylinux2014_x86_64.manylinux_2_17_x86_64.whl", hash = "sha256:0151a0749efeaaab78711c78422d413c583b8cdd2011a3c1d6c794938ee9fdb2", size = 35899798, upload-time = "2025-10-28T17:32:12.665Z" },
    { url = "https://files.pythonhosted.org/packages/79/e8/d0f33590364cdbd67f28ce79368b373889faa4ee959588beddf6daef9abe/scipy-1.16.3-cp311-cp311-musllinux_1_2_aarch64.whl", hash = "sha256:b7180967113560cca57418a7bc719e30366b47959dd845a93206fbed693c867e", size = 36226154, upload-time = "2025-10-28T17:32:17.961Z" },
    { url = "https://files.pythonhosted.org/packages/39/c1/1903de608c0c924a1749c590064e65810f8046e437aba6be365abc4f7557/scipy-1.16.3-cp311-cp311-musllinux_1_2_x86_64.whl", hash = "sha256:deb3841c925eeddb6afc1e4e4a45e418d19ec7b87c5df177695224078e8ec733", size = 38878540, upload-time = "2025-10-28T17:32:23.907Z" },
    { url = "https://files.pythonhosted.org/packages/f1/d0/22ec7036ba0b0a35bccb7f25ab407382ed34af0b111475eb301c16f8a2e5/scipy-1.16.3-cp311-cp311-win_amd64.whl", hash = "sha256:53c3844d527213631e886621df5695d35e4f6a75f620dca412bcd292f6b87d78", size = 38722107, upload-time = "2025-10-28T17:32:29.921Z" },
    { url = "https://files.pythonhosted.org/packages/7b/60/8a00e5a524bb3bf8898db1650d350f50e6cffb9d7a491c561dc9826c7515/scipy-1.16.3-cp311-cp311-win_arm64.whl", hash = "sha256:9452781bd879b14b6f055b26643703551320aa8d79ae064a71df55c00286a184", size = 25506272, upload-time = "2025-10-28T17:32:34.577Z" },
]

[[package]]
name = "sentence-transformers"
version = "5.1.2"
source = { registry = "https://pypi.org/simple" }
dependencies = [
    { name = "huggingface-hub" },
    { name = "pillow" },
    { name = "scikit-learn" },
    { name = "scipy" },
    { name = "torch" },
    { name = "tqdm" },
    { name = "transformers" },
    { name = "typing-extensions" },
]
sdist = { url = "https://files.pythonhosted.org/packages/0f/96/f3f3409179d14dbfdbea8622e2e9eaa3c8836ddcaecd2cd5ff0a11731d20/sentence_transformers-5.1.2.tar.gz", hash = "sha256:0f6c8bd916a78dc65b366feb8d22fd885efdb37432e7630020d113233af2b856", size = 375185, upload-time = "2025-10-22T12:47:55.019Z" }
wheels = [
    { url = "https://files.pythonhosted.org/packages/bb/a6/a607a737dc1a00b7afe267b9bfde101b8cee2529e197e57471d23137d4e5/sentence_transformers-5.1.2-py3-none-any.whl", hash = "sha256:724ce0ea62200f413f1a5059712aff66495bc4e815a1493f7f9bca242414c333", size = 488009, upload-time = "2025-10-22T12:47:53.433Z" },
]

[[package]]
name = "smmap"
version = "5.0.2"
source = { registry = "https://pypi.org/simple" }
sdist = { url = "https://files.pythonhosted.org/packages/44/cd/a040c4b3119bbe532e5b0732286f805445375489fceaec1f48306068ee3b/smmap-5.0.2.tar.gz", hash = "sha256:26ea65a03958fa0c8a1c7e8c7a58fdc77221b8910f6be2131affade476898ad5", size = 22329, upload-time = "2025-01-02T07:14:40.909Z" }
wheels = [
    { url = "https://files.pythonhosted.org/packages/04/be/d09147ad1ec7934636ad912901c5fd7667e1c858e19d355237db0d0cd5e4/smmap-5.0.2-py3-none-any.whl", hash = "sha256:b30115f0def7d7531d22a0fb6502488d879e75b260a9db4d0819cfb25403af5e", size = 24303, upload-time = "2025-01-02T07:14:38.724Z" },
]

[[package]]
name = "sniffio"
version = "1.3.1"
source = { registry = "https://pypi.org/simple" }
sdist = { url = "https://files.pythonhosted.org/packages/a2/87/a6771e1546d97e7e041b6ae58d80074f81b7d5121207425c964ddf5cfdbd/sniffio-1.3.1.tar.gz", hash = "sha256:f4324edc670a0f49750a81b895f35c3adb843cca46f0530f79fc1babb23789dc", size = 20372, upload-time = "2024-02-25T23:20:04.057Z" }
wheels = [
    { url = "https://files.pythonhosted.org/packages/e9/44/75a9c9421471a6c4805dbf2356f7c181a29c1879239abab1ea2cc8f38b40/sniffio-1.3.1-py3-none-any.whl", hash = "sha256:2f6da418d1f1e0fddd844478f41680e794e6051915791a034ff65e5f100525a2", size = 10235, upload-time = "2024-02-25T23:20:01.196Z" },
]

[[package]]
name = "sse-starlette"
version = "3.0.3"
source = { registry = "https://pypi.org/simple" }
dependencies = [
    { name = "anyio" },
]
sdist = { url = "https://files.pythonhosted.org/packages/db/3c/fa6517610dc641262b77cc7bf994ecd17465812c1b0585fe33e11be758ab/sse_starlette-3.0.3.tar.gz", hash = "sha256:88cfb08747e16200ea990c8ca876b03910a23b547ab3bd764c0d8eb81019b971", size = 21943, upload-time = "2025-10-30T18:44:20.117Z" }
wheels = [
    { url = "https://files.pythonhosted.org/packages/23/a0/984525d19ca5c8a6c33911a0c164b11490dd0f90ff7fd689f704f84e9a11/sse_starlette-3.0.3-py3-none-any.whl", hash = "sha256:af5bf5a6f3933df1d9c7f8539633dc8444ca6a97ab2e2a7cd3b6e431ac03a431", size = 11765, upload-time = "2025-10-30T18:44:18.834Z" },
]

[[package]]
name = "starlette"
version = "0.50.0"
source = { registry = "https://pypi.org/simple" }
dependencies = [
    { name = "anyio" },
    { name = "typing-extensions" },
]
sdist = { url = "https://files.pythonhosted.org/packages/ba/b8/73a0e6a6e079a9d9cfa64113d771e421640b6f679a52eeb9b32f72d871a1/starlette-0.50.0.tar.gz", hash = "sha256:a2a17b22203254bcbc2e1f926d2d55f3f9497f769416b3190768befe598fa3ca", size = 2646985, upload-time = "2025-11-01T15:25:27.516Z" }
wheels = [
    { url = "https://files.pythonhosted.org/packages/d9/52/1064f510b141bd54025f9b55105e26d1fa970b9be67ad766380a3c9b74b0/starlette-0.50.0-py3-none-any.whl", hash = "sha256:9e5391843ec9b6e472eed1365a78c8098cfceb7a74bfd4d6b1c0c0095efb3bca", size = 74033, upload-time = "2025-11-01T15:25:25.461Z" },
]

[[package]]
name = "sympy"
version = "1.14.0"
source = { registry = "https://pypi.org/simple" }
dependencies = [
    { name = "mpmath" },
]
sdist = { url = "https://files.pythonhosted.org/packages/83/d3/803453b36afefb7c2bb238361cd4ae6125a569b4db67cd9e79846ba2d68c/sympy-1.14.0.tar.gz", hash = "sha256:d3d3fe8df1e5a0b42f0e7bdf50541697dbe7d23746e894990c030e2b05e72517", size = 7793921, upload-time = "2025-04-27T18:05:01.611Z" }
wheels = [
    { url = "https://files.pythonhosted.org/packages/a2/09/77d55d46fd61b4a135c444fc97158ef34a095e5681d0a6c10b75bf356191/sympy-1.14.0-py3-none-any.whl", hash = "sha256:e091cc3e99d2141a0ba2847328f5479b05d94a6635cb96148ccb3f34671bd8f5", size = 6299353, upload-time = "2025-04-27T18:04:59.103Z" },
]

[[package]]
name = "threadpoolctl"
version = "3.6.0"
source = { registry = "https://pypi.org/simple" }
sdist = { url = "https://files.pythonhosted.org/packages/b7/4d/08c89e34946fce2aec4fbb45c9016efd5f4d7f24af8e5d93296e935631d8/threadpoolctl-3.6.0.tar.gz", hash = "sha256:8ab8b4aa3491d812b623328249fab5302a68d2d71745c8a4c719a2fcaba9f44e", size = 21274, upload-time = "2025-03-13T13:49:23.031Z" }
wheels = [
    { url = "https://files.pythonhosted.org/packages/32/d5/f9a850d79b0851d1d4ef6456097579a9005b31fea68726a4ae5f2d82ddd9/threadpoolctl-3.6.0-py3-none-any.whl", hash = "sha256:43a0b8fd5a2928500110039e43a5eed8480b918967083ea48dc3ab9f13c4a7fb", size = 18638, upload-time = "2025-03-13T13:49:21.846Z" },
]

[[package]]
name = "tokenizers"
version = "0.22.1"
source = { registry = "https://pypi.org/simple" }
dependencies = [
    { name = "huggingface-hub" },
]
sdist = { url = "https://files.pythonhosted.org/packages/1c/46/fb6854cec3278fbfa4a75b50232c77622bc517ac886156e6afbfa4d8fc6e/tokenizers-0.22.1.tar.gz", hash = "sha256:61de6522785310a309b3407bac22d99c4db5dba349935e99e4d15ea2226af2d9", size = 363123, upload-time = "2025-09-19T09:49:23.424Z" }
wheels = [
    { url = "https://files.pythonhosted.org/packages/bf/33/f4b2d94ada7ab297328fc671fed209368ddb82f965ec2224eb1892674c3a/tokenizers-0.22.1-cp39-abi3-macosx_10_12_x86_64.whl", hash = "sha256:59fdb013df17455e5f950b4b834a7b3ee2e0271e6378ccb33aa74d178b513c73", size = 3069318, upload-time = "2025-09-19T09:49:11.848Z" },
    { url = "https://files.pythonhosted.org/packages/1c/58/2aa8c874d02b974990e89ff95826a4852a8b2a273c7d1b4411cdd45a4565/tokenizers-0.22.1-cp39-abi3-macosx_11_0_arm64.whl", hash = "sha256:8d4e484f7b0827021ac5f9f71d4794aaef62b979ab7608593da22b1d2e3c4edc", size = 2926478, upload-time = "2025-09-19T09:49:09.759Z" },
    { url = "https://files.pythonhosted.org/packages/1e/3b/55e64befa1e7bfea963cf4b787b2cea1011362c4193f5477047532ce127e/tokenizers-0.22.1-cp39-abi3-manylinux_2_17_aarch64.manylinux2014_aarch64.whl", hash = "sha256:19d2962dd28bc67c1f205ab180578a78eef89ac60ca7ef7cbe9635a46a56422a", size = 3256994, upload-time = "2025-09-19T09:48:56.701Z" },
    { url = "https://files.pythonhosted.org/packages/71/0b/fbfecf42f67d9b7b80fde4aabb2b3110a97fac6585c9470b5bff103a80cb/tokenizers-0.22.1-cp39-abi3-manylinux_2_17_armv7l.manylinux2014_armv7l.whl", hash = "sha256:38201f15cdb1f8a6843e6563e6e79f4abd053394992b9bbdf5213ea3469b4ae7", size = 3153141, upload-time = "2025-09-19T09:48:59.749Z" },
    { url = "https://files.pythonhosted.org/packages/17/a9/b38f4e74e0817af8f8ef925507c63c6ae8171e3c4cb2d5d4624bf58fca69/tokenizers-0.22.1-cp39-abi3-manylinux_2_17_i686.manylinux2014_i686.whl", hash = "sha256:d1cbe5454c9a15df1b3443c726063d930c16f047a3cc724b9e6e1a91140e5a21", size = 3508049, upload-time = "2025-09-19T09:49:05.868Z" },
    { url = "https://files.pythonhosted.org/packages/d2/48/dd2b3dac46bb9134a88e35d72e1aa4869579eacc1a27238f1577270773ff/tokenizers-0.22.1-cp39-abi3-manylinux_2_17_ppc64le.manylinux2014_ppc64le.whl", hash = "sha256:e7d094ae6312d69cc2a872b54b91b309f4f6fbce871ef28eb27b52a98e4d0214", size = 3710730, upload-time = "2025-09-19T09:49:01.832Z" },
    { url = "https://files.pythonhosted.org/packages/93/0e/ccabc8d16ae4ba84a55d41345207c1e2ea88784651a5a487547d80851398/tokenizers-0.22.1-cp39-abi3-manylinux_2_17_s390x.manylinux2014_s390x.whl", hash = "sha256:afd7594a56656ace95cdd6df4cca2e4059d294c5cfb1679c57824b605556cb2f", size = 3412560, upload-time = "2025-09-19T09:49:03.867Z" },
    { url = "https://files.pythonhosted.org/packages/d0/c6/dc3a0db5a6766416c32c034286d7c2d406da1f498e4de04ab1b8959edd00/tokenizers-0.22.1-cp39-abi3-manylinux_2_17_x86_64.manylinux2014_x86_64.whl", hash = "sha256:e2ef6063d7a84994129732b47e7915e8710f27f99f3a3260b8a38fc7ccd083f4", size = 3250221, upload-time = "2025-09-19T09:49:07.664Z" },
    { url = "https://files.pythonhosted.org/packages/d7/a6/2c8486eef79671601ff57b093889a345dd3d576713ef047776015dc66de7/tokenizers-0.22.1-cp39-abi3-musllinux_1_2_aarch64.whl", hash = "sha256:ba0a64f450b9ef412c98f6bcd2a50c6df6e2443b560024a09fa6a03189726879", size = 9345569, upload-time = "2025-09-19T09:49:14.214Z" },
    { url = "https://files.pythonhosted.org/packages/6b/16/32ce667f14c35537f5f605fe9bea3e415ea1b0a646389d2295ec348d5657/tokenizers-0.22.1-cp39-abi3-musllinux_1_2_armv7l.whl", hash = "sha256:331d6d149fa9c7d632cde4490fb8bbb12337fa3a0232e77892be656464f4b446", size = 9271599, upload-time = "2025-09-19T09:49:16.639Z" },
    { url = "https://files.pythonhosted.org/packages/51/7c/a5f7898a3f6baa3fc2685c705e04c98c1094c523051c805cdd9306b8f87e/tokenizers-0.22.1-cp39-abi3-musllinux_1_2_i686.whl", hash = "sha256:607989f2ea68a46cb1dfbaf3e3aabdf3f21d8748312dbeb6263d1b3b66c5010a", size = 9533862, upload-time = "2025-09-19T09:49:19.146Z" },
    { url = "https://files.pythonhosted.org/packages/36/65/7e75caea90bc73c1dd8d40438adf1a7bc26af3b8d0a6705ea190462506e1/tokenizers-0.22.1-cp39-abi3-musllinux_1_2_x86_64.whl", hash = "sha256:a0f307d490295717726598ef6fa4f24af9d484809223bbc253b201c740a06390", size = 9681250, upload-time = "2025-09-19T09:49:21.501Z" },
    { url = "https://files.pythonhosted.org/packages/30/2c/959dddef581b46e6209da82df3b78471e96260e2bc463f89d23b1bf0e52a/tokenizers-0.22.1-cp39-abi3-win32.whl", hash = "sha256:b5120eed1442765cd90b903bb6cfef781fd8fe64e34ccaecbae4c619b7b12a82", size = 2472003, upload-time = "2025-09-19T09:49:27.089Z" },
    { url = "https://files.pythonhosted.org/packages/b3/46/e33a8c93907b631a99377ef4c5f817ab453d0b34f93529421f42ff559671/tokenizers-0.22.1-cp39-abi3-win_amd64.whl", hash = "sha256:65fd6e3fb11ca1e78a6a93602490f134d1fdeb13bcef99389d5102ea318ed138", size = 2674684, upload-time = "2025-09-19T09:49:24.953Z" },
]

[[package]]
name = "toml"
version = "0.10.2"
source = { registry = "https://pypi.org/simple" }
sdist = { url = "https://files.pythonhosted.org/packages/be/ba/1f744cdc819428fc6b5084ec34d9b30660f6f9daaf70eead706e3203ec3c/toml-0.10.2.tar.gz", hash = "sha256:b3bda1d108d5dd99f4a20d24d9c348e91c4db7ab1b749200bded2f839ccbe68f", size = 22253, upload-time = "2020-11-01T01:40:22.204Z" }
wheels = [
    { url = "https://files.pythonhosted.org/packages/44/6f/7120676b6d73228c96e17f1f794d8ab046fc910d781c8d151120c3f1569e/toml-0.10.2-py2.py3-none-any.whl", hash = "sha256:806143ae5bfb6a3c6e736a764057db0e6a0e05e338b5630894a5f779cabb4f9b", size = 16588, upload-time = "2020-11-01T01:40:20.672Z" },
]

[[package]]
name = "tomli"
version = "2.3.0"
source = { registry = "https://pypi.org/simple" }
sdist = { url = "https://files.pythonhosted.org/packages/52/ed/3f73f72945444548f33eba9a87fc7a6e969915e7b1acc8260b30e1f76a2f/tomli-2.3.0.tar.gz", hash = "sha256:64be704a875d2a59753d80ee8a533c3fe183e3f06807ff7dc2232938ccb01549", size = 17392, upload-time = "2025-10-08T22:01:47.119Z" }
wheels = [
    { url = "https://files.pythonhosted.org/packages/b3/2e/299f62b401438d5fe1624119c723f5d877acc86a4c2492da405626665f12/tomli-2.3.0-cp311-cp311-macosx_10_9_x86_64.whl", hash = "sha256:88bd15eb972f3664f5ed4b57c1634a97153b4bac4479dcb6a495f41921eb7f45", size = 153236, upload-time = "2025-10-08T22:01:00.137Z" },
    { url = "https://files.pythonhosted.org/packages/86/7f/d8fffe6a7aefdb61bced88fcb5e280cfd71e08939da5894161bd71bea022/tomli-2.3.0-cp311-cp311-macosx_11_0_arm64.whl", hash = "sha256:883b1c0d6398a6a9d29b508c331fa56adbcdff647f6ace4dfca0f50e90dfd0ba", size = 148084, upload-time = "2025-10-08T22:01:01.63Z" },
    { url = "https://files.pythonhosted.org/packages/47/5c/24935fb6a2ee63e86d80e4d3b58b222dafaf438c416752c8b58537c8b89a/tomli-2.3.0-cp311-cp311-manylinux2014_aarch64.manylinux_2_17_aarch64.manylinux_2_28_aarch64.whl", hash = "sha256:d1381caf13ab9f300e30dd8feadb3de072aeb86f1d34a8569453ff32a7dea4bf", size = 234832, upload-time = "2025-10-08T22:01:02.543Z" },
    { url = "https://files.pythonhosted.org/packages/89/da/75dfd804fc11e6612846758a23f13271b76d577e299592b4371a4ca4cd09/tomli-2.3.0-cp311-cp311-manylinux2014_x86_64.manylinux_2_17_x86_64.manylinux_2_28_x86_64.whl", hash = "sha256:a0e285d2649b78c0d9027570d4da3425bdb49830a6156121360b3f8511ea3441", size = 242052, upload-time = "2025-10-08T22:01:03.836Z" },
    { url = "https://files.pythonhosted.org/packages/70/8c/f48ac899f7b3ca7eb13af73bacbc93aec37f9c954df3c08ad96991c8c373/tomli-2.3.0-cp311-cp311-musllinux_1_2_aarch64.whl", hash = "sha256:0a154a9ae14bfcf5d8917a59b51ffd5a3ac1fd149b71b47a3a104ca4edcfa845", size = 239555, upload-time = "2025-10-08T22:01:04.834Z" },
    { url = "https://files.pythonhosted.org/packages/ba/28/72f8afd73f1d0e7829bfc093f4cb98ce0a40ffc0cc997009ee1ed94ba705/tomli-2.3.0-cp311-cp311-musllinux_1_2_x86_64.whl", hash = "sha256:74bf8464ff93e413514fefd2be591c3b0b23231a77f901db1eb30d6f712fc42c", size = 245128, upload-time = "2025-10-08T22:01:05.84Z" },
    { url = "https://files.pythonhosted.org/packages/b6/eb/a7679c8ac85208706d27436e8d421dfa39d4c914dcf5fa8083a9305f58d9/tomli-2.3.0-cp311-cp311-win32.whl", hash = "sha256:00b5f5d95bbfc7d12f91ad8c593a1659b6387b43f054104cda404be6bda62456", size = 96445, upload-time = "2025-10-08T22:01:06.896Z" },
    { url = "https://files.pythonhosted.org/packages/0a/fe/3d3420c4cb1ad9cb462fb52967080575f15898da97e21cb6f1361d505383/tomli-2.3.0-cp311-cp311-win_amd64.whl", hash = "sha256:4dc4ce8483a5d429ab602f111a93a6ab1ed425eae3122032db7e9acf449451be", size = 107165, upload-time = "2025-10-08T22:01:08.107Z" },
    { url = "https://files.pythonhosted.org/packages/77/b8/0135fadc89e73be292b473cb820b4f5a08197779206b33191e801feeae40/tomli-2.3.0-py3-none-any.whl", hash = "sha256:e95b1af3c5b07d9e643909b5abbec77cd9f1217e6d0bca72b0234736b9fb1f1b", size = 14408, upload-time = "2025-10-08T22:01:46.04Z" },
]

[[package]]
name = "torch"
version = "2.9.1"
source = { registry = "https://pypi.org/simple" }
dependencies = [
    { name = "filelock" },
    { name = "fsspec" },
    { name = "jinja2" },
    { name = "networkx" },
    { name = "nvidia-cublas-cu12", marker = "platform_machine == 'x86_64' and sys_platform == 'linux'" },
    { name = "nvidia-cuda-cupti-cu12", marker = "platform_machine == 'x86_64' and sys_platform == 'linux'" },
    { name = "nvidia-cuda-nvrtc-cu12", marker = "platform_machine == 'x86_64' and sys_platform == 'linux'" },
    { name = "nvidia-cuda-runtime-cu12", marker = "platform_machine == 'x86_64' and sys_platform == 'linux'" },
    { name = "nvidia-cudnn-cu12", marker = "platform_machine == 'x86_64' and sys_platform == 'linux'" },
    { name = "nvidia-cufft-cu12", marker = "platform_machine == 'x86_64' and sys_platform == 'linux'" },
    { name = "nvidia-cufile-cu12", marker = "platform_machine == 'x86_64' and sys_platform == 'linux'" },
    { name = "nvidia-curand-cu12", marker = "platform_machine == 'x86_64' and sys_platform == 'linux'" },
    { name = "nvidia-cusolver-cu12", marker = "platform_machine == 'x86_64' and sys_platform == 'linux'" },
    { name = "nvidia-cusparse-cu12", marker = "platform_machine == 'x86_64' and sys_platform == 'linux'" },
    { name = "nvidia-cusparselt-cu12", marker = "platform_machine == 'x86_64' and sys_platform == 'linux'" },
    { name = "nvidia-nccl-cu12", marker = "platform_machine == 'x86_64' and sys_platform == 'linux'" },
    { name = "nvidia-nvjitlink-cu12", marker = "platform_machine == 'x86_64' and sys_platform == 'linux'" },
    { name = "nvidia-nvshmem-cu12", marker = "platform_machine == 'x86_64' and sys_platform == 'linux'" },
    { name = "nvidia-nvtx-cu12", marker = "platform_machine == 'x86_64' and sys_platform == 'linux'" },
    { name = "sympy" },
    { name = "triton", marker = "platform_machine == 'x86_64' and sys_platform == 'linux'" },
    { name = "typing-extensions" },
]
wheels = [
    { url = "https://files.pythonhosted.org/packages/15/db/c064112ac0089af3d2f7a2b5bfbabf4aa407a78b74f87889e524b91c5402/torch-2.9.1-cp311-cp311-manylinux_2_28_aarch64.whl", hash = "sha256:62b3fd888277946918cba4478cf849303da5359f0fb4e3bfb86b0533ba2eaf8d", size = 104220430, upload-time = "2025-11-12T15:20:31.705Z" },
    { url = "https://files.pythonhosted.org/packages/56/be/76eaa36c9cd032d3b01b001e2c5a05943df75f26211f68fae79e62f87734/torch-2.9.1-cp311-cp311-manylinux_2_28_x86_64.whl", hash = "sha256:d033ff0ac3f5400df862a51bdde9bad83561f3739ea0046e68f5401ebfa67c1b", size = 899821446, upload-time = "2025-11-12T15:20:15.544Z" },
    { url = "https://files.pythonhosted.org/packages/47/cc/7a2949e38dfe3244c4df21f0e1c27bce8aedd6c604a587dd44fc21017cb4/torch-2.9.1-cp311-cp311-win_amd64.whl", hash = "sha256:0d06b30a9207b7c3516a9e0102114024755a07045f0c1d2f2a56b1819ac06bcb", size = 110973074, upload-time = "2025-11-12T15:21:39.958Z" },
    { url = "https://files.pythonhosted.org/packages/1e/ce/7d251155a783fb2c1bb6837b2b7023c622a2070a0a72726ca1df47e7ea34/torch-2.9.1-cp311-none-macosx_11_0_arm64.whl", hash = "sha256:52347912d868653e1528b47cafaf79b285b98be3f4f35d5955389b1b95224475", size = 74463887, upload-time = "2025-11-12T15:20:36.611Z" },
]

[[package]]
name = "tqdm"
version = "4.67.1"
source = { registry = "https://pypi.org/simple" }
dependencies = [
    { name = "colorama", marker = "sys_platform == 'win32'" },
]
sdist = { url = "https://files.pythonhosted.org/packages/a8/4b/29b4ef32e036bb34e4ab51796dd745cdba7ed47ad142a9f4a1eb8e0c744d/tqdm-4.67.1.tar.gz", hash = "sha256:f8aef9c52c08c13a65f30ea34f4e5aac3fd1a34959879d7e59e63027286627f2", size = 169737, upload-time = "2024-11-24T20:12:22.481Z" }
wheels = [
    { url = "https://files.pythonhosted.org/packages/d0/30/dc54f88dd4a2b5dc8a0279bdd7270e735851848b762aeb1c1184ed1f6b14/tqdm-4.67.1-py3-none-any.whl", hash = "sha256:26445eca388f82e72884e0d580d5464cd801a3ea01e63e5601bdff9ba6a48de2", size = 78540, upload-time = "2024-11-24T20:12:19.698Z" },
]

[[package]]
name = "transformers"
version = "4.57.1"
source = { registry = "https://pypi.org/simple" }
dependencies = [
    { name = "filelock" },
    { name = "huggingface-hub" },
    { name = "numpy" },
    { name = "packaging" },
    { name = "pyyaml" },
    { name = "regex" },
    { name = "requests" },
    { name = "safetensors" },
    { name = "tokenizers" },
    { name = "tqdm" },
]
sdist = { url = "https://files.pythonhosted.org/packages/d6/68/a39307bcc4116a30b2106f2e689130a48de8bd8a1e635b5e1030e46fcd9e/transformers-4.57.1.tar.gz", hash = "sha256:f06c837959196c75039809636cd964b959f6604b75b8eeec6fdfc0440b89cc55", size = 10142511, upload-time = "2025-10-14T15:39:26.18Z" }
wheels = [
    { url = "https://files.pythonhosted.org/packages/71/d3/c16c3b3cf7655a67db1144da94b021c200ac1303f82428f2beef6c2e72bb/transformers-4.57.1-py3-none-any.whl", hash = "sha256:b10d05da8fa67dc41644dbbf9bc45a44cb86ae33da6f9295f5fbf5b7890bd267", size = 11990925, upload-time = "2025-10-14T15:39:23.085Z" },
]

[[package]]
name = "triton"
version = "3.5.1"
source = { registry = "https://pypi.org/simple" }
wheels = [
    { url = "https://files.pythonhosted.org/packages/b0/72/ec90c3519eaf168f22cb1757ad412f3a2add4782ad3a92861c9ad135d886/triton-3.5.1-cp311-cp311-manylinux_2_27_x86_64.manylinux_2_28_x86_64.whl", hash = "sha256:61413522a48add32302353fdbaaf92daaaab06f6b5e3229940d21b5207f47579", size = 170425802, upload-time = "2025-11-11T17:40:53.209Z" },
]

[[package]]
name = "types-pyyaml"
version = "6.0.12.20250915"
source = { registry = "https://pypi.org/simple" }
sdist = { url = "https://files.pythonhosted.org/packages/7e/69/3c51b36d04da19b92f9e815be12753125bd8bc247ba0470a982e6979e71c/types_pyyaml-6.0.12.20250915.tar.gz", hash = "sha256:0f8b54a528c303f0e6f7165687dd33fafa81c807fcac23f632b63aa624ced1d3", size = 17522, upload-time = "2025-09-15T03:01:00.728Z" }
wheels = [
    { url = "https://files.pythonhosted.org/packages/bd/e0/1eed384f02555dde685fff1a1ac805c1c7dcb6dd019c916fe659b1c1f9ec/types_pyyaml-6.0.12.20250915-py3-none-any.whl", hash = "sha256:e7d4d9e064e89a3b3cae120b4990cd370874d2bf12fa5f46c97018dd5d3c9ab6", size = 20338, upload-time = "2025-09-15T03:00:59.218Z" },
]

[[package]]
name = "types-toml"
version = "0.10.8.20240310"
source = { registry = "https://pypi.org/simple" }
sdist = { url = "https://files.pythonhosted.org/packages/86/47/3e4c75042792bff8e90d7991aa5c51812cc668828cc6cce711e97f63a607/types-toml-0.10.8.20240310.tar.gz", hash = "sha256:3d41501302972436a6b8b239c850b26689657e25281b48ff0ec06345b8830331", size = 4392, upload-time = "2024-03-10T02:18:37.518Z" }
wheels = [
    { url = "https://files.pythonhosted.org/packages/da/a2/d32ab58c0b216912638b140ab2170ee4b8644067c293b170e19fba340ccc/types_toml-0.10.8.20240310-py3-none-any.whl", hash = "sha256:627b47775d25fa29977d9c70dc0cbab3f314f32c8d8d0c012f2ef5de7aaec05d", size = 4777, upload-time = "2024-03-10T02:18:36.568Z" },
]

[[package]]
name = "typing-extensions"
version = "4.15.0"
source = { registry = "https://pypi.org/simple" }
sdist = { url = "https://files.pythonhosted.org/packages/72/94/1a15dd82efb362ac84269196e94cf00f187f7ed21c242792a923cdb1c61f/typing_extensions-4.15.0.tar.gz", hash = "sha256:0cea48d173cc12fa28ecabc3b837ea3cf6f38c6d1136f85cbaaf598984861466", size = 109391, upload-time = "2025-08-25T13:49:26.313Z" }
wheels = [
    { url = "https://files.pythonhosted.org/packages/18/67/36e9267722cc04a6b9f15c7f3441c2363321a3ea07da7ae0c0707beb2a9c/typing_extensions-4.15.0-py3-none-any.whl", hash = "sha256:f0fa19c6845758ab08074a0cfa8b7aecb71c999ca73d62883bc25cc018c4e548", size = 44614, upload-time = "2025-08-25T13:49:24.86Z" },
]

[[package]]
name = "typing-inspection"
version = "0.4.2"
source = { registry = "https://pypi.org/simple" }
dependencies = [
    { name = "typing-extensions" },
]
sdist = { url = "https://files.pythonhosted.org/packages/55/e3/70399cb7dd41c10ac53367ae42139cf4b1ca5f36bb3dc6c9d33acdb43655/typing_inspection-0.4.2.tar.gz", hash = "sha256:ba561c48a67c5958007083d386c3295464928b01faa735ab8547c5692e87f464", size = 75949, upload-time = "2025-10-01T02:14:41.687Z" }
wheels = [
    { url = "https://files.pythonhosted.org/packages/dc/9b/47798a6c91d8bdb567fe2698fe81e0c6b7cb7ef4d13da4114b41d239f65d/typing_inspection-0.4.2-py3-none-any.whl", hash = "sha256:4ed1cacbdc298c220f1bd249ed5287caa16f34d44ef4e9c3d0cbad5b521545e7", size = 14611, upload-time = "2025-10-01T02:14:40.154Z" },
]

[[package]]
name = "urllib3"
version = "2.5.0"
source = { registry = "https://pypi.org/simple" }
sdist = { url = "https://files.pythonhosted.org/packages/15/22/9ee70a2574a4f4599c47dd506532914ce044817c7752a79b6a51286319bc/urllib3-2.5.0.tar.gz", hash = "sha256:3fc47733c7e419d4bc3f6b3dc2b4f890bb743906a30d56ba4a5bfa4bbff92760", size = 393185, upload-time = "2025-06-18T14:07:41.644Z" }
wheels = [
    { url = "https://files.pythonhosted.org/packages/a7/c2/fe1e52489ae3122415c51f387e221dd0773709bad6c6cdaa599e8a2c5185/urllib3-2.5.0-py3-none-any.whl", hash = "sha256:e6b01673c0fa6a13e374b50871808eb3bf7046c4b125b216f6bf1cc604cff0dc", size = 129795, upload-time = "2025-06-18T14:07:40.39Z" },
]

[[package]]
name = "uvicorn"
version = "0.38.0"
source = { registry = "https://pypi.org/simple" }
dependencies = [
    { name = "click" },
    { name = "h11" },
]
sdist = { url = "https://files.pythonhosted.org/packages/cb/ce/f06b84e2697fef4688ca63bdb2fdf113ca0a3be33f94488f2cadb690b0cf/uvicorn-0.38.0.tar.gz", hash = "sha256:fd97093bdd120a2609fc0d3afe931d4d4ad688b6e75f0f929fde1bc36fe0e91d", size = 80605, upload-time = "2025-10-18T13:46:44.63Z" }
wheels = [
    { url = "https://files.pythonhosted.org/packages/ee/d9/d88e73ca598f4f6ff671fb5fde8a32925c2e08a637303a1d12883c7305fa/uvicorn-0.38.0-py3-none-any.whl", hash = "sha256:48c0afd214ceb59340075b4a052ea1ee91c16fbc2a9b1469cca0e54566977b02", size = 68109, upload-time = "2025-10-18T13:46:42.958Z" },
]

[[package]]
name = "virtualenv"
version = "20.35.4"
source = { registry = "https://pypi.org/simple" }
dependencies = [
    { name = "distlib" },
    { name = "filelock" },
    { name = "platformdirs" },
]
sdist = { url = "https://files.pythonhosted.org/packages/20/28/e6f1a6f655d620846bd9df527390ecc26b3805a0c5989048c210e22c5ca9/virtualenv-20.35.4.tar.gz", hash = "sha256:643d3914d73d3eeb0c552cbb12d7e82adf0e504dbf86a3182f8771a153a1971c", size = 6028799, upload-time = "2025-10-29T06:57:40.511Z" }
wheels = [
    { url = "https://files.pythonhosted.org/packages/79/0c/c05523fa3181fdf0c9c52a6ba91a23fbf3246cc095f26f6516f9c60e6771/virtualenv-20.35.4-py3-none-any.whl", hash = "sha256:c21c9cede36c9753eeade68ba7d523529f228a403463376cf821eaae2b650f1b", size = 6005095, upload-time = "2025-10-29T06:57:37.598Z" },
]

[[package]]
name = "watchdog"
version = "6.0.0"
source = { registry = "https://pypi.org/simple" }
sdist = { url = "https://files.pythonhosted.org/packages/db/7d/7f3d619e951c88ed75c6037b246ddcf2d322812ee8ea189be89511721d54/watchdog-6.0.0.tar.gz", hash = "sha256:9ddf7c82fda3ae8e24decda1338ede66e1c99883db93711d8fb941eaa2d8c282", size = 131220, upload-time = "2024-11-01T14:07:13.037Z" }
wheels = [
    { url = "https://files.pythonhosted.org/packages/e0/24/d9be5cd6642a6aa68352ded4b4b10fb0d7889cb7f45814fb92cecd35f101/watchdog-6.0.0-cp311-cp311-macosx_10_9_universal2.whl", hash = "sha256:6eb11feb5a0d452ee41f824e271ca311a09e250441c262ca2fd7ebcf2461a06c", size = 96393, upload-time = "2024-11-01T14:06:31.756Z" },
    { url = "https://files.pythonhosted.org/packages/63/7a/6013b0d8dbc56adca7fdd4f0beed381c59f6752341b12fa0886fa7afc78b/watchdog-6.0.0-cp311-cp311-macosx_10_9_x86_64.whl", hash = "sha256:ef810fbf7b781a5a593894e4f439773830bdecb885e6880d957d5b9382a960d2", size = 88392, upload-time = "2024-11-01T14:06:32.99Z" },
    { url = "https://files.pythonhosted.org/packages/d1/40/b75381494851556de56281e053700e46bff5b37bf4c7267e858640af5a7f/watchdog-6.0.0-cp311-cp311-macosx_11_0_arm64.whl", hash = "sha256:afd0fe1b2270917c5e23c2a65ce50c2a4abb63daafb0d419fde368e272a76b7c", size = 89019, upload-time = "2024-11-01T14:06:34.963Z" },
    { url = "https://files.pythonhosted.org/packages/a9/c7/ca4bf3e518cb57a686b2feb4f55a1892fd9a3dd13f470fca14e00f80ea36/watchdog-6.0.0-py3-none-manylinux2014_aarch64.whl", hash = "sha256:7607498efa04a3542ae3e05e64da8202e58159aa1fa4acddf7678d34a35d4f13", size = 79079, upload-time = "2024-11-01T14:06:59.472Z" },
    { url = "https://files.pythonhosted.org/packages/5c/51/d46dc9332f9a647593c947b4b88e2381c8dfc0942d15b8edc0310fa4abb1/watchdog-6.0.0-py3-none-manylinux2014_armv7l.whl", hash = "sha256:9041567ee8953024c83343288ccc458fd0a2d811d6a0fd68c4c22609e3490379", size = 79078, upload-time = "2024-11-01T14:07:01.431Z" },
    { url = "https://files.pythonhosted.org/packages/d4/57/04edbf5e169cd318d5f07b4766fee38e825d64b6913ca157ca32d1a42267/watchdog-6.0.0-py3-none-manylinux2014_i686.whl", hash = "sha256:82dc3e3143c7e38ec49d61af98d6558288c415eac98486a5c581726e0737c00e", size = 79076, upload-time = "2024-11-01T14:07:02.568Z" },
    { url = "https://files.pythonhosted.org/packages/ab/cc/da8422b300e13cb187d2203f20b9253e91058aaf7db65b74142013478e66/watchdog-6.0.0-py3-none-manylinux2014_ppc64.whl", hash = "sha256:212ac9b8bf1161dc91bd09c048048a95ca3a4c4f5e5d4a7d1b1a7d5752a7f96f", size = 79077, upload-time = "2024-11-01T14:07:03.893Z" },
    { url = "https://files.pythonhosted.org/packages/2c/3b/b8964e04ae1a025c44ba8e4291f86e97fac443bca31de8bd98d3263d2fcf/watchdog-6.0.0-py3-none-manylinux2014_ppc64le.whl", hash = "sha256:e3df4cbb9a450c6d49318f6d14f4bbc80d763fa587ba46ec86f99f9e6876bb26", size = 79078, upload-time = "2024-11-01T14:07:05.189Z" },
    { url = "https://files.pythonhosted.org/packages/62/ae/a696eb424bedff7407801c257d4b1afda455fe40821a2be430e173660e81/watchdog-6.0.0-py3-none-manylinux2014_s390x.whl", hash = "sha256:2cce7cfc2008eb51feb6aab51251fd79b85d9894e98ba847408f662b3395ca3c", size = 79077, upload-time = "2024-11-01T14:07:06.376Z" },
    { url = "https://files.pythonhosted.org/packages/b5/e8/dbf020b4d98251a9860752a094d09a65e1b436ad181faf929983f697048f/watchdog-6.0.0-py3-none-manylinux2014_x86_64.whl", hash = "sha256:20ffe5b202af80ab4266dcd3e91aae72bf2da48c0d33bdb15c66658e685e94e2", size = 79078, upload-time = "2024-11-01T14:07:07.547Z" },
    { url = "https://files.pythonhosted.org/packages/07/f6/d0e5b343768e8bcb4cda79f0f2f55051bf26177ecd5651f84c07567461cf/watchdog-6.0.0-py3-none-win32.whl", hash = "sha256:07df1fdd701c5d4c8e55ef6cf55b8f0120fe1aef7ef39a1c6fc6bc2e606d517a", size = 79065, upload-time = "2024-11-01T14:07:09.525Z" },
    { url = "https://files.pythonhosted.org/packages/db/d9/c495884c6e548fce18a8f40568ff120bc3a4b7b99813081c8ac0c936fa64/watchdog-6.0.0-py3-none-win_amd64.whl", hash = "sha256:cbafb470cf848d93b5d013e2ecb245d4aa1c8fd0504e863ccefa32445359d680", size = 79070, upload-time = "2024-11-01T14:07:10.686Z" },
    { url = "https://files.pythonhosted.org/packages/33/e8/e40370e6d74ddba47f002a32919d91310d6074130fe4e17dabcafc15cbf1/watchdog-6.0.0-py3-none-win_ia64.whl", hash = "sha256:a1914259fa9e1454315171103c6a30961236f508b9b623eae470268bbcc6a22f", size = 79067, upload-time = "2024-11-01T14:07:11.845Z" },
]

[[package]]
name = "win32-setctime"
version = "1.2.0"
source = { registry = "https://pypi.org/simple" }
sdist = { url = "https://files.pythonhosted.org/packages/b3/8f/705086c9d734d3b663af0e9bb3d4de6578d08f46b1b101c2442fd9aecaa2/win32_setctime-1.2.0.tar.gz", hash = "sha256:ae1fdf948f5640aae05c511ade119313fb6a30d7eabe25fef9764dca5873c4c0", size = 4867, upload-time = "2024-12-07T15:28:28.314Z" }
wheels = [
    { url = "https://files.pythonhosted.org/packages/e1/07/c6fe3ad3e685340704d314d765b7912993bcb8dc198f0e7a89382d37974b/win32_setctime-1.2.0-py3-none-any.whl", hash = "sha256:95d644c4e708aba81dc3704a116d8cbc974d70b3bdb8be1d150e36be6e9d1390", size = 4083, upload-time = "2024-12-07T15:28:26.465Z" },
]<|MERGE_RESOLUTION|>--- conflicted
+++ resolved
@@ -36,11 +36,7 @@
 
 [[package]]
 name = "auto-coder"
-<<<<<<< HEAD
-version = "2025.12.1.1+g92b2574"
-=======
 version = "2025.12.1.0+g2464e8c"
->>>>>>> c9df3e1f
 source = { editable = "." }
 dependencies = [
     { name = "build" },
