version = 1
revision = 3
requires-python = "==3.11.*"

[[package]]
name = "annotated-types"
version = "0.7.0"
source = { registry = "https://pypi.org/simple" }
sdist = { url = "https://files.pythonhosted.org/packages/ee/67/531ea369ba64dcff5ec9c3402f9f51bf748cec26dde048a2f973a4eea7f5/annotated_types-0.7.0.tar.gz", hash = "sha256:aff07c09a53a08bc8cfccb9c85b05f1aa9a2a6f23728d790723543408344ce89", size = 16081, upload-time = "2024-05-20T21:33:25.928Z" }
wheels = [
    { url = "https://files.pythonhosted.org/packages/78/b6/6307fbef88d9b5ee7421e68d78a9f162e0da4900bc5f5793f6d3d0e34fb8/annotated_types-0.7.0-py3-none-any.whl", hash = "sha256:1f02e8b43a8fbbc3f3e0d4f0f4bfc8131bcb4eebe8849b8e5c773f3a1c582a53", size = 13643, upload-time = "2024-05-20T21:33:24.1Z" },
]

[[package]]
name = "anyio"
version = "4.11.0"
source = { registry = "https://pypi.org/simple" }
dependencies = [
    { name = "idna" },
    { name = "sniffio" },
    { name = "typing-extensions" },
]
sdist = { url = "https://files.pythonhosted.org/packages/c6/78/7d432127c41b50bccba979505f272c16cbcadcc33645d5fa3a738110ae75/anyio-4.11.0.tar.gz", hash = "sha256:82a8d0b81e318cc5ce71a5f1f8b5c4e63619620b63141ef8c995fa0db95a57c4", size = 219094, upload-time = "2025-09-23T09:19:12.58Z" }
wheels = [
    { url = "https://files.pythonhosted.org/packages/15/b3/9b1a8074496371342ec1e796a96f99c82c945a339cd81a8e73de28b4cf9e/anyio-4.11.0-py3-none-any.whl", hash = "sha256:0287e96f4d26d4149305414d4e3bc32f0dcd0862365a4bddea19d7a1ec38c4fc", size = 109097, upload-time = "2025-09-23T09:19:10.601Z" },
]

[[package]]
name = "attrs"
version = "25.4.0"
source = { registry = "https://pypi.org/simple" }
sdist = { url = "https://files.pythonhosted.org/packages/6b/5c/685e6633917e101e5dcb62b9dd76946cbb57c26e133bae9e0cd36033c0a9/attrs-25.4.0.tar.gz", hash = "sha256:16d5969b87f0859ef33a48b35d55ac1be6e42ae49d5e853b597db70c35c57e11", size = 934251, upload-time = "2025-10-06T13:54:44.725Z" }
wheels = [
    { url = "https://files.pythonhosted.org/packages/3a/2a/7cc015f5b9f5db42b7d48157e23356022889fc354a2813c15934b7cb5c0e/attrs-25.4.0-py3-none-any.whl", hash = "sha256:adcf7e2a1fb3b36ac48d97835bb6d8ade15b8dcce26aba8bf1d14847b57a3373", size = 67615, upload-time = "2025-10-06T13:54:43.17Z" },
]

[[package]]
name = "auto-coder"
<<<<<<< HEAD
version = "2025.11.22.7+gc4b9d5e"
=======
version = "2025.11.23+g3b3afbf"
>>>>>>> 46871499
source = { editable = "." }
dependencies = [
    { name = "build" },
    { name = "click" },
    { name = "gitpython" },
    { name = "loguru" },
    { name = "mcp-server" },
    { name = "neo4j" },
    { name = "pathspec" },
    { name = "playwright" },
    { name = "pre-commit" },
    { name = "pydantic" },
    { name = "pydantic-settings" },
    { name = "pygithub" },
    { name = "pytest-cov" },
    { name = "pytest-timeout" },
    { name = "python-dotenv" },
    { name = "pyyaml" },
    { name = "qdrant-client" },
    { name = "requests" },
    { name = "sentence-transformers" },
    { name = "toml" },
    { name = "watchdog" },
]

[package.optional-dependencies]
dev = [
    { name = "black" },
    { name = "flake8" },
    { name = "isort" },
    { name = "mypy" },
    { name = "pre-commit" },
    { name = "pytest" },
    { name = "pytest-timeout" },
    { name = "types-toml" },
]
test = [
    { name = "pytest" },
    { name = "pytest-asyncio" },
    { name = "pytest-cov" },
    { name = "pytest-mock" },
    { name = "pytest-timeout" },
]

[package.dev-dependencies]
dev = [
    { name = "black" },
    { name = "flake8" },
    { name = "isort" },
]

[package.metadata]
requires-dist = [
    { name = "black", marker = "extra == 'dev'", specifier = ">=24.0.0" },
    { name = "build", specifier = ">=1.3.0" },
    { name = "click", specifier = ">=8.1.0" },
    { name = "flake8", marker = "extra == 'dev'", specifier = ">=6.0.0" },
    { name = "gitpython", specifier = ">=3.1.0" },
    { name = "isort", marker = "extra == 'dev'", specifier = ">=5.0.0" },
    { name = "loguru", specifier = ">=0.7.0" },
    { name = "mcp-server", specifier = ">=0.1.4" },
    { name = "mypy", marker = "extra == 'dev'", specifier = ">=1.0.0" },
    { name = "neo4j", specifier = ">=5.14.0" },
    { name = "pathspec", specifier = ">=0.12.0" },
    { name = "playwright", specifier = ">=1.54.0" },
    { name = "pre-commit", specifier = ">=4.5.0" },
    { name = "pre-commit", marker = "extra == 'dev'", specifier = ">=4.3.0" },
    { name = "pydantic", specifier = ">=2.0.0,<3.0.0" },
    { name = "pydantic-settings", specifier = ">=2.0.0" },
    { name = "pygithub", specifier = ">=2.0.0" },
    { name = "pytest", marker = "extra == 'dev'", specifier = ">=9.0.0" },
    { name = "pytest", marker = "extra == 'test'", specifier = ">=9.0.0" },
    { name = "pytest-asyncio", marker = "extra == 'test'", specifier = ">=0.21.0" },
    { name = "pytest-cov", specifier = ">=7.0.0" },
    { name = "pytest-cov", marker = "extra == 'test'", specifier = ">=4.0.0" },
    { name = "pytest-mock", marker = "extra == 'test'", specifier = ">=3.10.0" },
    { name = "pytest-timeout", specifier = ">=2.4.0" },
    { name = "pytest-timeout", marker = "extra == 'dev'", specifier = ">=2.1.0" },
    { name = "pytest-timeout", marker = "extra == 'test'", specifier = ">=2.1.0" },
    { name = "python-dotenv", specifier = ">=1.0.0" },
    { name = "pyyaml", specifier = ">=6.0" },
    { name = "qdrant-client", specifier = ">=1.7.0" },
    { name = "requests", specifier = ">=2.31.0" },
    { name = "sentence-transformers", specifier = ">=2.2.0" },
    { name = "toml", specifier = ">=0.10.0" },
    { name = "types-toml", marker = "extra == 'dev'", specifier = ">=0.10.0" },
    { name = "types-toml", marker = "extra == 'dev'", specifier = ">=0.10.8.20240310" },
    { name = "watchdog", specifier = ">=6.0.0" },
]
provides-extras = ["test", "dev"]

[package.metadata.requires-dev]
dev = [
    { name = "black", specifier = ">=25.9.0" },
    { name = "flake8", specifier = ">=6.0.0" },
    { name = "isort", specifier = ">=5.0.0" },
]

[[package]]
name = "black"
version = "25.11.0"
source = { registry = "https://pypi.org/simple" }
dependencies = [
    { name = "click" },
    { name = "mypy-extensions" },
    { name = "packaging" },
    { name = "pathspec" },
    { name = "platformdirs" },
    { name = "pytokens" },
]
sdist = { url = "https://files.pythonhosted.org/packages/8c/ad/33adf4708633d047950ff2dfdea2e215d84ac50ef95aff14a614e4b6e9b2/black-25.11.0.tar.gz", hash = "sha256:9a323ac32f5dc75ce7470501b887250be5005a01602e931a15e45593f70f6e08", size = 655669, upload-time = "2025-11-10T01:53:50.558Z" }
wheels = [
    { url = "https://files.pythonhosted.org/packages/c4/62/d304786b75ab0c530b833a89ce7d997924579fb7484ecd9266394903e394/black-25.11.0-cp311-cp311-macosx_10_9_x86_64.whl", hash = "sha256:895571922a35434a9d8ca67ef926da6bc9ad464522a5fe0db99b394ef1c0675a", size = 1727891, upload-time = "2025-11-10T02:01:40.507Z" },
    { url = "https://files.pythonhosted.org/packages/82/5d/ffe8a006aa522c9e3f430e7b93568a7b2163f4b3f16e8feb6d8c3552761a/black-25.11.0-cp311-cp311-macosx_11_0_arm64.whl", hash = "sha256:cb4f4b65d717062191bdec8e4a442539a8ea065e6af1c4f4d36f0cdb5f71e170", size = 1581875, upload-time = "2025-11-10T01:57:51.192Z" },
    { url = "https://files.pythonhosted.org/packages/cb/c8/7c8bda3108d0bb57387ac41b4abb5c08782b26da9f9c4421ef6694dac01a/black-25.11.0-cp311-cp311-manylinux2014_x86_64.manylinux_2_17_x86_64.manylinux_2_28_x86_64.whl", hash = "sha256:d81a44cbc7e4f73a9d6ae449ec2317ad81512d1e7dce7d57f6333fd6259737bc", size = 1642716, upload-time = "2025-11-10T01:56:51.589Z" },
    { url = "https://files.pythonhosted.org/packages/34/b9/f17dea34eecb7cc2609a89627d480fb6caea7b86190708eaa7eb15ed25e7/black-25.11.0-cp311-cp311-win_amd64.whl", hash = "sha256:7eebd4744dfe92ef1ee349dc532defbf012a88b087bb7ddd688ff59a447b080e", size = 1352904, upload-time = "2025-11-10T01:59:26.252Z" },
    { url = "https://files.pythonhosted.org/packages/00/5d/aed32636ed30a6e7f9efd6ad14e2a0b0d687ae7c8c7ec4e4a557174b895c/black-25.11.0-py3-none-any.whl", hash = "sha256:e3f562da087791e96cefcd9dda058380a442ab322a02e222add53736451f604b", size = 204918, upload-time = "2025-11-10T01:53:48.917Z" },
]

[[package]]
name = "build"
version = "1.3.0"
source = { registry = "https://pypi.org/simple" }
dependencies = [
    { name = "colorama", marker = "os_name == 'nt'" },
    { name = "packaging" },
    { name = "pyproject-hooks" },
]
sdist = { url = "https://files.pythonhosted.org/packages/25/1c/23e33405a7c9eac261dff640926b8b5adaed6a6eb3e1767d441ed611d0c0/build-1.3.0.tar.gz", hash = "sha256:698edd0ea270bde950f53aed21f3a0135672206f3911e0176261a31e0e07b397", size = 48544, upload-time = "2025-08-01T21:27:09.268Z" }
wheels = [
    { url = "https://files.pythonhosted.org/packages/cb/8c/2b30c12155ad8de0cf641d76a8b396a16d2c36bc6d50b621a62b7c4567c1/build-1.3.0-py3-none-any.whl", hash = "sha256:7145f0b5061ba90a1500d60bd1b13ca0a8a4cebdd0cc16ed8adf1c0e739f43b4", size = 23382, upload-time = "2025-08-01T21:27:07.844Z" },
]

[[package]]
name = "certifi"
version = "2025.11.12"
source = { registry = "https://pypi.org/simple" }
sdist = { url = "https://files.pythonhosted.org/packages/a2/8c/58f469717fa48465e4a50c014a0400602d3c437d7c0c468e17ada824da3a/certifi-2025.11.12.tar.gz", hash = "sha256:d8ab5478f2ecd78af242878415affce761ca6bc54a22a27e026d7c25357c3316", size = 160538, upload-time = "2025-11-12T02:54:51.517Z" }
wheels = [
    { url = "https://files.pythonhosted.org/packages/70/7d/9bc192684cea499815ff478dfcdc13835ddf401365057044fb721ec6bddb/certifi-2025.11.12-py3-none-any.whl", hash = "sha256:97de8790030bbd5c2d96b7ec782fc2f7820ef8dba6db909ccf95449f2d062d4b", size = 159438, upload-time = "2025-11-12T02:54:49.735Z" },
]

[[package]]
name = "cffi"
version = "2.0.0"
source = { registry = "https://pypi.org/simple" }
dependencies = [
    { name = "pycparser", marker = "implementation_name != 'PyPy'" },
]
sdist = { url = "https://files.pythonhosted.org/packages/eb/56/b1ba7935a17738ae8453301356628e8147c79dbb825bcbc73dc7401f9846/cffi-2.0.0.tar.gz", hash = "sha256:44d1b5909021139fe36001ae048dbdde8214afa20200eda0f64c068cac5d5529", size = 523588, upload-time = "2025-09-08T23:24:04.541Z" }
wheels = [
    { url = "https://files.pythonhosted.org/packages/12/4a/3dfd5f7850cbf0d06dc84ba9aa00db766b52ca38d8b86e3a38314d52498c/cffi-2.0.0-cp311-cp311-macosx_10_13_x86_64.whl", hash = "sha256:b4c854ef3adc177950a8dfc81a86f5115d2abd545751a304c5bcf2c2c7283cfe", size = 184344, upload-time = "2025-09-08T23:22:26.456Z" },
    { url = "https://files.pythonhosted.org/packages/4f/8b/f0e4c441227ba756aafbe78f117485b25bb26b1c059d01f137fa6d14896b/cffi-2.0.0-cp311-cp311-macosx_11_0_arm64.whl", hash = "sha256:2de9a304e27f7596cd03d16f1b7c72219bd944e99cc52b84d0145aefb07cbd3c", size = 180560, upload-time = "2025-09-08T23:22:28.197Z" },
    { url = "https://files.pythonhosted.org/packages/b1/b7/1200d354378ef52ec227395d95c2576330fd22a869f7a70e88e1447eb234/cffi-2.0.0-cp311-cp311-manylinux1_i686.manylinux2014_i686.manylinux_2_17_i686.manylinux_2_5_i686.whl", hash = "sha256:baf5215e0ab74c16e2dd324e8ec067ef59e41125d3eade2b863d294fd5035c92", size = 209613, upload-time = "2025-09-08T23:22:29.475Z" },
    { url = "https://files.pythonhosted.org/packages/b8/56/6033f5e86e8cc9bb629f0077ba71679508bdf54a9a5e112a3c0b91870332/cffi-2.0.0-cp311-cp311-manylinux2014_aarch64.manylinux_2_17_aarch64.whl", hash = "sha256:730cacb21e1bdff3ce90babf007d0a0917cc3e6492f336c2f0134101e0944f93", size = 216476, upload-time = "2025-09-08T23:22:31.063Z" },
    { url = "https://files.pythonhosted.org/packages/dc/7f/55fecd70f7ece178db2f26128ec41430d8720f2d12ca97bf8f0a628207d5/cffi-2.0.0-cp311-cp311-manylinux2014_ppc64le.manylinux_2_17_ppc64le.whl", hash = "sha256:6824f87845e3396029f3820c206e459ccc91760e8fa24422f8b0c3d1731cbec5", size = 203374, upload-time = "2025-09-08T23:22:32.507Z" },
    { url = "https://files.pythonhosted.org/packages/84/ef/a7b77c8bdc0f77adc3b46888f1ad54be8f3b7821697a7b89126e829e676a/cffi-2.0.0-cp311-cp311-manylinux2014_s390x.manylinux_2_17_s390x.whl", hash = "sha256:9de40a7b0323d889cf8d23d1ef214f565ab154443c42737dfe52ff82cf857664", size = 202597, upload-time = "2025-09-08T23:22:34.132Z" },
    { url = "https://files.pythonhosted.org/packages/d7/91/500d892b2bf36529a75b77958edfcd5ad8e2ce4064ce2ecfeab2125d72d1/cffi-2.0.0-cp311-cp311-manylinux2014_x86_64.manylinux_2_17_x86_64.whl", hash = "sha256:8941aaadaf67246224cee8c3803777eed332a19d909b47e29c9842ef1e79ac26", size = 215574, upload-time = "2025-09-08T23:22:35.443Z" },
    { url = "https://files.pythonhosted.org/packages/44/64/58f6255b62b101093d5df22dcb752596066c7e89dd725e0afaed242a61be/cffi-2.0.0-cp311-cp311-musllinux_1_2_aarch64.whl", hash = "sha256:a05d0c237b3349096d3981b727493e22147f934b20f6f125a3eba8f994bec4a9", size = 218971, upload-time = "2025-09-08T23:22:36.805Z" },
    { url = "https://files.pythonhosted.org/packages/ab/49/fa72cebe2fd8a55fbe14956f9970fe8eb1ac59e5df042f603ef7c8ba0adc/cffi-2.0.0-cp311-cp311-musllinux_1_2_i686.whl", hash = "sha256:94698a9c5f91f9d138526b48fe26a199609544591f859c870d477351dc7b2414", size = 211972, upload-time = "2025-09-08T23:22:38.436Z" },
    { url = "https://files.pythonhosted.org/packages/0b/28/dd0967a76aab36731b6ebfe64dec4e981aff7e0608f60c2d46b46982607d/cffi-2.0.0-cp311-cp311-musllinux_1_2_x86_64.whl", hash = "sha256:5fed36fccc0612a53f1d4d9a816b50a36702c28a2aa880cb8a122b3466638743", size = 217078, upload-time = "2025-09-08T23:22:39.776Z" },
    { url = "https://files.pythonhosted.org/packages/2b/c0/015b25184413d7ab0a410775fdb4a50fca20f5589b5dab1dbbfa3baad8ce/cffi-2.0.0-cp311-cp311-win32.whl", hash = "sha256:c649e3a33450ec82378822b3dad03cc228b8f5963c0c12fc3b1e0ab940f768a5", size = 172076, upload-time = "2025-09-08T23:22:40.95Z" },
    { url = "https://files.pythonhosted.org/packages/ae/8f/dc5531155e7070361eb1b7e4c1a9d896d0cb21c49f807a6c03fd63fc877e/cffi-2.0.0-cp311-cp311-win_amd64.whl", hash = "sha256:66f011380d0e49ed280c789fbd08ff0d40968ee7b665575489afa95c98196ab5", size = 182820, upload-time = "2025-09-08T23:22:42.463Z" },
    { url = "https://files.pythonhosted.org/packages/95/5c/1b493356429f9aecfd56bc171285a4c4ac8697f76e9bbbbb105e537853a1/cffi-2.0.0-cp311-cp311-win_arm64.whl", hash = "sha256:c6638687455baf640e37344fe26d37c404db8b80d037c3d29f58fe8d1c3b194d", size = 177635, upload-time = "2025-09-08T23:22:43.623Z" },
]

[[package]]
name = "cfgv"
version = "3.5.0"
source = { registry = "https://pypi.org/simple" }
sdist = { url = "https://files.pythonhosted.org/packages/4e/b5/721b8799b04bf9afe054a3899c6cf4e880fcf8563cc71c15610242490a0c/cfgv-3.5.0.tar.gz", hash = "sha256:d5b1034354820651caa73ede66a6294d6e95c1b00acc5e9b098e917404669132", size = 7334, upload-time = "2025-11-19T20:55:51.612Z" }
wheels = [
    { url = "https://files.pythonhosted.org/packages/db/3c/33bac158f8ab7f89b2e59426d5fe2e4f63f7ed25df84c036890172b412b5/cfgv-3.5.0-py2.py3-none-any.whl", hash = "sha256:a8dc6b26ad22ff227d2634a65cb388215ce6cc96bbcc5cfde7641ae87e8dacc0", size = 7445, upload-time = "2025-11-19T20:55:50.744Z" },
]

[[package]]
name = "charset-normalizer"
version = "3.4.4"
source = { registry = "https://pypi.org/simple" }
sdist = { url = "https://files.pythonhosted.org/packages/13/69/33ddede1939fdd074bce5434295f38fae7136463422fe4fd3e0e89b98062/charset_normalizer-3.4.4.tar.gz", hash = "sha256:94537985111c35f28720e43603b8e7b43a6ecfb2ce1d3058bbe955b73404e21a", size = 129418, upload-time = "2025-10-14T04:42:32.879Z" }
wheels = [
    { url = "https://files.pythonhosted.org/packages/ed/27/c6491ff4954e58a10f69ad90aca8a1b6fe9c5d3c6f380907af3c37435b59/charset_normalizer-3.4.4-cp311-cp311-macosx_10_9_universal2.whl", hash = "sha256:6e1fcf0720908f200cd21aa4e6750a48ff6ce4afe7ff5a79a90d5ed8a08296f8", size = 206988, upload-time = "2025-10-14T04:40:33.79Z" },
    { url = "https://files.pythonhosted.org/packages/94/59/2e87300fe67ab820b5428580a53cad894272dbb97f38a7a814a2a1ac1011/charset_normalizer-3.4.4-cp311-cp311-manylinux2014_aarch64.manylinux_2_17_aarch64.manylinux_2_28_aarch64.whl", hash = "sha256:5f819d5fe9234f9f82d75bdfa9aef3a3d72c4d24a6e57aeaebba32a704553aa0", size = 147324, upload-time = "2025-10-14T04:40:34.961Z" },
    { url = "https://files.pythonhosted.org/packages/07/fb/0cf61dc84b2b088391830f6274cb57c82e4da8bbc2efeac8c025edb88772/charset_normalizer-3.4.4-cp311-cp311-manylinux2014_armv7l.manylinux_2_17_armv7l.manylinux_2_31_armv7l.whl", hash = "sha256:a59cb51917aa591b1c4e6a43c132f0cdc3c76dbad6155df4e28ee626cc77a0a3", size = 142742, upload-time = "2025-10-14T04:40:36.105Z" },
    { url = "https://files.pythonhosted.org/packages/62/8b/171935adf2312cd745d290ed93cf16cf0dfe320863ab7cbeeae1dcd6535f/charset_normalizer-3.4.4-cp311-cp311-manylinux2014_ppc64le.manylinux_2_17_ppc64le.manylinux_2_28_ppc64le.whl", hash = "sha256:8ef3c867360f88ac904fd3f5e1f902f13307af9052646963ee08ff4f131adafc", size = 160863, upload-time = "2025-10-14T04:40:37.188Z" },
    { url = "https://files.pythonhosted.org/packages/09/73/ad875b192bda14f2173bfc1bc9a55e009808484a4b256748d931b6948442/charset_normalizer-3.4.4-cp311-cp311-manylinux2014_s390x.manylinux_2_17_s390x.manylinux_2_28_s390x.whl", hash = "sha256:d9e45d7faa48ee908174d8fe84854479ef838fc6a705c9315372eacbc2f02897", size = 157837, upload-time = "2025-10-14T04:40:38.435Z" },
    { url = "https://files.pythonhosted.org/packages/6d/fc/de9cce525b2c5b94b47c70a4b4fb19f871b24995c728e957ee68ab1671ea/charset_normalizer-3.4.4-cp311-cp311-manylinux2014_x86_64.manylinux_2_17_x86_64.manylinux_2_28_x86_64.whl", hash = "sha256:840c25fb618a231545cbab0564a799f101b63b9901f2569faecd6b222ac72381", size = 151550, upload-time = "2025-10-14T04:40:40.053Z" },
    { url = "https://files.pythonhosted.org/packages/55/c2/43edd615fdfba8c6f2dfbd459b25a6b3b551f24ea21981e23fb768503ce1/charset_normalizer-3.4.4-cp311-cp311-manylinux_2_31_riscv64.manylinux_2_39_riscv64.whl", hash = "sha256:ca5862d5b3928c4940729dacc329aa9102900382fea192fc5e52eb69d6093815", size = 149162, upload-time = "2025-10-14T04:40:41.163Z" },
    { url = "https://files.pythonhosted.org/packages/03/86/bde4ad8b4d0e9429a4e82c1e8f5c659993a9a863ad62c7df05cf7b678d75/charset_normalizer-3.4.4-cp311-cp311-musllinux_1_2_aarch64.whl", hash = "sha256:d9c7f57c3d666a53421049053eaacdd14bbd0a528e2186fcb2e672effd053bb0", size = 150019, upload-time = "2025-10-14T04:40:42.276Z" },
    { url = "https://files.pythonhosted.org/packages/1f/86/a151eb2af293a7e7bac3a739b81072585ce36ccfb4493039f49f1d3cae8c/charset_normalizer-3.4.4-cp311-cp311-musllinux_1_2_armv7l.whl", hash = "sha256:277e970e750505ed74c832b4bf75dac7476262ee2a013f5574dd49075879e161", size = 143310, upload-time = "2025-10-14T04:40:43.439Z" },
    { url = "https://files.pythonhosted.org/packages/b5/fe/43dae6144a7e07b87478fdfc4dbe9efd5defb0e7ec29f5f58a55aeef7bf7/charset_normalizer-3.4.4-cp311-cp311-musllinux_1_2_ppc64le.whl", hash = "sha256:31fd66405eaf47bb62e8cd575dc621c56c668f27d46a61d975a249930dd5e2a4", size = 162022, upload-time = "2025-10-14T04:40:44.547Z" },
    { url = "https://files.pythonhosted.org/packages/80/e6/7aab83774f5d2bca81f42ac58d04caf44f0cc2b65fc6db2b3b2e8a05f3b3/charset_normalizer-3.4.4-cp311-cp311-musllinux_1_2_riscv64.whl", hash = "sha256:0d3d8f15c07f86e9ff82319b3d9ef6f4bf907608f53fe9d92b28ea9ae3d1fd89", size = 149383, upload-time = "2025-10-14T04:40:46.018Z" },
    { url = "https://files.pythonhosted.org/packages/4f/e8/b289173b4edae05c0dde07f69f8db476a0b511eac556dfe0d6bda3c43384/charset_normalizer-3.4.4-cp311-cp311-musllinux_1_2_s390x.whl", hash = "sha256:9f7fcd74d410a36883701fafa2482a6af2ff5ba96b9a620e9e0721e28ead5569", size = 159098, upload-time = "2025-10-14T04:40:47.081Z" },
    { url = "https://files.pythonhosted.org/packages/d8/df/fe699727754cae3f8478493c7f45f777b17c3ef0600e28abfec8619eb49c/charset_normalizer-3.4.4-cp311-cp311-musllinux_1_2_x86_64.whl", hash = "sha256:ebf3e58c7ec8a8bed6d66a75d7fb37b55e5015b03ceae72a8e7c74495551e224", size = 152991, upload-time = "2025-10-14T04:40:48.246Z" },
    { url = "https://files.pythonhosted.org/packages/1a/86/584869fe4ddb6ffa3bd9f491b87a01568797fb9bd8933f557dba9771beaf/charset_normalizer-3.4.4-cp311-cp311-win32.whl", hash = "sha256:eecbc200c7fd5ddb9a7f16c7decb07b566c29fa2161a16cf67b8d068bd21690a", size = 99456, upload-time = "2025-10-14T04:40:49.376Z" },
    { url = "https://files.pythonhosted.org/packages/65/f6/62fdd5feb60530f50f7e38b4f6a1d5203f4d16ff4f9f0952962c044e919a/charset_normalizer-3.4.4-cp311-cp311-win_amd64.whl", hash = "sha256:5ae497466c7901d54b639cf42d5b8c1b6a4fead55215500d2f486d34db48d016", size = 106978, upload-time = "2025-10-14T04:40:50.844Z" },
    { url = "https://files.pythonhosted.org/packages/7a/9d/0710916e6c82948b3be62d9d398cb4fcf4e97b56d6a6aeccd66c4b2f2bd5/charset_normalizer-3.4.4-cp311-cp311-win_arm64.whl", hash = "sha256:65e2befcd84bc6f37095f5961e68a6f077bf44946771354a28ad434c2cce0ae1", size = 99969, upload-time = "2025-10-14T04:40:52.272Z" },
    { url = "https://files.pythonhosted.org/packages/0a/4c/925909008ed5a988ccbb72dcc897407e5d6d3bd72410d69e051fc0c14647/charset_normalizer-3.4.4-py3-none-any.whl", hash = "sha256:7a32c560861a02ff789ad905a2fe94e3f840803362c84fecf1851cb4cf3dc37f", size = 53402, upload-time = "2025-10-14T04:42:31.76Z" },
]

[[package]]
name = "click"
version = "8.3.1"
source = { registry = "https://pypi.org/simple" }
dependencies = [
    { name = "colorama", marker = "sys_platform == 'win32'" },
]
sdist = { url = "https://files.pythonhosted.org/packages/3d/fa/656b739db8587d7b5dfa22e22ed02566950fbfbcdc20311993483657a5c0/click-8.3.1.tar.gz", hash = "sha256:12ff4785d337a1bb490bb7e9c2b1ee5da3112e94a8622f26a6c77f5d2fc6842a", size = 295065, upload-time = "2025-11-15T20:45:42.706Z" }
wheels = [
    { url = "https://files.pythonhosted.org/packages/98/78/01c019cdb5d6498122777c1a43056ebb3ebfeef2076d9d026bfe15583b2b/click-8.3.1-py3-none-any.whl", hash = "sha256:981153a64e25f12d547d3426c367a4857371575ee7ad18df2a6183ab0545b2a6", size = 108274, upload-time = "2025-11-15T20:45:41.139Z" },
]

[[package]]
name = "colorama"
version = "0.4.6"
source = { registry = "https://pypi.org/simple" }
sdist = { url = "https://files.pythonhosted.org/packages/d8/53/6f443c9a4a8358a93a6792e2acffb9d9d5cb0a5cfd8802644b7b1c9a02e4/colorama-0.4.6.tar.gz", hash = "sha256:08695f5cb7ed6e0531a20572697297273c47b8cae5a63ffc6d6ed5c201be6e44", size = 27697, upload-time = "2022-10-25T02:36:22.414Z" }
wheels = [
    { url = "https://files.pythonhosted.org/packages/d1/d6/3965ed04c63042e047cb6a3e6ed1a63a35087b6a609aa3a15ed8ac56c221/colorama-0.4.6-py2.py3-none-any.whl", hash = "sha256:4f1d9991f5acc0ca119f9d443620b77f9d6b33703e51011c16baf57afb285fc6", size = 25335, upload-time = "2022-10-25T02:36:20.889Z" },
]

[[package]]
name = "coverage"
version = "7.12.0"
source = { registry = "https://pypi.org/simple" }
sdist = { url = "https://files.pythonhosted.org/packages/89/26/4a96807b193b011588099c3b5c89fbb05294e5b90e71018e065465f34eb6/coverage-7.12.0.tar.gz", hash = "sha256:fc11e0a4e372cb5f282f16ef90d4a585034050ccda536451901abfb19a57f40c", size = 819341, upload-time = "2025-11-18T13:34:20.766Z" }
wheels = [
    { url = "https://files.pythonhosted.org/packages/5a/0c/0dfe7f0487477d96432e4815537263363fb6dd7289743a796e8e51eabdf2/coverage-7.12.0-cp311-cp311-macosx_10_9_x86_64.whl", hash = "sha256:aa124a3683d2af98bd9d9c2bfa7a5076ca7e5ab09fdb96b81fa7d89376ae928f", size = 217535, upload-time = "2025-11-18T13:32:08.812Z" },
    { url = "https://files.pythonhosted.org/packages/9b/f5/f9a4a053a5bbff023d3bec259faac8f11a1e5a6479c2ccf586f910d8dac7/coverage-7.12.0-cp311-cp311-macosx_11_0_arm64.whl", hash = "sha256:d93fbf446c31c0140208dcd07c5d882029832e8ed7891a39d6d44bd65f2316c3", size = 218044, upload-time = "2025-11-18T13:32:10.329Z" },
    { url = "https://files.pythonhosted.org/packages/95/c5/84fc3697c1fa10cd8571919bf9693f693b7373278daaf3b73e328d502bc8/coverage-7.12.0-cp311-cp311-manylinux1_i686.manylinux_2_28_i686.manylinux_2_5_i686.whl", hash = "sha256:52ca620260bd8cd6027317bdd8b8ba929be1d741764ee765b42c4d79a408601e", size = 248440, upload-time = "2025-11-18T13:32:12.536Z" },
    { url = "https://files.pythonhosted.org/packages/f4/36/2d93fbf6a04670f3874aed397d5a5371948a076e3249244a9e84fb0e02d6/coverage-7.12.0-cp311-cp311-manylinux1_x86_64.manylinux_2_28_x86_64.manylinux_2_5_x86_64.whl", hash = "sha256:f3433ffd541380f3a0e423cff0f4926d55b0cc8c1d160fdc3be24a4c03aa65f7", size = 250361, upload-time = "2025-11-18T13:32:13.852Z" },
    { url = "https://files.pythonhosted.org/packages/5d/49/66dc65cc456a6bfc41ea3d0758c4afeaa4068a2b2931bf83be6894cf1058/coverage-7.12.0-cp311-cp311-manylinux2014_aarch64.manylinux_2_17_aarch64.manylinux_2_28_aarch64.whl", hash = "sha256:f7bbb321d4adc9f65e402c677cd1c8e4c2d0105d3ce285b51b4d87f1d5db5245", size = 252472, upload-time = "2025-11-18T13:32:15.068Z" },
    { url = "https://files.pythonhosted.org/packages/35/1f/ebb8a18dffd406db9fcd4b3ae42254aedcaf612470e8712f12041325930f/coverage-7.12.0-cp311-cp311-manylinux_2_31_riscv64.manylinux_2_39_riscv64.whl", hash = "sha256:22a7aade354a72dff3b59c577bfd18d6945c61f97393bc5fb7bd293a4237024b", size = 248592, upload-time = "2025-11-18T13:32:16.328Z" },
    { url = "https://files.pythonhosted.org/packages/da/a8/67f213c06e5ea3b3d4980df7dc344d7fea88240b5fe878a5dcbdfe0e2315/coverage-7.12.0-cp311-cp311-musllinux_1_2_aarch64.whl", hash = "sha256:3ff651dcd36d2fea66877cd4a82de478004c59b849945446acb5baf9379a1b64", size = 250167, upload-time = "2025-11-18T13:32:17.687Z" },
    { url = "https://files.pythonhosted.org/packages/f0/00/e52aef68154164ea40cc8389c120c314c747fe63a04b013a5782e989b77f/coverage-7.12.0-cp311-cp311-musllinux_1_2_i686.whl", hash = "sha256:31b8b2e38391a56e3cea39d22a23faaa7c3fc911751756ef6d2621d2a9daf742", size = 248238, upload-time = "2025-11-18T13:32:19.2Z" },
    { url = "https://files.pythonhosted.org/packages/1f/a4/4d88750bcf9d6d66f77865e5a05a20e14db44074c25fd22519777cb69025/coverage-7.12.0-cp311-cp311-musllinux_1_2_riscv64.whl", hash = "sha256:297bc2da28440f5ae51c845a47c8175a4db0553a53827886e4fb25c66633000c", size = 247964, upload-time = "2025-11-18T13:32:21.027Z" },
    { url = "https://files.pythonhosted.org/packages/a7/6b/b74693158899d5b47b0bf6238d2c6722e20ba749f86b74454fac0696bb00/coverage-7.12.0-cp311-cp311-musllinux_1_2_x86_64.whl", hash = "sha256:6ff7651cc01a246908eac162a6a86fc0dbab6de1ad165dfb9a1e2ec660b44984", size = 248862, upload-time = "2025-11-18T13:32:22.304Z" },
    { url = "https://files.pythonhosted.org/packages/18/de/6af6730227ce0e8ade307b1cc4a08e7f51b419a78d02083a86c04ccceb29/coverage-7.12.0-cp311-cp311-win32.whl", hash = "sha256:313672140638b6ddb2c6455ddeda41c6a0b208298034544cfca138978c6baed6", size = 220033, upload-time = "2025-11-18T13:32:23.714Z" },
    { url = "https://files.pythonhosted.org/packages/e2/a1/e7f63021a7c4fe20994359fcdeae43cbef4a4d0ca36a5a1639feeea5d9e1/coverage-7.12.0-cp311-cp311-win_amd64.whl", hash = "sha256:a1783ed5bd0d5938d4435014626568dc7f93e3cb99bc59188cc18857c47aa3c4", size = 220966, upload-time = "2025-11-18T13:32:25.599Z" },
    { url = "https://files.pythonhosted.org/packages/77/e8/deae26453f37c20c3aa0c4433a1e32cdc169bf415cce223a693117aa3ddd/coverage-7.12.0-cp311-cp311-win_arm64.whl", hash = "sha256:4648158fd8dd9381b5847622df1c90ff314efbfc1df4550092ab6013c238a5fc", size = 219637, upload-time = "2025-11-18T13:32:27.265Z" },
    { url = "https://files.pythonhosted.org/packages/ce/a3/43b749004e3c09452e39bb56347a008f0a0668aad37324a99b5c8ca91d9e/coverage-7.12.0-py3-none-any.whl", hash = "sha256:159d50c0b12e060b15ed3d39f87ed43d4f7f7ad40b8a534f4dd331adbb51104a", size = 209503, upload-time = "2025-11-18T13:34:18.892Z" },
]

[package.optional-dependencies]
toml = [
    { name = "tomli", marker = "python_full_version <= '3.11'" },
]

[[package]]
name = "cryptography"
version = "46.0.3"
source = { registry = "https://pypi.org/simple" }
dependencies = [
    { name = "cffi", marker = "platform_python_implementation != 'PyPy'" },
]
sdist = { url = "https://files.pythonhosted.org/packages/9f/33/c00162f49c0e2fe8064a62cb92b93e50c74a72bc370ab92f86112b33ff62/cryptography-46.0.3.tar.gz", hash = "sha256:a8b17438104fed022ce745b362294d9ce35b4c2e45c1d958ad4a4b019285f4a1", size = 749258, upload-time = "2025-10-15T23:18:31.74Z" }
wheels = [
    { url = "https://files.pythonhosted.org/packages/1d/42/9c391dd801d6cf0d561b5890549d4b27bafcc53b39c31a817e69d87c625b/cryptography-46.0.3-cp311-abi3-macosx_10_9_universal2.whl", hash = "sha256:109d4ddfadf17e8e7779c39f9b18111a09efb969a301a31e987416a0191ed93a", size = 7225004, upload-time = "2025-10-15T23:16:52.239Z" },
    { url = "https://files.pythonhosted.org/packages/1c/67/38769ca6b65f07461eb200e85fc1639b438bdc667be02cf7f2cd6a64601c/cryptography-46.0.3-cp311-abi3-manylinux2014_aarch64.manylinux_2_17_aarch64.whl", hash = "sha256:09859af8466b69bc3c27bdf4f5d84a665e0f7ab5088412e9e2ec49758eca5cbc", size = 4296667, upload-time = "2025-10-15T23:16:54.369Z" },
    { url = "https://files.pythonhosted.org/packages/5c/49/498c86566a1d80e978b42f0d702795f69887005548c041636df6ae1ca64c/cryptography-46.0.3-cp311-abi3-manylinux2014_x86_64.manylinux_2_17_x86_64.whl", hash = "sha256:01ca9ff2885f3acc98c29f1860552e37f6d7c7d013d7334ff2a9de43a449315d", size = 4450807, upload-time = "2025-10-15T23:16:56.414Z" },
    { url = "https://files.pythonhosted.org/packages/4b/0a/863a3604112174c8624a2ac3c038662d9e59970c7f926acdcfaed8d61142/cryptography-46.0.3-cp311-abi3-manylinux_2_28_aarch64.whl", hash = "sha256:6eae65d4c3d33da080cff9c4ab1f711b15c1d9760809dad6ea763f3812d254cb", size = 4299615, upload-time = "2025-10-15T23:16:58.442Z" },
    { url = "https://files.pythonhosted.org/packages/64/02/b73a533f6b64a69f3cd3872acb6ebc12aef924d8d103133bb3ea750dc703/cryptography-46.0.3-cp311-abi3-manylinux_2_28_armv7l.manylinux_2_31_armv7l.whl", hash = "sha256:e5bf0ed4490068a2e72ac03d786693adeb909981cc596425d09032d372bcc849", size = 4016800, upload-time = "2025-10-15T23:17:00.378Z" },
    { url = "https://files.pythonhosted.org/packages/25/d5/16e41afbfa450cde85a3b7ec599bebefaef16b5c6ba4ec49a3532336ed72/cryptography-46.0.3-cp311-abi3-manylinux_2_28_ppc64le.whl", hash = "sha256:5ecfccd2329e37e9b7112a888e76d9feca2347f12f37918facbb893d7bb88ee8", size = 4984707, upload-time = "2025-10-15T23:17:01.98Z" },
    { url = "https://files.pythonhosted.org/packages/c9/56/e7e69b427c3878352c2fb9b450bd0e19ed552753491d39d7d0a2f5226d41/cryptography-46.0.3-cp311-abi3-manylinux_2_28_x86_64.whl", hash = "sha256:a2c0cd47381a3229c403062f764160d57d4d175e022c1df84e168c6251a22eec", size = 4482541, upload-time = "2025-10-15T23:17:04.078Z" },
    { url = "https://files.pythonhosted.org/packages/78/f6/50736d40d97e8483172f1bb6e698895b92a223dba513b0ca6f06b2365339/cryptography-46.0.3-cp311-abi3-manylinux_2_34_aarch64.whl", hash = "sha256:549e234ff32571b1f4076ac269fcce7a808d3bf98b76c8dd560e42dbc66d7d91", size = 4299464, upload-time = "2025-10-15T23:17:05.483Z" },
    { url = "https://files.pythonhosted.org/packages/00/de/d8e26b1a855f19d9994a19c702fa2e93b0456beccbcfe437eda00e0701f2/cryptography-46.0.3-cp311-abi3-manylinux_2_34_ppc64le.whl", hash = "sha256:c0a7bb1a68a5d3471880e264621346c48665b3bf1c3759d682fc0864c540bd9e", size = 4950838, upload-time = "2025-10-15T23:17:07.425Z" },
    { url = "https://files.pythonhosted.org/packages/8f/29/798fc4ec461a1c9e9f735f2fc58741b0daae30688f41b2497dcbc9ed1355/cryptography-46.0.3-cp311-abi3-manylinux_2_34_x86_64.whl", hash = "sha256:10b01676fc208c3e6feeb25a8b83d81767e8059e1fe86e1dc62d10a3018fa926", size = 4481596, upload-time = "2025-10-15T23:17:09.343Z" },
    { url = "https://files.pythonhosted.org/packages/15/8d/03cd48b20a573adfff7652b76271078e3045b9f49387920e7f1f631d125e/cryptography-46.0.3-cp311-abi3-musllinux_1_2_aarch64.whl", hash = "sha256:0abf1ffd6e57c67e92af68330d05760b7b7efb243aab8377e583284dbab72c71", size = 4426782, upload-time = "2025-10-15T23:17:11.22Z" },
    { url = "https://files.pythonhosted.org/packages/fa/b1/ebacbfe53317d55cf33165bda24c86523497a6881f339f9aae5c2e13e57b/cryptography-46.0.3-cp311-abi3-musllinux_1_2_x86_64.whl", hash = "sha256:a04bee9ab6a4da801eb9b51f1b708a1b5b5c9eb48c03f74198464c66f0d344ac", size = 4698381, upload-time = "2025-10-15T23:17:12.829Z" },
    { url = "https://files.pythonhosted.org/packages/96/92/8a6a9525893325fc057a01f654d7efc2c64b9de90413adcf605a85744ff4/cryptography-46.0.3-cp311-abi3-win32.whl", hash = "sha256:f260d0d41e9b4da1ed1e0f1ce571f97fe370b152ab18778e9e8f67d6af432018", size = 3055988, upload-time = "2025-10-15T23:17:14.65Z" },
    { url = "https://files.pythonhosted.org/packages/7e/bf/80fbf45253ea585a1e492a6a17efcb93467701fa79e71550a430c5e60df0/cryptography-46.0.3-cp311-abi3-win_amd64.whl", hash = "sha256:a9a3008438615669153eb86b26b61e09993921ebdd75385ddd748702c5adfddb", size = 3514451, upload-time = "2025-10-15T23:17:16.142Z" },
    { url = "https://files.pythonhosted.org/packages/2e/af/9b302da4c87b0beb9db4e756386a7c6c5b8003cd0e742277888d352ae91d/cryptography-46.0.3-cp311-abi3-win_arm64.whl", hash = "sha256:5d7f93296ee28f68447397bf5198428c9aeeab45705a55d53a6343455dcb2c3c", size = 2928007, upload-time = "2025-10-15T23:17:18.04Z" },
    { url = "https://files.pythonhosted.org/packages/fd/23/45fe7f376a7df8daf6da3556603b36f53475a99ce4faacb6ba2cf3d82021/cryptography-46.0.3-cp38-abi3-macosx_10_9_universal2.whl", hash = "sha256:cb3d760a6117f621261d662bccc8ef5bc32ca673e037c83fbe565324f5c46936", size = 7218248, upload-time = "2025-10-15T23:17:46.294Z" },
    { url = "https://files.pythonhosted.org/packages/27/32/b68d27471372737054cbd34c84981f9edbc24fe67ca225d389799614e27f/cryptography-46.0.3-cp38-abi3-manylinux2014_aarch64.manylinux_2_17_aarch64.whl", hash = "sha256:4b7387121ac7d15e550f5cb4a43aef2559ed759c35df7336c402bb8275ac9683", size = 4294089, upload-time = "2025-10-15T23:17:48.269Z" },
    { url = "https://files.pythonhosted.org/packages/26/42/fa8389d4478368743e24e61eea78846a0006caffaf72ea24a15159215a14/cryptography-46.0.3-cp38-abi3-manylinux2014_x86_64.manylinux_2_17_x86_64.whl", hash = "sha256:15ab9b093e8f09daab0f2159bb7e47532596075139dd74365da52ecc9cb46c5d", size = 4440029, upload-time = "2025-10-15T23:17:49.837Z" },
    { url = "https://files.pythonhosted.org/packages/5f/eb/f483db0ec5ac040824f269e93dd2bd8a21ecd1027e77ad7bdf6914f2fd80/cryptography-46.0.3-cp38-abi3-manylinux_2_28_aarch64.whl", hash = "sha256:46acf53b40ea38f9c6c229599a4a13f0d46a6c3fa9ef19fc1a124d62e338dfa0", size = 4297222, upload-time = "2025-10-15T23:17:51.357Z" },
    { url = "https://files.pythonhosted.org/packages/fd/cf/da9502c4e1912cb1da3807ea3618a6829bee8207456fbbeebc361ec38ba3/cryptography-46.0.3-cp38-abi3-manylinux_2_28_armv7l.manylinux_2_31_armv7l.whl", hash = "sha256:10ca84c4668d066a9878890047f03546f3ae0a6b8b39b697457b7757aaf18dbc", size = 4012280, upload-time = "2025-10-15T23:17:52.964Z" },
    { url = "https://files.pythonhosted.org/packages/6b/8f/9adb86b93330e0df8b3dcf03eae67c33ba89958fc2e03862ef1ac2b42465/cryptography-46.0.3-cp38-abi3-manylinux_2_28_ppc64le.whl", hash = "sha256:36e627112085bb3b81b19fed209c05ce2a52ee8b15d161b7c643a7d5a88491f3", size = 4978958, upload-time = "2025-10-15T23:17:54.965Z" },
    { url = "https://files.pythonhosted.org/packages/d1/a0/5fa77988289c34bdb9f913f5606ecc9ada1adb5ae870bd0d1054a7021cc4/cryptography-46.0.3-cp38-abi3-manylinux_2_28_x86_64.whl", hash = "sha256:1000713389b75c449a6e979ffc7dcc8ac90b437048766cef052d4d30b8220971", size = 4473714, upload-time = "2025-10-15T23:17:56.754Z" },
    { url = "https://files.pythonhosted.org/packages/14/e5/fc82d72a58d41c393697aa18c9abe5ae1214ff6f2a5c18ac470f92777895/cryptography-46.0.3-cp38-abi3-manylinux_2_34_aarch64.whl", hash = "sha256:b02cf04496f6576afffef5ddd04a0cb7d49cf6be16a9059d793a30b035f6b6ac", size = 4296970, upload-time = "2025-10-15T23:17:58.588Z" },
    { url = "https://files.pythonhosted.org/packages/78/06/5663ed35438d0b09056973994f1aec467492b33bd31da36e468b01ec1097/cryptography-46.0.3-cp38-abi3-manylinux_2_34_ppc64le.whl", hash = "sha256:71e842ec9bc7abf543b47cf86b9a743baa95f4677d22baa4c7d5c69e49e9bc04", size = 4940236, upload-time = "2025-10-15T23:18:00.897Z" },
    { url = "https://files.pythonhosted.org/packages/fc/59/873633f3f2dcd8a053b8dd1d38f783043b5fce589c0f6988bf55ef57e43e/cryptography-46.0.3-cp38-abi3-manylinux_2_34_x86_64.whl", hash = "sha256:402b58fc32614f00980b66d6e56a5b4118e6cb362ae8f3fda141ba4689bd4506", size = 4472642, upload-time = "2025-10-15T23:18:02.749Z" },
    { url = "https://files.pythonhosted.org/packages/3d/39/8e71f3930e40f6877737d6f69248cf74d4e34b886a3967d32f919cc50d3b/cryptography-46.0.3-cp38-abi3-musllinux_1_2_aarch64.whl", hash = "sha256:ef639cb3372f69ec44915fafcd6698b6cc78fbe0c2ea41be867f6ed612811963", size = 4423126, upload-time = "2025-10-15T23:18:04.85Z" },
    { url = "https://files.pythonhosted.org/packages/cd/c7/f65027c2810e14c3e7268353b1681932b87e5a48e65505d8cc17c99e36ae/cryptography-46.0.3-cp38-abi3-musllinux_1_2_x86_64.whl", hash = "sha256:3b51b8ca4f1c6453d8829e1eb7299499ca7f313900dd4d89a24b8b87c0a780d4", size = 4686573, upload-time = "2025-10-15T23:18:06.908Z" },
    { url = "https://files.pythonhosted.org/packages/0a/6e/1c8331ddf91ca4730ab3086a0f1be19c65510a33b5a441cb334e7a2d2560/cryptography-46.0.3-cp38-abi3-win32.whl", hash = "sha256:6276eb85ef938dc035d59b87c8a7dc559a232f954962520137529d77b18ff1df", size = 3036695, upload-time = "2025-10-15T23:18:08.672Z" },
    { url = "https://files.pythonhosted.org/packages/90/45/b0d691df20633eff80955a0fc7695ff9051ffce8b69741444bd9ed7bd0db/cryptography-46.0.3-cp38-abi3-win_amd64.whl", hash = "sha256:416260257577718c05135c55958b674000baef9a1c7d9e8f306ec60d71db850f", size = 3501720, upload-time = "2025-10-15T23:18:10.632Z" },
    { url = "https://files.pythonhosted.org/packages/e8/cb/2da4cc83f5edb9c3257d09e1e7ab7b23f049c7962cae8d842bbef0a9cec9/cryptography-46.0.3-cp38-abi3-win_arm64.whl", hash = "sha256:d89c3468de4cdc4f08a57e214384d0471911a3830fcdaf7a8cc587e42a866372", size = 2918740, upload-time = "2025-10-15T23:18:12.277Z" },
    { url = "https://files.pythonhosted.org/packages/06/8a/e60e46adab4362a682cf142c7dcb5bf79b782ab2199b0dcb81f55970807f/cryptography-46.0.3-pp311-pypy311_pp73-macosx_10_9_x86_64.whl", hash = "sha256:7ce938a99998ed3c8aa7e7272dca1a610401ede816d36d0693907d863b10d9ea", size = 3698132, upload-time = "2025-10-15T23:18:17.056Z" },
    { url = "https://files.pythonhosted.org/packages/da/38/f59940ec4ee91e93d3311f7532671a5cef5570eb04a144bf203b58552d11/cryptography-46.0.3-pp311-pypy311_pp73-manylinux_2_28_aarch64.whl", hash = "sha256:191bb60a7be5e6f54e30ba16fdfae78ad3a342a0599eb4193ba88e3f3d6e185b", size = 4243992, upload-time = "2025-10-15T23:18:18.695Z" },
    { url = "https://files.pythonhosted.org/packages/b0/0c/35b3d92ddebfdfda76bb485738306545817253d0a3ded0bfe80ef8e67aa5/cryptography-46.0.3-pp311-pypy311_pp73-manylinux_2_28_x86_64.whl", hash = "sha256:c70cc23f12726be8f8bc72e41d5065d77e4515efae3690326764ea1b07845cfb", size = 4409944, upload-time = "2025-10-15T23:18:20.597Z" },
    { url = "https://files.pythonhosted.org/packages/99/55/181022996c4063fc0e7666a47049a1ca705abb9c8a13830f074edb347495/cryptography-46.0.3-pp311-pypy311_pp73-manylinux_2_34_aarch64.whl", hash = "sha256:9394673a9f4de09e28b5356e7fff97d778f8abad85c9d5ac4a4b7e25a0de7717", size = 4242957, upload-time = "2025-10-15T23:18:22.18Z" },
    { url = "https://files.pythonhosted.org/packages/ba/af/72cd6ef29f9c5f731251acadaeb821559fe25f10852f44a63374c9ca08c1/cryptography-46.0.3-pp311-pypy311_pp73-manylinux_2_34_x86_64.whl", hash = "sha256:94cd0549accc38d1494e1f8de71eca837d0509d0d44bf11d158524b0e12cebf9", size = 4409447, upload-time = "2025-10-15T23:18:24.209Z" },
    { url = "https://files.pythonhosted.org/packages/0d/c3/e90f4a4feae6410f914f8ebac129b9ae7a8c92eb60a638012dde42030a9d/cryptography-46.0.3-pp311-pypy311_pp73-win_amd64.whl", hash = "sha256:6b5063083824e5509fdba180721d55909ffacccc8adbec85268b48439423d78c", size = 3438528, upload-time = "2025-10-15T23:18:26.227Z" },
]

[[package]]
name = "distlib"
version = "0.4.0"
source = { registry = "https://pypi.org/simple" }
sdist = { url = "https://files.pythonhosted.org/packages/96/8e/709914eb2b5749865801041647dc7f4e6d00b549cfe88b65ca192995f07c/distlib-0.4.0.tar.gz", hash = "sha256:feec40075be03a04501a973d81f633735b4b69f98b05450592310c0f401a4e0d", size = 614605, upload-time = "2025-07-17T16:52:00.465Z" }
wheels = [
    { url = "https://files.pythonhosted.org/packages/33/6b/e0547afaf41bf2c42e52430072fa5658766e3d65bd4b03a563d1b6336f57/distlib-0.4.0-py2.py3-none-any.whl", hash = "sha256:9659f7d87e46584a30b5780e43ac7a2143098441670ff0a49d5f9034c54a6c16", size = 469047, upload-time = "2025-07-17T16:51:58.613Z" },
]

[[package]]
name = "filelock"
version = "3.20.0"
source = { registry = "https://pypi.org/simple" }
sdist = { url = "https://files.pythonhosted.org/packages/58/46/0028a82567109b5ef6e4d2a1f04a583fb513e6cf9527fcdd09afd817deeb/filelock-3.20.0.tar.gz", hash = "sha256:711e943b4ec6be42e1d4e6690b48dc175c822967466bb31c0c293f34334c13f4", size = 18922, upload-time = "2025-10-08T18:03:50.056Z" }
wheels = [
    { url = "https://files.pythonhosted.org/packages/76/91/7216b27286936c16f5b4d0c530087e4a54eead683e6b0b73dd0c64844af6/filelock-3.20.0-py3-none-any.whl", hash = "sha256:339b4732ffda5cd79b13f4e2711a31b0365ce445d95d243bb996273d072546a2", size = 16054, upload-time = "2025-10-08T18:03:48.35Z" },
]

[[package]]
name = "flake8"
version = "7.3.0"
source = { registry = "https://pypi.org/simple" }
dependencies = [
    { name = "mccabe" },
    { name = "pycodestyle" },
    { name = "pyflakes" },
]
sdist = { url = "https://files.pythonhosted.org/packages/9b/af/fbfe3c4b5a657d79e5c47a2827a362f9e1b763336a52f926126aa6dc7123/flake8-7.3.0.tar.gz", hash = "sha256:fe044858146b9fc69b551a4b490d69cf960fcb78ad1edcb84e7fbb1b4a8e3872", size = 48326, upload-time = "2025-06-20T19:31:35.838Z" }
wheels = [
    { url = "https://files.pythonhosted.org/packages/9f/56/13ab06b4f93ca7cac71078fbe37fcea175d3216f31f85c3168a6bbd0bb9a/flake8-7.3.0-py2.py3-none-any.whl", hash = "sha256:b9696257b9ce8beb888cdbe31cf885c90d31928fe202be0889a7cdafad32f01e", size = 57922, upload-time = "2025-06-20T19:31:34.425Z" },
]

[[package]]
name = "fsspec"
version = "2025.10.0"
source = { registry = "https://pypi.org/simple" }
sdist = { url = "https://files.pythonhosted.org/packages/24/7f/2747c0d332b9acfa75dc84447a066fdf812b5a6b8d30472b74d309bfe8cb/fsspec-2025.10.0.tar.gz", hash = "sha256:b6789427626f068f9a83ca4e8a3cc050850b6c0f71f99ddb4f542b8266a26a59", size = 309285, upload-time = "2025-10-30T14:58:44.036Z" }
wheels = [
    { url = "https://files.pythonhosted.org/packages/eb/02/a6b21098b1d5d6249b7c5ab69dde30108a71e4e819d4a9778f1de1d5b70d/fsspec-2025.10.0-py3-none-any.whl", hash = "sha256:7c7712353ae7d875407f97715f0e1ffcc21e33d5b24556cb1e090ae9409ec61d", size = 200966, upload-time = "2025-10-30T14:58:42.53Z" },
]

[[package]]
name = "gitdb"
version = "4.0.12"
source = { registry = "https://pypi.org/simple" }
dependencies = [
    { name = "smmap" },
]
sdist = { url = "https://files.pythonhosted.org/packages/72/94/63b0fc47eb32792c7ba1fe1b694daec9a63620db1e313033d18140c2320a/gitdb-4.0.12.tar.gz", hash = "sha256:5ef71f855d191a3326fcfbc0d5da835f26b13fbcba60c32c21091c349ffdb571", size = 394684, upload-time = "2025-01-02T07:20:46.413Z" }
wheels = [
    { url = "https://files.pythonhosted.org/packages/a0/61/5c78b91c3143ed5c14207f463aecfc8f9dbb5092fb2869baf37c273b2705/gitdb-4.0.12-py3-none-any.whl", hash = "sha256:67073e15955400952c6565cc3e707c554a4eea2e428946f7a4c162fab9bd9bcf", size = 62794, upload-time = "2025-01-02T07:20:43.624Z" },
]

[[package]]
name = "gitpython"
version = "3.1.45"
source = { registry = "https://pypi.org/simple" }
dependencies = [
    { name = "gitdb" },
]
sdist = { url = "https://files.pythonhosted.org/packages/9a/c8/dd58967d119baab745caec2f9d853297cec1989ec1d63f677d3880632b88/gitpython-3.1.45.tar.gz", hash = "sha256:85b0ee964ceddf211c41b9f27a49086010a190fd8132a24e21f362a4b36a791c", size = 215076, upload-time = "2025-07-24T03:45:54.871Z" }
wheels = [
    { url = "https://files.pythonhosted.org/packages/01/61/d4b89fec821f72385526e1b9d9a3a0385dda4a72b206d28049e2c7cd39b8/gitpython-3.1.45-py3-none-any.whl", hash = "sha256:8908cb2e02fb3b93b7eb0f2827125cb699869470432cc885f019b8fd0fccff77", size = 208168, upload-time = "2025-07-24T03:45:52.517Z" },
]

[[package]]
name = "greenlet"
version = "3.2.4"
source = { registry = "https://pypi.org/simple" }
sdist = { url = "https://files.pythonhosted.org/packages/03/b8/704d753a5a45507a7aab61f18db9509302ed3d0a27ac7e0359ec2905b1a6/greenlet-3.2.4.tar.gz", hash = "sha256:0dca0d95ff849f9a364385f36ab49f50065d76964944638be9691e1832e9f86d", size = 188260, upload-time = "2025-08-07T13:24:33.51Z" }
wheels = [
    { url = "https://files.pythonhosted.org/packages/a4/de/f28ced0a67749cac23fecb02b694f6473f47686dff6afaa211d186e2ef9c/greenlet-3.2.4-cp311-cp311-macosx_11_0_universal2.whl", hash = "sha256:96378df1de302bc38e99c3a9aa311967b7dc80ced1dcc6f171e99842987882a2", size = 272305, upload-time = "2025-08-07T13:15:41.288Z" },
    { url = "https://files.pythonhosted.org/packages/09/16/2c3792cba130000bf2a31c5272999113f4764fd9d874fb257ff588ac779a/greenlet-3.2.4-cp311-cp311-manylinux2014_aarch64.manylinux_2_17_aarch64.whl", hash = "sha256:1ee8fae0519a337f2329cb78bd7a8e128ec0f881073d43f023c7b8d4831d5246", size = 632472, upload-time = "2025-08-07T13:42:55.044Z" },
    { url = "https://files.pythonhosted.org/packages/ae/8f/95d48d7e3d433e6dae5b1682e4292242a53f22df82e6d3dda81b1701a960/greenlet-3.2.4-cp311-cp311-manylinux2014_ppc64le.manylinux_2_17_ppc64le.whl", hash = "sha256:94abf90142c2a18151632371140b3dba4dee031633fe614cb592dbb6c9e17bc3", size = 644646, upload-time = "2025-08-07T13:45:26.523Z" },
    { url = "https://files.pythonhosted.org/packages/d5/5e/405965351aef8c76b8ef7ad370e5da58d57ef6068df197548b015464001a/greenlet-3.2.4-cp311-cp311-manylinux2014_s390x.manylinux_2_17_s390x.whl", hash = "sha256:4d1378601b85e2e5171b99be8d2dc85f594c79967599328f95c1dc1a40f1c633", size = 640519, upload-time = "2025-08-07T13:53:13.928Z" },
    { url = "https://files.pythonhosted.org/packages/25/5d/382753b52006ce0218297ec1b628e048c4e64b155379331f25a7316eb749/greenlet-3.2.4-cp311-cp311-manylinux2014_x86_64.manylinux_2_17_x86_64.whl", hash = "sha256:0db5594dce18db94f7d1650d7489909b57afde4c580806b8d9203b6e79cdc079", size = 639707, upload-time = "2025-08-07T13:18:27.146Z" },
    { url = "https://files.pythonhosted.org/packages/1f/8e/abdd3f14d735b2929290a018ecf133c901be4874b858dd1c604b9319f064/greenlet-3.2.4-cp311-cp311-manylinux_2_24_x86_64.manylinux_2_28_x86_64.whl", hash = "sha256:2523e5246274f54fdadbce8494458a2ebdcdbc7b802318466ac5606d3cded1f8", size = 587684, upload-time = "2025-08-07T13:18:25.164Z" },
    { url = "https://files.pythonhosted.org/packages/5d/65/deb2a69c3e5996439b0176f6651e0052542bb6c8f8ec2e3fba97c9768805/greenlet-3.2.4-cp311-cp311-musllinux_1_1_aarch64.whl", hash = "sha256:1987de92fec508535687fb807a5cea1560f6196285a4cde35c100b8cd632cc52", size = 1116647, upload-time = "2025-08-07T13:42:38.655Z" },
    { url = "https://files.pythonhosted.org/packages/3f/cc/b07000438a29ac5cfb2194bfc128151d52f333cee74dd7dfe3fb733fc16c/greenlet-3.2.4-cp311-cp311-musllinux_1_1_x86_64.whl", hash = "sha256:55e9c5affaa6775e2c6b67659f3a71684de4c549b3dd9afca3bc773533d284fa", size = 1142073, upload-time = "2025-08-07T13:18:21.737Z" },
    { url = "https://files.pythonhosted.org/packages/67/24/28a5b2fa42d12b3d7e5614145f0bd89714c34c08be6aabe39c14dd52db34/greenlet-3.2.4-cp311-cp311-musllinux_1_2_aarch64.whl", hash = "sha256:c9c6de1940a7d828635fbd254d69db79e54619f165ee7ce32fda763a9cb6a58c", size = 1548385, upload-time = "2025-11-04T12:42:11.067Z" },
    { url = "https://files.pythonhosted.org/packages/6a/05/03f2f0bdd0b0ff9a4f7b99333d57b53a7709c27723ec8123056b084e69cd/greenlet-3.2.4-cp311-cp311-musllinux_1_2_x86_64.whl", hash = "sha256:03c5136e7be905045160b1b9fdca93dd6727b180feeafda6818e6496434ed8c5", size = 1613329, upload-time = "2025-11-04T12:42:12.928Z" },
    { url = "https://files.pythonhosted.org/packages/d8/0f/30aef242fcab550b0b3520b8e3561156857c94288f0332a79928c31a52cf/greenlet-3.2.4-cp311-cp311-win_amd64.whl", hash = "sha256:9c40adce87eaa9ddb593ccb0fa6a07caf34015a29bf8d344811665b573138db9", size = 299100, upload-time = "2025-08-07T13:44:12.287Z" },
]

[[package]]
name = "grpcio"
version = "1.76.0"
source = { registry = "https://pypi.org/simple" }
dependencies = [
    { name = "typing-extensions" },
]
sdist = { url = "https://files.pythonhosted.org/packages/b6/e0/318c1ce3ae5a17894d5791e87aea147587c9e702f24122cc7a5c8bbaeeb1/grpcio-1.76.0.tar.gz", hash = "sha256:7be78388d6da1a25c0d5ec506523db58b18be22d9c37d8d3a32c08be4987bd73", size = 12785182, upload-time = "2025-10-21T16:23:12.106Z" }
wheels = [
    { url = "https://files.pythonhosted.org/packages/a0/00/8163a1beeb6971f66b4bbe6ac9457b97948beba8dd2fc8e1281dce7f79ec/grpcio-1.76.0-cp311-cp311-linux_armv7l.whl", hash = "sha256:2e1743fbd7f5fa713a1b0a8ac8ebabf0ec980b5d8809ec358d488e273b9cf02a", size = 5843567, upload-time = "2025-10-21T16:20:52.829Z" },
    { url = "https://files.pythonhosted.org/packages/10/c1/934202f5cf335e6d852530ce14ddb0fef21be612ba9ecbbcbd4d748ca32d/grpcio-1.76.0-cp311-cp311-macosx_11_0_universal2.whl", hash = "sha256:a8c2cf1209497cf659a667d7dea88985e834c24b7c3b605e6254cbb5076d985c", size = 11848017, upload-time = "2025-10-21T16:20:56.705Z" },
    { url = "https://files.pythonhosted.org/packages/11/0b/8dec16b1863d74af6eb3543928600ec2195af49ca58b16334972f6775663/grpcio-1.76.0-cp311-cp311-manylinux2014_aarch64.manylinux_2_17_aarch64.whl", hash = "sha256:08caea849a9d3c71a542827d6df9d5a69067b0a1efbea8a855633ff5d9571465", size = 6412027, upload-time = "2025-10-21T16:20:59.3Z" },
    { url = "https://files.pythonhosted.org/packages/d7/64/7b9e6e7ab910bea9d46f2c090380bab274a0b91fb0a2fe9b0cd399fffa12/grpcio-1.76.0-cp311-cp311-manylinux2014_i686.manylinux_2_17_i686.whl", hash = "sha256:f0e34c2079d47ae9f6188211db9e777c619a21d4faba6977774e8fa43b085e48", size = 7075913, upload-time = "2025-10-21T16:21:01.645Z" },
    { url = "https://files.pythonhosted.org/packages/68/86/093c46e9546073cefa789bd76d44c5cb2abc824ca62af0c18be590ff13ba/grpcio-1.76.0-cp311-cp311-manylinux2014_x86_64.manylinux_2_17_x86_64.whl", hash = "sha256:8843114c0cfce61b40ad48df65abcfc00d4dba82eae8718fab5352390848c5da", size = 6615417, upload-time = "2025-10-21T16:21:03.844Z" },
    { url = "https://files.pythonhosted.org/packages/f7/b6/5709a3a68500a9c03da6fb71740dcdd5ef245e39266461a03f31a57036d8/grpcio-1.76.0-cp311-cp311-musllinux_1_2_aarch64.whl", hash = "sha256:8eddfb4d203a237da6f3cc8a540dad0517d274b5a1e9e636fd8d2c79b5c1d397", size = 7199683, upload-time = "2025-10-21T16:21:06.195Z" },
    { url = "https://files.pythonhosted.org/packages/91/d3/4b1f2bf16ed52ce0b508161df3a2d186e4935379a159a834cb4a7d687429/grpcio-1.76.0-cp311-cp311-musllinux_1_2_i686.whl", hash = "sha256:32483fe2aab2c3794101c2a159070584e5db11d0aa091b2c0ea9c4fc43d0d749", size = 8163109, upload-time = "2025-10-21T16:21:08.498Z" },
    { url = "https://files.pythonhosted.org/packages/5c/61/d9043f95f5f4cf085ac5dd6137b469d41befb04bd80280952ffa2a4c3f12/grpcio-1.76.0-cp311-cp311-musllinux_1_2_x86_64.whl", hash = "sha256:dcfe41187da8992c5f40aa8c5ec086fa3672834d2be57a32384c08d5a05b4c00", size = 7626676, upload-time = "2025-10-21T16:21:10.693Z" },
    { url = "https://files.pythonhosted.org/packages/36/95/fd9a5152ca02d8881e4dd419cdd790e11805979f499a2e5b96488b85cf27/grpcio-1.76.0-cp311-cp311-win32.whl", hash = "sha256:2107b0c024d1b35f4083f11245c0e23846ae64d02f40b2b226684840260ed054", size = 3997688, upload-time = "2025-10-21T16:21:12.746Z" },
    { url = "https://files.pythonhosted.org/packages/60/9c/5c359c8d4c9176cfa3c61ecd4efe5affe1f38d9bae81e81ac7186b4c9cc8/grpcio-1.76.0-cp311-cp311-win_amd64.whl", hash = "sha256:522175aba7af9113c48ec10cc471b9b9bd4f6ceb36aeb4544a8e2c80ed9d252d", size = 4709315, upload-time = "2025-10-21T16:21:15.26Z" },
]

[[package]]
name = "h11"
version = "0.16.0"
source = { registry = "https://pypi.org/simple" }
sdist = { url = "https://files.pythonhosted.org/packages/01/ee/02a2c011bdab74c6fb3c75474d40b3052059d95df7e73351460c8588d963/h11-0.16.0.tar.gz", hash = "sha256:4e35b956cf45792e4caa5885e69fba00bdbc6ffafbfa020300e549b208ee5ff1", size = 101250, upload-time = "2025-04-24T03:35:25.427Z" }
wheels = [
    { url = "https://files.pythonhosted.org/packages/04/4b/29cac41a4d98d144bf5f6d33995617b185d14b22401f75ca86f384e87ff1/h11-0.16.0-py3-none-any.whl", hash = "sha256:63cf8bbe7522de3bf65932fda1d9c2772064ffb3dae62d55932da54b31cb6c86", size = 37515, upload-time = "2025-04-24T03:35:24.344Z" },
]

[[package]]
name = "h2"
version = "4.3.0"
source = { registry = "https://pypi.org/simple" }
dependencies = [
    { name = "hpack" },
    { name = "hyperframe" },
]
sdist = { url = "https://files.pythonhosted.org/packages/1d/17/afa56379f94ad0fe8defd37d6eb3f89a25404ffc71d4d848893d270325fc/h2-4.3.0.tar.gz", hash = "sha256:6c59efe4323fa18b47a632221a1888bd7fde6249819beda254aeca909f221bf1", size = 2152026, upload-time = "2025-08-23T18:12:19.778Z" }
wheels = [
    { url = "https://files.pythonhosted.org/packages/69/b2/119f6e6dcbd96f9069ce9a2665e0146588dc9f88f29549711853645e736a/h2-4.3.0-py3-none-any.whl", hash = "sha256:c438f029a25f7945c69e0ccf0fb951dc3f73a5f6412981daee861431b70e2bdd", size = 61779, upload-time = "2025-08-23T18:12:17.779Z" },
]

[[package]]
name = "hf-xet"
version = "1.2.0"
source = { registry = "https://pypi.org/simple" }
sdist = { url = "https://files.pythonhosted.org/packages/5e/6e/0f11bacf08a67f7fb5ee09740f2ca54163863b07b70d579356e9222ce5d8/hf_xet-1.2.0.tar.gz", hash = "sha256:a8c27070ca547293b6890c4bf389f713f80e8c478631432962bb7f4bc0bd7d7f", size = 506020, upload-time = "2025-10-24T19:04:32.129Z" }
wheels = [
    { url = "https://files.pythonhosted.org/packages/96/2d/22338486473df5923a9ab7107d375dbef9173c338ebef5098ef593d2b560/hf_xet-1.2.0-cp37-abi3-macosx_10_12_x86_64.whl", hash = "sha256:46740d4ac024a7ca9b22bebf77460ff43332868b661186a8e46c227fdae01848", size = 2866099, upload-time = "2025-10-24T19:04:15.366Z" },
    { url = "https://files.pythonhosted.org/packages/7f/8c/c5becfa53234299bc2210ba314eaaae36c2875e0045809b82e40a9544f0c/hf_xet-1.2.0-cp37-abi3-macosx_11_0_arm64.whl", hash = "sha256:27df617a076420d8845bea087f59303da8be17ed7ec0cd7ee3b9b9f579dff0e4", size = 2722178, upload-time = "2025-10-24T19:04:13.695Z" },
    { url = "https://files.pythonhosted.org/packages/9a/92/cf3ab0b652b082e66876d08da57fcc6fa2f0e6c70dfbbafbd470bb73eb47/hf_xet-1.2.0-cp37-abi3-manylinux_2_17_x86_64.manylinux2014_x86_64.whl", hash = "sha256:3651fd5bfe0281951b988c0facbe726aa5e347b103a675f49a3fa8144c7968fd", size = 3320214, upload-time = "2025-10-24T19:04:03.596Z" },
    { url = "https://files.pythonhosted.org/packages/46/92/3f7ec4a1b6a65bf45b059b6d4a5d38988f63e193056de2f420137e3c3244/hf_xet-1.2.0-cp37-abi3-manylinux_2_28_aarch64.whl", hash = "sha256:d06fa97c8562fb3ee7a378dd9b51e343bc5bc8190254202c9771029152f5e08c", size = 3229054, upload-time = "2025-10-24T19:04:01.949Z" },
    { url = "https://files.pythonhosted.org/packages/0b/dd/7ac658d54b9fb7999a0ccb07ad863b413cbaf5cf172f48ebcd9497ec7263/hf_xet-1.2.0-cp37-abi3-musllinux_1_2_aarch64.whl", hash = "sha256:4c1428c9ae73ec0939410ec73023c4f842927f39db09b063b9482dac5a3bb737", size = 3413812, upload-time = "2025-10-24T19:04:24.585Z" },
    { url = "https://files.pythonhosted.org/packages/92/68/89ac4e5b12a9ff6286a12174c8538a5930e2ed662091dd2572bbe0a18c8a/hf_xet-1.2.0-cp37-abi3-musllinux_1_2_x86_64.whl", hash = "sha256:a55558084c16b09b5ed32ab9ed38421e2d87cf3f1f89815764d1177081b99865", size = 3508920, upload-time = "2025-10-24T19:04:26.927Z" },
    { url = "https://files.pythonhosted.org/packages/cb/44/870d44b30e1dcfb6a65932e3e1506c103a8a5aea9103c337e7a53180322c/hf_xet-1.2.0-cp37-abi3-win_amd64.whl", hash = "sha256:e6584a52253f72c9f52f9e549d5895ca7a471608495c4ecaa6cc73dba2b24d69", size = 2905735, upload-time = "2025-10-24T19:04:35.928Z" },
]

[[package]]
name = "hpack"
version = "4.1.0"
source = { registry = "https://pypi.org/simple" }
sdist = { url = "https://files.pythonhosted.org/packages/2c/48/71de9ed269fdae9c8057e5a4c0aa7402e8bb16f2c6e90b3aa53327b113f8/hpack-4.1.0.tar.gz", hash = "sha256:ec5eca154f7056aa06f196a557655c5b009b382873ac8d1e66e79e87535f1dca", size = 51276, upload-time = "2025-01-22T21:44:58.347Z" }
wheels = [
    { url = "https://files.pythonhosted.org/packages/07/c6/80c95b1b2b94682a72cbdbfb85b81ae2daffa4291fbfa1b1464502ede10d/hpack-4.1.0-py3-none-any.whl", hash = "sha256:157ac792668d995c657d93111f46b4535ed114f0c9c8d672271bbec7eae1b496", size = 34357, upload-time = "2025-01-22T21:44:56.92Z" },
]

[[package]]
name = "httpcore"
version = "1.0.9"
source = { registry = "https://pypi.org/simple" }
dependencies = [
    { name = "certifi" },
    { name = "h11" },
]
sdist = { url = "https://files.pythonhosted.org/packages/06/94/82699a10bca87a5556c9c59b5963f2d039dbd239f25bc2a63907a05a14cb/httpcore-1.0.9.tar.gz", hash = "sha256:6e34463af53fd2ab5d807f399a9b45ea31c3dfa2276f15a2c3f00afff6e176e8", size = 85484, upload-time = "2025-04-24T22:06:22.219Z" }
wheels = [
    { url = "https://files.pythonhosted.org/packages/7e/f5/f66802a942d491edb555dd61e3a9961140fd64c90bce1eafd741609d334d/httpcore-1.0.9-py3-none-any.whl", hash = "sha256:2d400746a40668fc9dec9810239072b40b4484b640a8c38fd654a024c7a1bf55", size = 78784, upload-time = "2025-04-24T22:06:20.566Z" },
]

[[package]]
name = "httpx"
version = "0.28.1"
source = { registry = "https://pypi.org/simple" }
dependencies = [
    { name = "anyio" },
    { name = "certifi" },
    { name = "httpcore" },
    { name = "idna" },
]
sdist = { url = "https://files.pythonhosted.org/packages/b1/df/48c586a5fe32a0f01324ee087459e112ebb7224f646c0b5023f5e79e9956/httpx-0.28.1.tar.gz", hash = "sha256:75e98c5f16b0f35b567856f597f06ff2270a374470a5c2392242528e3e3e42fc", size = 141406, upload-time = "2024-12-06T15:37:23.222Z" }
wheels = [
    { url = "https://files.pythonhosted.org/packages/2a/39/e50c7c3a983047577ee07d2a9e53faf5a69493943ec3f6a384bdc792deb2/httpx-0.28.1-py3-none-any.whl", hash = "sha256:d909fcccc110f8c7faf814ca82a9a4d816bc5a6dbfea25d6591d6985b8ba59ad", size = 73517, upload-time = "2024-12-06T15:37:21.509Z" },
]

[package.optional-dependencies]
http2 = [
    { name = "h2" },
]

[[package]]
name = "httpx-sse"
version = "0.4.3"
source = { registry = "https://pypi.org/simple" }
sdist = { url = "https://files.pythonhosted.org/packages/0f/4c/751061ffa58615a32c31b2d82e8482be8dd4a89154f003147acee90f2be9/httpx_sse-0.4.3.tar.gz", hash = "sha256:9b1ed0127459a66014aec3c56bebd93da3c1bc8bb6618c8082039a44889a755d", size = 15943, upload-time = "2025-10-10T21:48:22.271Z" }
wheels = [
    { url = "https://files.pythonhosted.org/packages/d2/fd/6668e5aec43ab844de6fc74927e155a3b37bf40d7c3790e49fc0406b6578/httpx_sse-0.4.3-py3-none-any.whl", hash = "sha256:0ac1c9fe3c0afad2e0ebb25a934a59f4c7823b60792691f779fad2c5568830fc", size = 8960, upload-time = "2025-10-10T21:48:21.158Z" },
]

[[package]]
name = "huggingface-hub"
version = "0.36.0"
source = { registry = "https://pypi.org/simple" }
dependencies = [
    { name = "filelock" },
    { name = "fsspec" },
    { name = "hf-xet", marker = "platform_machine == 'aarch64' or platform_machine == 'amd64' or platform_machine == 'arm64' or platform_machine == 'x86_64'" },
    { name = "packaging" },
    { name = "pyyaml" },
    { name = "requests" },
    { name = "tqdm" },
    { name = "typing-extensions" },
]
sdist = { url = "https://files.pythonhosted.org/packages/98/63/4910c5fa9128fdadf6a9c5ac138e8b1b6cee4ca44bf7915bbfbce4e355ee/huggingface_hub-0.36.0.tar.gz", hash = "sha256:47b3f0e2539c39bf5cde015d63b72ec49baff67b6931c3d97f3f84532e2b8d25", size = 463358, upload-time = "2025-10-23T12:12:01.413Z" }
wheels = [
    { url = "https://files.pythonhosted.org/packages/cb/bd/1a875e0d592d447cbc02805fd3fe0f497714d6a2583f59d14fa9ebad96eb/huggingface_hub-0.36.0-py3-none-any.whl", hash = "sha256:7bcc9ad17d5b3f07b57c78e79d527102d08313caa278a641993acddcb894548d", size = 566094, upload-time = "2025-10-23T12:11:59.557Z" },
]

[[package]]
name = "hyperframe"
version = "6.1.0"
source = { registry = "https://pypi.org/simple" }
sdist = { url = "https://files.pythonhosted.org/packages/02/e7/94f8232d4a74cc99514c13a9f995811485a6903d48e5d952771ef6322e30/hyperframe-6.1.0.tar.gz", hash = "sha256:f630908a00854a7adeabd6382b43923a4c4cd4b821fcb527e6ab9e15382a3b08", size = 26566, upload-time = "2025-01-22T21:41:49.302Z" }
wheels = [
    { url = "https://files.pythonhosted.org/packages/48/30/47d0bf6072f7252e6521f3447ccfa40b421b6824517f82854703d0f5a98b/hyperframe-6.1.0-py3-none-any.whl", hash = "sha256:b03380493a519fce58ea5af42e4a42317bf9bd425596f7a0835ffce80f1a42e5", size = 13007, upload-time = "2025-01-22T21:41:47.295Z" },
]

[[package]]
name = "identify"
version = "2.6.15"
source = { registry = "https://pypi.org/simple" }
sdist = { url = "https://files.pythonhosted.org/packages/ff/e7/685de97986c916a6d93b3876139e00eef26ad5bbbd61925d670ae8013449/identify-2.6.15.tar.gz", hash = "sha256:e4f4864b96c6557ef2a1e1c951771838f4edc9df3a72ec7118b338801b11c7bf", size = 99311, upload-time = "2025-10-02T17:43:40.631Z" }
wheels = [
    { url = "https://files.pythonhosted.org/packages/0f/1c/e5fd8f973d4f375adb21565739498e2e9a1e54c858a97b9a8ccfdc81da9b/identify-2.6.15-py2.py3-none-any.whl", hash = "sha256:1181ef7608e00704db228516541eb83a88a9f94433a8c80bb9b5bd54b1d81757", size = 99183, upload-time = "2025-10-02T17:43:39.137Z" },
]

[[package]]
name = "idna"
version = "3.11"
source = { registry = "https://pypi.org/simple" }
sdist = { url = "https://files.pythonhosted.org/packages/6f/6d/0703ccc57f3a7233505399edb88de3cbd678da106337b9fcde432b65ed60/idna-3.11.tar.gz", hash = "sha256:795dafcc9c04ed0c1fb032c2aa73654d8e8c5023a7df64a53f39190ada629902", size = 194582, upload-time = "2025-10-12T14:55:20.501Z" }
wheels = [
    { url = "https://files.pythonhosted.org/packages/0e/61/66938bbb5fc52dbdf84594873d5b51fb1f7c7794e9c0f5bd885f30bc507b/idna-3.11-py3-none-any.whl", hash = "sha256:771a87f49d9defaf64091e6e6fe9c18d4833f140bd19464795bc32d966ca37ea", size = 71008, upload-time = "2025-10-12T14:55:18.883Z" },
]

[[package]]
name = "iniconfig"
version = "2.3.0"
source = { registry = "https://pypi.org/simple" }
sdist = { url = "https://files.pythonhosted.org/packages/72/34/14ca021ce8e5dfedc35312d08ba8bf51fdd999c576889fc2c24cb97f4f10/iniconfig-2.3.0.tar.gz", hash = "sha256:c76315c77db068650d49c5b56314774a7804df16fee4402c1f19d6d15d8c4730", size = 20503, upload-time = "2025-10-18T21:55:43.219Z" }
wheels = [
    { url = "https://files.pythonhosted.org/packages/cb/b1/3846dd7f199d53cb17f49cba7e651e9ce294d8497c8c150530ed11865bb8/iniconfig-2.3.0-py3-none-any.whl", hash = "sha256:f631c04d2c48c52b84d0d0549c99ff3859c98df65b3101406327ecc7d53fbf12", size = 7484, upload-time = "2025-10-18T21:55:41.639Z" },
]

[[package]]
name = "isort"
version = "7.0.0"
source = { registry = "https://pypi.org/simple" }
sdist = { url = "https://files.pythonhosted.org/packages/63/53/4f3c058e3bace40282876f9b553343376ee687f3c35a525dc79dbd450f88/isort-7.0.0.tar.gz", hash = "sha256:5513527951aadb3ac4292a41a16cbc50dd1642432f5e8c20057d414bdafb4187", size = 805049, upload-time = "2025-10-11T13:30:59.107Z" }
wheels = [
    { url = "https://files.pythonhosted.org/packages/7f/ed/e3705d6d02b4f7aea715a353c8ce193efd0b5db13e204df895d38734c244/isort-7.0.0-py3-none-any.whl", hash = "sha256:1bcabac8bc3c36c7fb7b98a76c8abb18e0f841a3ba81decac7691008592499c1", size = 94672, upload-time = "2025-10-11T13:30:57.665Z" },
]

[[package]]
name = "jinja2"
version = "3.1.6"
source = { registry = "https://pypi.org/simple" }
dependencies = [
    { name = "markupsafe" },
]
sdist = { url = "https://files.pythonhosted.org/packages/df/bf/f7da0350254c0ed7c72f3e33cef02e048281fec7ecec5f032d4aac52226b/jinja2-3.1.6.tar.gz", hash = "sha256:0137fb05990d35f1275a587e9aee6d56da821fc83491a0fb838183be43f66d6d", size = 245115, upload-time = "2025-03-05T20:05:02.478Z" }
wheels = [
    { url = "https://files.pythonhosted.org/packages/62/a1/3d680cbfd5f4b8f15abc1d571870c5fc3e594bb582bc3b64ea099db13e56/jinja2-3.1.6-py3-none-any.whl", hash = "sha256:85ece4451f492d0c13c5dd7c13a64681a86afae63a5f347908daf103ce6d2f67", size = 134899, upload-time = "2025-03-05T20:05:00.369Z" },
]

[[package]]
name = "joblib"
version = "1.5.2"
source = { registry = "https://pypi.org/simple" }
sdist = { url = "https://files.pythonhosted.org/packages/e8/5d/447af5ea094b9e4c4054f82e223ada074c552335b9b4b2d14bd9b35a67c4/joblib-1.5.2.tar.gz", hash = "sha256:3faa5c39054b2f03ca547da9b2f52fde67c06240c31853f306aea97f13647b55", size = 331077, upload-time = "2025-08-27T12:15:46.575Z" }
wheels = [
    { url = "https://files.pythonhosted.org/packages/1e/e8/685f47e0d754320684db4425a0967f7d3fa70126bffd76110b7009a0090f/joblib-1.5.2-py3-none-any.whl", hash = "sha256:4e1f0bdbb987e6d843c70cf43714cb276623def372df3c22fe5266b2670bc241", size = 308396, upload-time = "2025-08-27T12:15:45.188Z" },
]

[[package]]
name = "jsonschema"
version = "4.25.1"
source = { registry = "https://pypi.org/simple" }
dependencies = [
    { name = "attrs" },
    { name = "jsonschema-specifications" },
    { name = "referencing" },
    { name = "rpds-py" },
]
sdist = { url = "https://files.pythonhosted.org/packages/74/69/f7185de793a29082a9f3c7728268ffb31cb5095131a9c139a74078e27336/jsonschema-4.25.1.tar.gz", hash = "sha256:e4a9655ce0da0c0b67a085847e00a3a51449e1157f4f75e9fb5aa545e122eb85", size = 357342, upload-time = "2025-08-18T17:03:50.038Z" }
wheels = [
    { url = "https://files.pythonhosted.org/packages/bf/9c/8c95d856233c1f82500c2450b8c68576b4cf1c871db3afac5c34ff84e6fd/jsonschema-4.25.1-py3-none-any.whl", hash = "sha256:3fba0169e345c7175110351d456342c364814cfcf3b964ba4587f22915230a63", size = 90040, upload-time = "2025-08-18T17:03:48.373Z" },
]

[[package]]
name = "jsonschema-specifications"
version = "2025.9.1"
source = { registry = "https://pypi.org/simple" }
dependencies = [
    { name = "referencing" },
]
sdist = { url = "https://files.pythonhosted.org/packages/19/74/a633ee74eb36c44aa6d1095e7cc5569bebf04342ee146178e2d36600708b/jsonschema_specifications-2025.9.1.tar.gz", hash = "sha256:b540987f239e745613c7a9176f3edb72b832a4ac465cf02712288397832b5e8d", size = 32855, upload-time = "2025-09-08T01:34:59.186Z" }
wheels = [
    { url = "https://files.pythonhosted.org/packages/41/45/1a4ed80516f02155c51f51e8cedb3c1902296743db0bbc66608a0db2814f/jsonschema_specifications-2025.9.1-py3-none-any.whl", hash = "sha256:98802fee3a11ee76ecaca44429fda8a41bff98b00a0f2838151b113f210cc6fe", size = 18437, upload-time = "2025-09-08T01:34:57.871Z" },
]

[[package]]
name = "loguru"
version = "0.7.3"
source = { registry = "https://pypi.org/simple" }
dependencies = [
    { name = "colorama", marker = "sys_platform == 'win32'" },
    { name = "win32-setctime", marker = "sys_platform == 'win32'" },
]
sdist = { url = "https://files.pythonhosted.org/packages/3a/05/a1dae3dffd1116099471c643b8924f5aa6524411dc6c63fdae648c4f1aca/loguru-0.7.3.tar.gz", hash = "sha256:19480589e77d47b8d85b2c827ad95d49bf31b0dcde16593892eb51dd18706eb6", size = 63559, upload-time = "2024-12-06T11:20:56.608Z" }
wheels = [
    { url = "https://files.pythonhosted.org/packages/0c/29/0348de65b8cc732daa3e33e67806420b2ae89bdce2b04af740289c5c6c8c/loguru-0.7.3-py3-none-any.whl", hash = "sha256:31a33c10c8e1e10422bfd431aeb5d351c7cf7fa671e3c4df004162264b28220c", size = 61595, upload-time = "2024-12-06T11:20:54.538Z" },
]

[[package]]
name = "markupsafe"
version = "3.0.3"
source = { registry = "https://pypi.org/simple" }
sdist = { url = "https://files.pythonhosted.org/packages/7e/99/7690b6d4034fffd95959cbe0c02de8deb3098cc577c67bb6a24fe5d7caa7/markupsafe-3.0.3.tar.gz", hash = "sha256:722695808f4b6457b320fdc131280796bdceb04ab50fe1795cd540799ebe1698", size = 80313, upload-time = "2025-09-27T18:37:40.426Z" }
wheels = [
    { url = "https://files.pythonhosted.org/packages/08/db/fefacb2136439fc8dd20e797950e749aa1f4997ed584c62cfb8ef7c2be0e/markupsafe-3.0.3-cp311-cp311-macosx_10_9_x86_64.whl", hash = "sha256:1cc7ea17a6824959616c525620e387f6dd30fec8cb44f649e31712db02123dad", size = 11631, upload-time = "2025-09-27T18:36:18.185Z" },
    { url = "https://files.pythonhosted.org/packages/e1/2e/5898933336b61975ce9dc04decbc0a7f2fee78c30353c5efba7f2d6ff27a/markupsafe-3.0.3-cp311-cp311-macosx_11_0_arm64.whl", hash = "sha256:4bd4cd07944443f5a265608cc6aab442e4f74dff8088b0dfc8238647b8f6ae9a", size = 12058, upload-time = "2025-09-27T18:36:19.444Z" },
    { url = "https://files.pythonhosted.org/packages/1d/09/adf2df3699d87d1d8184038df46a9c80d78c0148492323f4693df54e17bb/markupsafe-3.0.3-cp311-cp311-manylinux2014_aarch64.manylinux_2_17_aarch64.manylinux_2_28_aarch64.whl", hash = "sha256:6b5420a1d9450023228968e7e6a9ce57f65d148ab56d2313fcd589eee96a7a50", size = 24287, upload-time = "2025-09-27T18:36:20.768Z" },
    { url = "https://files.pythonhosted.org/packages/30/ac/0273f6fcb5f42e314c6d8cd99effae6a5354604d461b8d392b5ec9530a54/markupsafe-3.0.3-cp311-cp311-manylinux2014_x86_64.manylinux_2_17_x86_64.manylinux_2_28_x86_64.whl", hash = "sha256:0bf2a864d67e76e5c9a34dc26ec616a66b9888e25e7b9460e1c76d3293bd9dbf", size = 22940, upload-time = "2025-09-27T18:36:22.249Z" },
    { url = "https://files.pythonhosted.org/packages/19/ae/31c1be199ef767124c042c6c3e904da327a2f7f0cd63a0337e1eca2967a8/markupsafe-3.0.3-cp311-cp311-manylinux_2_31_riscv64.manylinux_2_39_riscv64.whl", hash = "sha256:bc51efed119bc9cfdf792cdeaa4d67e8f6fcccab66ed4bfdd6bde3e59bfcbb2f", size = 21887, upload-time = "2025-09-27T18:36:23.535Z" },
    { url = "https://files.pythonhosted.org/packages/b2/76/7edcab99d5349a4532a459e1fe64f0b0467a3365056ae550d3bcf3f79e1e/markupsafe-3.0.3-cp311-cp311-musllinux_1_2_aarch64.whl", hash = "sha256:068f375c472b3e7acbe2d5318dea141359e6900156b5b2ba06a30b169086b91a", size = 23692, upload-time = "2025-09-27T18:36:24.823Z" },
    { url = "https://files.pythonhosted.org/packages/a4/28/6e74cdd26d7514849143d69f0bf2399f929c37dc2b31e6829fd2045b2765/markupsafe-3.0.3-cp311-cp311-musllinux_1_2_riscv64.whl", hash = "sha256:7be7b61bb172e1ed687f1754f8e7484f1c8019780f6f6b0786e76bb01c2ae115", size = 21471, upload-time = "2025-09-27T18:36:25.95Z" },
    { url = "https://files.pythonhosted.org/packages/62/7e/a145f36a5c2945673e590850a6f8014318d5577ed7e5920a4b3448e0865d/markupsafe-3.0.3-cp311-cp311-musllinux_1_2_x86_64.whl", hash = "sha256:f9e130248f4462aaa8e2552d547f36ddadbeaa573879158d721bbd33dfe4743a", size = 22923, upload-time = "2025-09-27T18:36:27.109Z" },
    { url = "https://files.pythonhosted.org/packages/0f/62/d9c46a7f5c9adbeeeda52f5b8d802e1094e9717705a645efc71b0913a0a8/markupsafe-3.0.3-cp311-cp311-win32.whl", hash = "sha256:0db14f5dafddbb6d9208827849fad01f1a2609380add406671a26386cdf15a19", size = 14572, upload-time = "2025-09-27T18:36:28.045Z" },
    { url = "https://files.pythonhosted.org/packages/83/8a/4414c03d3f891739326e1783338e48fb49781cc915b2e0ee052aa490d586/markupsafe-3.0.3-cp311-cp311-win_amd64.whl", hash = "sha256:de8a88e63464af587c950061a5e6a67d3632e36df62b986892331d4620a35c01", size = 15077, upload-time = "2025-09-27T18:36:29.025Z" },
    { url = "https://files.pythonhosted.org/packages/35/73/893072b42e6862f319b5207adc9ae06070f095b358655f077f69a35601f0/markupsafe-3.0.3-cp311-cp311-win_arm64.whl", hash = "sha256:3b562dd9e9ea93f13d53989d23a7e775fdfd1066c33494ff43f5418bc8c58a5c", size = 13876, upload-time = "2025-09-27T18:36:29.954Z" },
]

[[package]]
name = "mccabe"
version = "0.7.0"
source = { registry = "https://pypi.org/simple" }
sdist = { url = "https://files.pythonhosted.org/packages/e7/ff/0ffefdcac38932a54d2b5eed4e0ba8a408f215002cd178ad1df0f2806ff8/mccabe-0.7.0.tar.gz", hash = "sha256:348e0240c33b60bbdf4e523192ef919f28cb2c3d7d5c7794f74009290f236325", size = 9658, upload-time = "2022-01-24T01:14:51.113Z" }
wheels = [
    { url = "https://files.pythonhosted.org/packages/27/1a/1f68f9ba0c207934b35b86a8ca3aad8395a3d6dd7921c0686e23853ff5a9/mccabe-0.7.0-py2.py3-none-any.whl", hash = "sha256:6c2d30ab6be0e4a46919781807b4f0d834ebdd6c6e3dca0bda5a15f863427b6e", size = 7350, upload-time = "2022-01-24T01:14:49.62Z" },
]

[[package]]
name = "mcp"
version = "1.22.0"
source = { registry = "https://pypi.org/simple" }
dependencies = [
    { name = "anyio" },
    { name = "httpx" },
    { name = "httpx-sse" },
    { name = "jsonschema" },
    { name = "pydantic" },
    { name = "pydantic-settings" },
    { name = "pyjwt", extra = ["crypto"] },
    { name = "python-multipart" },
    { name = "pywin32", marker = "sys_platform == 'win32'" },
    { name = "sse-starlette" },
    { name = "starlette" },
    { name = "typing-extensions" },
    { name = "typing-inspection" },
    { name = "uvicorn", marker = "sys_platform != 'emscripten'" },
]
sdist = { url = "https://files.pythonhosted.org/packages/a3/a2/c5ec0ab38b35ade2ae49a90fada718fbc76811dc5aa1760414c6aaa6b08a/mcp-1.22.0.tar.gz", hash = "sha256:769b9ac90ed42134375b19e777a2858ca300f95f2e800982b3e2be62dfc0ba01", size = 471788, upload-time = "2025-11-20T20:11:28.095Z" }
wheels = [
    { url = "https://files.pythonhosted.org/packages/a9/bb/711099f9c6bb52770f56e56401cdfb10da5b67029f701e0df29362df4c8e/mcp-1.22.0-py3-none-any.whl", hash = "sha256:bed758e24df1ed6846989c909ba4e3df339a27b4f30f1b8b627862a4bade4e98", size = 175489, upload-time = "2025-11-20T20:11:26.542Z" },
]

[[package]]
name = "mcp-server"
version = "0.1.4"
source = { registry = "https://pypi.org/simple" }
dependencies = [
    { name = "mcp" },
]
sdist = { url = "https://files.pythonhosted.org/packages/97/d4/e47e2c1a17a05a2764715ede29a230e5d0c1f507a23505d36d752d6678c3/mcp_server-0.1.4.tar.gz", hash = "sha256:8440ff4427e31006aec8782f8490bd57ccaf3f63e806e180a9042a70602f141e", size = 9897, upload-time = "2025-04-11T10:50:03.841Z" }
wheels = [
    { url = "https://files.pythonhosted.org/packages/dd/76/1edf7103089231cc7de340bcdd466e0550ff5e7594cf8061081d6f551a17/mcp_server-0.1.4-py3-none-any.whl", hash = "sha256:f3f0be6028aff41e2969f68be2ca5c0282b6337ebed33d0556dea1c9a1337221", size = 4002, upload-time = "2025-04-11T10:50:00.318Z" },
]

[[package]]
name = "mpmath"
version = "1.3.0"
source = { registry = "https://pypi.org/simple" }
sdist = { url = "https://files.pythonhosted.org/packages/e0/47/dd32fa426cc72114383ac549964eecb20ecfd886d1e5ccf5340b55b02f57/mpmath-1.3.0.tar.gz", hash = "sha256:7a28eb2a9774d00c7bc92411c19a89209d5da7c4c9a9e227be8330a23a25b91f", size = 508106, upload-time = "2023-03-07T16:47:11.061Z" }
wheels = [
    { url = "https://files.pythonhosted.org/packages/43/e3/7d92a15f894aa0c9c4b49b8ee9ac9850d6e63b03c9c32c0367a13ae62209/mpmath-1.3.0-py3-none-any.whl", hash = "sha256:a0b2b9fe80bbcd81a6647ff13108738cfb482d481d826cc0e02f5b35e5c88d2c", size = 536198, upload-time = "2023-03-07T16:47:09.197Z" },
]

[[package]]
name = "mypy"
version = "1.18.2"
source = { registry = "https://pypi.org/simple" }
dependencies = [
    { name = "mypy-extensions" },
    { name = "pathspec" },
    { name = "typing-extensions" },
]
sdist = { url = "https://files.pythonhosted.org/packages/c0/77/8f0d0001ffad290cef2f7f216f96c814866248a0b92a722365ed54648e7e/mypy-1.18.2.tar.gz", hash = "sha256:06a398102a5f203d7477b2923dda3634c36727fa5c237d8f859ef90c42a9924b", size = 3448846, upload-time = "2025-09-19T00:11:10.519Z" }
wheels = [
    { url = "https://files.pythonhosted.org/packages/88/87/cafd3ae563f88f94eec33f35ff722d043e09832ea8530ef149ec1efbaf08/mypy-1.18.2-cp311-cp311-macosx_10_9_x86_64.whl", hash = "sha256:807d9315ab9d464125aa9fcf6d84fde6e1dc67da0b6f80e7405506b8ac72bc7f", size = 12731198, upload-time = "2025-09-19T00:09:44.857Z" },
    { url = "https://files.pythonhosted.org/packages/0f/e0/1e96c3d4266a06d4b0197ace5356d67d937d8358e2ee3ffac71faa843724/mypy-1.18.2-cp311-cp311-macosx_11_0_arm64.whl", hash = "sha256:776bb00de1778caf4db739c6e83919c1d85a448f71979b6a0edd774ea8399341", size = 11817879, upload-time = "2025-09-19T00:09:47.131Z" },
    { url = "https://files.pythonhosted.org/packages/72/ef/0c9ba89eb03453e76bdac5a78b08260a848c7bfc5d6603634774d9cd9525/mypy-1.18.2-cp311-cp311-manylinux2014_aarch64.manylinux_2_17_aarch64.manylinux_2_28_aarch64.whl", hash = "sha256:1379451880512ffce14505493bd9fe469e0697543717298242574882cf8cdb8d", size = 12427292, upload-time = "2025-09-19T00:10:22.472Z" },
    { url = "https://files.pythonhosted.org/packages/1a/52/ec4a061dd599eb8179d5411d99775bec2a20542505988f40fc2fee781068/mypy-1.18.2-cp311-cp311-manylinux2014_x86_64.manylinux_2_17_x86_64.manylinux_2_28_x86_64.whl", hash = "sha256:1331eb7fd110d60c24999893320967594ff84c38ac6d19e0a76c5fd809a84c86", size = 13163750, upload-time = "2025-09-19T00:09:51.472Z" },
    { url = "https://files.pythonhosted.org/packages/c4/5f/2cf2ceb3b36372d51568f2208c021870fe7834cf3186b653ac6446511839/mypy-1.18.2-cp311-cp311-musllinux_1_2_x86_64.whl", hash = "sha256:3ca30b50a51e7ba93b00422e486cbb124f1c56a535e20eff7b2d6ab72b3b2e37", size = 13351827, upload-time = "2025-09-19T00:09:58.311Z" },
    { url = "https://files.pythonhosted.org/packages/c8/7d/2697b930179e7277529eaaec1513f8de622818696857f689e4a5432e5e27/mypy-1.18.2-cp311-cp311-win_amd64.whl", hash = "sha256:664dc726e67fa54e14536f6e1224bcfce1d9e5ac02426d2326e2bb4e081d1ce8", size = 9757983, upload-time = "2025-09-19T00:10:09.071Z" },
    { url = "https://files.pythonhosted.org/packages/87/e3/be76d87158ebafa0309946c4a73831974d4d6ab4f4ef40c3b53a385a66fd/mypy-1.18.2-py3-none-any.whl", hash = "sha256:22a1748707dd62b58d2ae53562ffc4d7f8bcc727e8ac7cbc69c053ddc874d47e", size = 2352367, upload-time = "2025-09-19T00:10:15.489Z" },
]

[[package]]
name = "mypy-extensions"
version = "1.1.0"
source = { registry = "https://pypi.org/simple" }
sdist = { url = "https://files.pythonhosted.org/packages/a2/6e/371856a3fb9d31ca8dac321cda606860fa4548858c0cc45d9d1d4ca2628b/mypy_extensions-1.1.0.tar.gz", hash = "sha256:52e68efc3284861e772bbcd66823fde5ae21fd2fdb51c62a211403730b916558", size = 6343, upload-time = "2025-04-22T14:54:24.164Z" }
wheels = [
    { url = "https://files.pythonhosted.org/packages/79/7b/2c79738432f5c924bef5071f933bcc9efd0473bac3b4aa584a6f7c1c8df8/mypy_extensions-1.1.0-py3-none-any.whl", hash = "sha256:1be4cccdb0f2482337c4743e60421de3a356cd97508abadd57d47403e94f5505", size = 4963, upload-time = "2025-04-22T14:54:22.983Z" },
]

[[package]]
name = "neo4j"
version = "6.0.3"
source = { registry = "https://pypi.org/simple" }
dependencies = [
    { name = "pytz" },
]
sdist = { url = "https://files.pythonhosted.org/packages/60/b2/87534fc0520e5f9db1432bacc3f8d0ce024608010babc4f65b96e0c34906/neo4j-6.0.3.tar.gz", hash = "sha256:7fb79e166e281aafd67d521f6611763ebcdc529f26db506c5605f91ddcd825ea", size = 239653, upload-time = "2025-11-06T16:57:57.012Z" }
wheels = [
    { url = "https://files.pythonhosted.org/packages/ba/fe/55ed1d4636defb57fae1f7be7818820aa8071d45949c91ef8649930e70c5/neo4j-6.0.3-py3-none-any.whl", hash = "sha256:a92023854da96aed4270e0d03d6429cdd7f0d3335eae977370934f4732de5678", size = 325433, upload-time = "2025-11-06T16:57:55.03Z" },
]

[[package]]
name = "networkx"
version = "3.5"
source = { registry = "https://pypi.org/simple" }
sdist = { url = "https://files.pythonhosted.org/packages/6c/4f/ccdb8ad3a38e583f214547fd2f7ff1fc160c43a75af88e6aec213404b96a/networkx-3.5.tar.gz", hash = "sha256:d4c6f9cf81f52d69230866796b82afbccdec3db7ae4fbd1b65ea750feed50037", size = 2471065, upload-time = "2025-05-29T11:35:07.804Z" }
wheels = [
    { url = "https://files.pythonhosted.org/packages/eb/8d/776adee7bbf76365fdd7f2552710282c79a4ead5d2a46408c9043a2b70ba/networkx-3.5-py3-none-any.whl", hash = "sha256:0030d386a9a06dee3565298b4a734b68589749a544acbb6c412dc9e2489ec6ec", size = 2034406, upload-time = "2025-05-29T11:35:04.961Z" },
]

[[package]]
name = "nodeenv"
version = "1.9.1"
source = { registry = "https://pypi.org/simple" }
sdist = { url = "https://files.pythonhosted.org/packages/43/16/fc88b08840de0e0a72a2f9d8c6bae36be573e475a6326ae854bcc549fc45/nodeenv-1.9.1.tar.gz", hash = "sha256:6ec12890a2dab7946721edbfbcd91f3319c6ccc9aec47be7c7e6b7011ee6645f", size = 47437, upload-time = "2024-06-04T18:44:11.171Z" }
wheels = [
    { url = "https://files.pythonhosted.org/packages/d2/1d/1b658dbd2b9fa9c4c9f32accbfc0205d532c8c6194dc0f2a4c0428e7128a/nodeenv-1.9.1-py2.py3-none-any.whl", hash = "sha256:ba11c9782d29c27c70ffbdda2d7415098754709be8a7056d79a737cd901155c9", size = 22314, upload-time = "2024-06-04T18:44:08.352Z" },
]

[[package]]
name = "numpy"
version = "2.3.5"
source = { registry = "https://pypi.org/simple" }
sdist = { url = "https://files.pythonhosted.org/packages/76/65/21b3bc86aac7b8f2862db1e808f1ea22b028e30a225a34a5ede9bf8678f2/numpy-2.3.5.tar.gz", hash = "sha256:784db1dcdab56bf0517743e746dfb0f885fc68d948aba86eeec2cba234bdf1c0", size = 20584950, upload-time = "2025-11-16T22:52:42.067Z" }
wheels = [
    { url = "https://files.pythonhosted.org/packages/43/77/84dd1d2e34d7e2792a236ba180b5e8fcc1e3e414e761ce0253f63d7f572e/numpy-2.3.5-cp311-cp311-macosx_10_9_x86_64.whl", hash = "sha256:de5672f4a7b200c15a4127042170a694d4df43c992948f5e1af57f0174beed10", size = 17034641, upload-time = "2025-11-16T22:49:19.336Z" },
    { url = "https://files.pythonhosted.org/packages/2a/ea/25e26fa5837106cde46ae7d0b667e20f69cbbc0efd64cba8221411ab26ae/numpy-2.3.5-cp311-cp311-macosx_11_0_arm64.whl", hash = "sha256:acfd89508504a19ed06ef963ad544ec6664518c863436306153e13e94605c218", size = 12528324, upload-time = "2025-11-16T22:49:22.582Z" },
    { url = "https://files.pythonhosted.org/packages/4d/1a/e85f0eea4cf03d6a0228f5c0256b53f2df4bc794706e7df019fc622e47f1/numpy-2.3.5-cp311-cp311-macosx_14_0_arm64.whl", hash = "sha256:ffe22d2b05504f786c867c8395de703937f934272eb67586817b46188b4ded6d", size = 5356872, upload-time = "2025-11-16T22:49:25.408Z" },
    { url = "https://files.pythonhosted.org/packages/5c/bb/35ef04afd567f4c989c2060cde39211e4ac5357155c1833bcd1166055c61/numpy-2.3.5-cp311-cp311-macosx_14_0_x86_64.whl", hash = "sha256:872a5cf366aec6bb1147336480fef14c9164b154aeb6542327de4970282cd2f5", size = 6893148, upload-time = "2025-11-16T22:49:27.549Z" },
    { url = "https://files.pythonhosted.org/packages/f2/2b/05bbeb06e2dff5eab512dfc678b1cc5ee94d8ac5956a0885c64b6b26252b/numpy-2.3.5-cp311-cp311-manylinux_2_27_aarch64.manylinux_2_28_aarch64.whl", hash = "sha256:3095bdb8dd297e5920b010e96134ed91d852d81d490e787beca7e35ae1d89cf7", size = 14557282, upload-time = "2025-11-16T22:49:30.964Z" },
    { url = "https://files.pythonhosted.org/packages/65/fb/2b23769462b34398d9326081fad5655198fcf18966fcb1f1e49db44fbf31/numpy-2.3.5-cp311-cp311-manylinux_2_27_x86_64.manylinux_2_28_x86_64.whl", hash = "sha256:8cba086a43d54ca804ce711b2a940b16e452807acebe7852ff327f1ecd49b0d4", size = 16897903, upload-time = "2025-11-16T22:49:34.191Z" },
    { url = "https://files.pythonhosted.org/packages/ac/14/085f4cf05fc3f1e8aa95e85404e984ffca9b2275a5dc2b1aae18a67538b8/numpy-2.3.5-cp311-cp311-musllinux_1_2_aarch64.whl", hash = "sha256:6cf9b429b21df6b99f4dee7a1218b8b7ffbbe7df8764dc0bd60ce8a0708fed1e", size = 16341672, upload-time = "2025-11-16T22:49:37.2Z" },
    { url = "https://files.pythonhosted.org/packages/6f/3b/1f73994904142b2aa290449b3bb99772477b5fd94d787093e4f24f5af763/numpy-2.3.5-cp311-cp311-musllinux_1_2_x86_64.whl", hash = "sha256:396084a36abdb603546b119d96528c2f6263921c50df3c8fd7cb28873a237748", size = 18838896, upload-time = "2025-11-16T22:49:39.727Z" },
    { url = "https://files.pythonhosted.org/packages/cd/b9/cf6649b2124f288309ffc353070792caf42ad69047dcc60da85ee85fea58/numpy-2.3.5-cp311-cp311-win32.whl", hash = "sha256:b0c7088a73aef3d687c4deef8452a3ac7c1be4e29ed8bf3b366c8111128ac60c", size = 6563608, upload-time = "2025-11-16T22:49:42.079Z" },
    { url = "https://files.pythonhosted.org/packages/aa/44/9fe81ae1dcc29c531843852e2874080dc441338574ccc4306b39e2ff6e59/numpy-2.3.5-cp311-cp311-win_amd64.whl", hash = "sha256:a414504bef8945eae5f2d7cb7be2d4af77c5d1cb5e20b296c2c25b61dff2900c", size = 13078442, upload-time = "2025-11-16T22:49:43.99Z" },
    { url = "https://files.pythonhosted.org/packages/6d/a7/f99a41553d2da82a20a2f22e93c94f928e4490bb447c9ff3c4ff230581d3/numpy-2.3.5-cp311-cp311-win_arm64.whl", hash = "sha256:0cd00b7b36e35398fa2d16af7b907b65304ef8bb4817a550e06e5012929830fa", size = 10458555, upload-time = "2025-11-16T22:49:47.092Z" },
    { url = "https://files.pythonhosted.org/packages/c6/65/f9dea8e109371ade9c782b4e4756a82edf9d3366bca495d84d79859a0b79/numpy-2.3.5-pp311-pypy311_pp73-macosx_10_15_x86_64.whl", hash = "sha256:f0963b55cdd70fad460fa4c1341f12f976bb26cb66021a5580329bd498988310", size = 16910689, upload-time = "2025-11-16T22:52:23.247Z" },
    { url = "https://files.pythonhosted.org/packages/00/4f/edb00032a8fb92ec0a679d3830368355da91a69cab6f3e9c21b64d0bb986/numpy-2.3.5-pp311-pypy311_pp73-macosx_11_0_arm64.whl", hash = "sha256:f4255143f5160d0de972d28c8f9665d882b5f61309d8362fdd3e103cf7bf010c", size = 12457053, upload-time = "2025-11-16T22:52:26.367Z" },
    { url = "https://files.pythonhosted.org/packages/16/a4/e8a53b5abd500a63836a29ebe145fc1ab1f2eefe1cfe59276020373ae0aa/numpy-2.3.5-pp311-pypy311_pp73-macosx_14_0_arm64.whl", hash = "sha256:a4b9159734b326535f4dd01d947f919c6eefd2d9827466a696c44ced82dfbc18", size = 5285635, upload-time = "2025-11-16T22:52:29.266Z" },
    { url = "https://files.pythonhosted.org/packages/a3/2f/37eeb9014d9c8b3e9c55bc599c68263ca44fdbc12a93e45a21d1d56df737/numpy-2.3.5-pp311-pypy311_pp73-macosx_14_0_x86_64.whl", hash = "sha256:2feae0d2c91d46e59fcd62784a3a83b3fb677fead592ce51b5a6fbb4f95965ff", size = 6801770, upload-time = "2025-11-16T22:52:31.421Z" },
    { url = "https://files.pythonhosted.org/packages/7d/e4/68d2f474df2cb671b2b6c2986a02e520671295647dad82484cde80ca427b/numpy-2.3.5-pp311-pypy311_pp73-manylinux_2_27_aarch64.manylinux_2_28_aarch64.whl", hash = "sha256:ffac52f28a7849ad7576293c0cb7b9f08304e8f7d738a8cb8a90ec4c55a998eb", size = 14391768, upload-time = "2025-11-16T22:52:33.593Z" },
    { url = "https://files.pythonhosted.org/packages/b8/50/94ccd8a2b141cb50651fddd4f6a48874acb3c91c8f0842b08a6afc4b0b21/numpy-2.3.5-pp311-pypy311_pp73-manylinux_2_27_x86_64.manylinux_2_28_x86_64.whl", hash = "sha256:63c0e9e7eea69588479ebf4a8a270d5ac22763cc5854e9a7eae952a3908103f7", size = 16729263, upload-time = "2025-11-16T22:52:36.369Z" },
    { url = "https://files.pythonhosted.org/packages/2d/ee/346fa473e666fe14c52fcdd19ec2424157290a032d4c41f98127bfb31ac7/numpy-2.3.5-pp311-pypy311_pp73-win_amd64.whl", hash = "sha256:f16417ec91f12f814b10bafe79ef77e70113a2f5f7018640e7425ff979253425", size = 12967213, upload-time = "2025-11-16T22:52:39.38Z" },
]

[[package]]
name = "nvidia-cublas-cu12"
version = "12.8.4.1"
source = { registry = "https://pypi.org/simple" }
wheels = [
    { url = "https://files.pythonhosted.org/packages/dc/61/e24b560ab2e2eaeb3c839129175fb330dfcfc29e5203196e5541a4c44682/nvidia_cublas_cu12-12.8.4.1-py3-none-manylinux_2_27_x86_64.whl", hash = "sha256:8ac4e771d5a348c551b2a426eda6193c19aa630236b418086020df5ba9667142", size = 594346921, upload-time = "2025-03-07T01:44:31.254Z" },
]

[[package]]
name = "nvidia-cuda-cupti-cu12"
version = "12.8.90"
source = { registry = "https://pypi.org/simple" }
wheels = [
    { url = "https://files.pythonhosted.org/packages/f8/02/2adcaa145158bf1a8295d83591d22e4103dbfd821bcaf6f3f53151ca4ffa/nvidia_cuda_cupti_cu12-12.8.90-py3-none-manylinux2014_x86_64.manylinux_2_17_x86_64.whl", hash = "sha256:ea0cb07ebda26bb9b29ba82cda34849e73c166c18162d3913575b0c9db9a6182", size = 10248621, upload-time = "2025-03-07T01:40:21.213Z" },
]

[[package]]
name = "nvidia-cuda-nvrtc-cu12"
version = "12.8.93"
source = { registry = "https://pypi.org/simple" }
wheels = [
    { url = "https://files.pythonhosted.org/packages/05/6b/32f747947df2da6994e999492ab306a903659555dddc0fbdeb9d71f75e52/nvidia_cuda_nvrtc_cu12-12.8.93-py3-none-manylinux2010_x86_64.manylinux_2_12_x86_64.whl", hash = "sha256:a7756528852ef889772a84c6cd89d41dfa74667e24cca16bb31f8f061e3e9994", size = 88040029, upload-time = "2025-03-07T01:42:13.562Z" },
]

[[package]]
name = "nvidia-cuda-runtime-cu12"
version = "12.8.90"
source = { registry = "https://pypi.org/simple" }
wheels = [
    { url = "https://files.pythonhosted.org/packages/0d/9b/a997b638fcd068ad6e4d53b8551a7d30fe8b404d6f1804abf1df69838932/nvidia_cuda_runtime_cu12-12.8.90-py3-none-manylinux2014_x86_64.manylinux_2_17_x86_64.whl", hash = "sha256:adade8dcbd0edf427b7204d480d6066d33902cab2a4707dcfc48a2d0fd44ab90", size = 954765, upload-time = "2025-03-07T01:40:01.615Z" },
]

[[package]]
name = "nvidia-cudnn-cu12"
version = "9.10.2.21"
source = { registry = "https://pypi.org/simple" }
dependencies = [
    { name = "nvidia-cublas-cu12" },
]
wheels = [
    { url = "https://files.pythonhosted.org/packages/ba/51/e123d997aa098c61d029f76663dedbfb9bc8dcf8c60cbd6adbe42f76d049/nvidia_cudnn_cu12-9.10.2.21-py3-none-manylinux_2_27_x86_64.whl", hash = "sha256:949452be657fa16687d0930933f032835951ef0892b37d2d53824d1a84dc97a8", size = 706758467, upload-time = "2025-06-06T21:54:08.597Z" },
]

[[package]]
name = "nvidia-cufft-cu12"
version = "11.3.3.83"
source = { registry = "https://pypi.org/simple" }
dependencies = [
    { name = "nvidia-nvjitlink-cu12" },
]
wheels = [
    { url = "https://files.pythonhosted.org/packages/1f/13/ee4e00f30e676b66ae65b4f08cb5bcbb8392c03f54f2d5413ea99a5d1c80/nvidia_cufft_cu12-11.3.3.83-py3-none-manylinux2014_x86_64.manylinux_2_17_x86_64.whl", hash = "sha256:4d2dd21ec0b88cf61b62e6b43564355e5222e4a3fb394cac0db101f2dd0d4f74", size = 193118695, upload-time = "2025-03-07T01:45:27.821Z" },
]

[[package]]
name = "nvidia-cufile-cu12"
version = "1.13.1.3"
source = { registry = "https://pypi.org/simple" }
wheels = [
    { url = "https://files.pythonhosted.org/packages/bb/fe/1bcba1dfbfb8d01be8d93f07bfc502c93fa23afa6fd5ab3fc7c1df71038a/nvidia_cufile_cu12-1.13.1.3-py3-none-manylinux2014_x86_64.manylinux_2_17_x86_64.whl", hash = "sha256:1d069003be650e131b21c932ec3d8969c1715379251f8d23a1860554b1cb24fc", size = 1197834, upload-time = "2025-03-07T01:45:50.723Z" },
]

[[package]]
name = "nvidia-curand-cu12"
version = "10.3.9.90"
source = { registry = "https://pypi.org/simple" }
wheels = [
    { url = "https://files.pythonhosted.org/packages/fb/aa/6584b56dc84ebe9cf93226a5cde4d99080c8e90ab40f0c27bda7a0f29aa1/nvidia_curand_cu12-10.3.9.90-py3-none-manylinux_2_27_x86_64.whl", hash = "sha256:b32331d4f4df5d6eefa0554c565b626c7216f87a06a4f56fab27c3b68a830ec9", size = 63619976, upload-time = "2025-03-07T01:46:23.323Z" },
]

[[package]]
name = "nvidia-cusolver-cu12"
version = "11.7.3.90"
source = { registry = "https://pypi.org/simple" }
dependencies = [
    { name = "nvidia-cublas-cu12" },
    { name = "nvidia-cusparse-cu12" },
    { name = "nvidia-nvjitlink-cu12" },
]
wheels = [
    { url = "https://files.pythonhosted.org/packages/85/48/9a13d2975803e8cf2777d5ed57b87a0b6ca2cc795f9a4f59796a910bfb80/nvidia_cusolver_cu12-11.7.3.90-py3-none-manylinux_2_27_x86_64.whl", hash = "sha256:4376c11ad263152bd50ea295c05370360776f8c3427b30991df774f9fb26c450", size = 267506905, upload-time = "2025-03-07T01:47:16.273Z" },
]

[[package]]
name = "nvidia-cusparse-cu12"
version = "12.5.8.93"
source = { registry = "https://pypi.org/simple" }
dependencies = [
    { name = "nvidia-nvjitlink-cu12" },
]
wheels = [
    { url = "https://files.pythonhosted.org/packages/c2/f5/e1854cb2f2bcd4280c44736c93550cc300ff4b8c95ebe370d0aa7d2b473d/nvidia_cusparse_cu12-12.5.8.93-py3-none-manylinux2014_x86_64.manylinux_2_17_x86_64.whl", hash = "sha256:1ec05d76bbbd8b61b06a80e1eaf8cf4959c3d4ce8e711b65ebd0443bb0ebb13b", size = 288216466, upload-time = "2025-03-07T01:48:13.779Z" },
]

[[package]]
name = "nvidia-cusparselt-cu12"
version = "0.7.1"
source = { registry = "https://pypi.org/simple" }
wheels = [
    { url = "https://files.pythonhosted.org/packages/56/79/12978b96bd44274fe38b5dde5cfb660b1d114f70a65ef962bcbbed99b549/nvidia_cusparselt_cu12-0.7.1-py3-none-manylinux2014_x86_64.whl", hash = "sha256:f1bb701d6b930d5a7cea44c19ceb973311500847f81b634d802b7b539dc55623", size = 287193691, upload-time = "2025-02-26T00:15:44.104Z" },
]

[[package]]
name = "nvidia-nccl-cu12"
version = "2.27.5"
source = { registry = "https://pypi.org/simple" }
wheels = [
    { url = "https://files.pythonhosted.org/packages/6e/89/f7a07dc961b60645dbbf42e80f2bc85ade7feb9a491b11a1e973aa00071f/nvidia_nccl_cu12-2.27.5-py3-none-manylinux2014_x86_64.manylinux_2_17_x86_64.whl", hash = "sha256:ad730cf15cb5d25fe849c6e6ca9eb5b76db16a80f13f425ac68d8e2e55624457", size = 322348229, upload-time = "2025-06-26T04:11:28.385Z" },
]

[[package]]
name = "nvidia-nvjitlink-cu12"
version = "12.8.93"
source = { registry = "https://pypi.org/simple" }
wheels = [
    { url = "https://files.pythonhosted.org/packages/f6/74/86a07f1d0f42998ca31312f998bd3b9a7eff7f52378f4f270c8679c77fb9/nvidia_nvjitlink_cu12-12.8.93-py3-none-manylinux2010_x86_64.manylinux_2_12_x86_64.whl", hash = "sha256:81ff63371a7ebd6e6451970684f916be2eab07321b73c9d244dc2b4da7f73b88", size = 39254836, upload-time = "2025-03-07T01:49:55.661Z" },
]

[[package]]
name = "nvidia-nvshmem-cu12"
version = "3.3.20"
source = { registry = "https://pypi.org/simple" }
wheels = [
    { url = "https://files.pythonhosted.org/packages/3b/6c/99acb2f9eb85c29fc6f3a7ac4dccfd992e22666dd08a642b303311326a97/nvidia_nvshmem_cu12-3.3.20-py3-none-manylinux2014_x86_64.manylinux_2_17_x86_64.whl", hash = "sha256:d00f26d3f9b2e3c3065be895e3059d6479ea5c638a3f38c9fec49b1b9dd7c1e5", size = 124657145, upload-time = "2025-08-04T20:25:19.995Z" },
]

[[package]]
name = "nvidia-nvtx-cu12"
version = "12.8.90"
source = { registry = "https://pypi.org/simple" }
wheels = [
    { url = "https://files.pythonhosted.org/packages/a2/eb/86626c1bbc2edb86323022371c39aa48df6fd8b0a1647bc274577f72e90b/nvidia_nvtx_cu12-12.8.90-py3-none-manylinux2014_x86_64.manylinux_2_17_x86_64.whl", hash = "sha256:5b17e2001cc0d751a5bc2c6ec6d26ad95913324a4adb86788c944f8ce9ba441f", size = 89954, upload-time = "2025-03-07T01:42:44.131Z" },
]

[[package]]
name = "packaging"
version = "25.0"
source = { registry = "https://pypi.org/simple" }
sdist = { url = "https://files.pythonhosted.org/packages/a1/d4/1fc4078c65507b51b96ca8f8c3ba19e6a61c8253c72794544580a7b6c24d/packaging-25.0.tar.gz", hash = "sha256:d443872c98d677bf60f6a1f2f8c1cb748e8fe762d2bf9d3148b5599295b0fc4f", size = 165727, upload-time = "2025-04-19T11:48:59.673Z" }
wheels = [
    { url = "https://files.pythonhosted.org/packages/20/12/38679034af332785aac8774540895e234f4d07f7545804097de4b666afd8/packaging-25.0-py3-none-any.whl", hash = "sha256:29572ef2b1f17581046b3a2227d5c611fb25ec70ca1ba8554b24b0e69331a484", size = 66469, upload-time = "2025-04-19T11:48:57.875Z" },
]

[[package]]
name = "pathspec"
version = "0.12.1"
source = { registry = "https://pypi.org/simple" }
sdist = { url = "https://files.pythonhosted.org/packages/ca/bc/f35b8446f4531a7cb215605d100cd88b7ac6f44ab3fc94870c120ab3adbf/pathspec-0.12.1.tar.gz", hash = "sha256:a482d51503a1ab33b1c67a6c3813a26953dbdc71c31dacaef9a838c4e29f5712", size = 51043, upload-time = "2023-12-10T22:30:45Z" }
wheels = [
    { url = "https://files.pythonhosted.org/packages/cc/20/ff623b09d963f88bfde16306a54e12ee5ea43e9b597108672ff3a408aad6/pathspec-0.12.1-py3-none-any.whl", hash = "sha256:a0d503e138a4c123b27490a4f7beda6a01c6f288df0e4a8b79c7eb0dc7b4cc08", size = 31191, upload-time = "2023-12-10T22:30:43.14Z" },
]

[[package]]
name = "pillow"
version = "12.0.0"
source = { registry = "https://pypi.org/simple" }
sdist = { url = "https://files.pythonhosted.org/packages/5a/b0/cace85a1b0c9775a9f8f5d5423c8261c858760e2466c79b2dd184638b056/pillow-12.0.0.tar.gz", hash = "sha256:87d4f8125c9988bfbed67af47dd7a953e2fc7b0cc1e7800ec6d2080d490bb353", size = 47008828, upload-time = "2025-10-15T18:24:14.008Z" }
wheels = [
    { url = "https://files.pythonhosted.org/packages/0e/5a/a2f6773b64edb921a756eb0729068acad9fc5208a53f4a349396e9436721/pillow-12.0.0-cp311-cp311-macosx_10_10_x86_64.whl", hash = "sha256:0fd00cac9c03256c8b2ff58f162ebcd2587ad3e1f2e397eab718c47e24d231cc", size = 5289798, upload-time = "2025-10-15T18:21:47.763Z" },
    { url = "https://files.pythonhosted.org/packages/2e/05/069b1f8a2e4b5a37493da6c5868531c3f77b85e716ad7a590ef87d58730d/pillow-12.0.0-cp311-cp311-macosx_11_0_arm64.whl", hash = "sha256:a3475b96f5908b3b16c47533daaa87380c491357d197564e0ba34ae75c0f3257", size = 4650589, upload-time = "2025-10-15T18:21:49.515Z" },
    { url = "https://files.pythonhosted.org/packages/61/e3/2c820d6e9a36432503ead175ae294f96861b07600a7156154a086ba7111a/pillow-12.0.0-cp311-cp311-manylinux2014_aarch64.manylinux_2_17_aarch64.whl", hash = "sha256:110486b79f2d112cf6add83b28b627e369219388f64ef2f960fef9ebaf54c642", size = 6230472, upload-time = "2025-10-15T18:21:51.052Z" },
    { url = "https://files.pythonhosted.org/packages/4f/89/63427f51c64209c5e23d4d52071c8d0f21024d3a8a487737caaf614a5795/pillow-12.0.0-cp311-cp311-manylinux2014_x86_64.manylinux_2_17_x86_64.whl", hash = "sha256:5269cc1caeedb67e6f7269a42014f381f45e2e7cd42d834ede3c703a1d915fe3", size = 8033887, upload-time = "2025-10-15T18:21:52.604Z" },
    { url = "https://files.pythonhosted.org/packages/f6/1b/c9711318d4901093c15840f268ad649459cd81984c9ec9887756cca049a5/pillow-12.0.0-cp311-cp311-manylinux_2_27_aarch64.manylinux_2_28_aarch64.whl", hash = "sha256:aa5129de4e174daccbc59d0a3b6d20eaf24417d59851c07ebb37aeb02947987c", size = 6343964, upload-time = "2025-10-15T18:21:54.619Z" },
    { url = "https://files.pythonhosted.org/packages/41/1e/db9470f2d030b4995083044cd8738cdd1bf773106819f6d8ba12597d5352/pillow-12.0.0-cp311-cp311-manylinux_2_27_x86_64.manylinux_2_28_x86_64.whl", hash = "sha256:bee2a6db3a7242ea309aa7ee8e2780726fed67ff4e5b40169f2c940e7eb09227", size = 7034756, upload-time = "2025-10-15T18:21:56.151Z" },
    { url = "https://files.pythonhosted.org/packages/cc/b0/6177a8bdd5ee4ed87cba2de5a3cc1db55ffbbec6176784ce5bb75aa96798/pillow-12.0.0-cp311-cp311-musllinux_1_2_aarch64.whl", hash = "sha256:90387104ee8400a7b4598253b4c406f8958f59fcf983a6cea2b50d59f7d63d0b", size = 6458075, upload-time = "2025-10-15T18:21:57.759Z" },
    { url = "https://files.pythonhosted.org/packages/bc/5e/61537aa6fa977922c6a03253a0e727e6e4a72381a80d63ad8eec350684f2/pillow-12.0.0-cp311-cp311-musllinux_1_2_x86_64.whl", hash = "sha256:bc91a56697869546d1b8f0a3ff35224557ae7f881050e99f615e0119bf934b4e", size = 7125955, upload-time = "2025-10-15T18:21:59.372Z" },
    { url = "https://files.pythonhosted.org/packages/1f/3d/d5033539344ee3cbd9a4d69e12e63ca3a44a739eb2d4c8da350a3d38edd7/pillow-12.0.0-cp311-cp311-win32.whl", hash = "sha256:27f95b12453d165099c84f8a8bfdfd46b9e4bda9e0e4b65f0635430027f55739", size = 6298440, upload-time = "2025-10-15T18:22:00.982Z" },
    { url = "https://files.pythonhosted.org/packages/4d/42/aaca386de5cc8bd8a0254516957c1f265e3521c91515b16e286c662854c4/pillow-12.0.0-cp311-cp311-win_amd64.whl", hash = "sha256:b583dc9070312190192631373c6c8ed277254aa6e6084b74bdd0a6d3b221608e", size = 6999256, upload-time = "2025-10-15T18:22:02.617Z" },
    { url = "https://files.pythonhosted.org/packages/ba/f1/9197c9c2d5708b785f631a6dfbfa8eb3fb9672837cb92ae9af812c13b4ed/pillow-12.0.0-cp311-cp311-win_arm64.whl", hash = "sha256:759de84a33be3b178a64c8ba28ad5c135900359e85fb662bc6e403ad4407791d", size = 2436025, upload-time = "2025-10-15T18:22:04.598Z" },
    { url = "https://files.pythonhosted.org/packages/1d/b3/582327e6c9f86d037b63beebe981425d6811104cb443e8193824ef1a2f27/pillow-12.0.0-pp311-pypy311_pp73-macosx_10_15_x86_64.whl", hash = "sha256:b22bd8c974942477156be55a768f7aa37c46904c175be4e158b6a86e3a6b7ca8", size = 5215068, upload-time = "2025-10-15T18:23:59.594Z" },
    { url = "https://files.pythonhosted.org/packages/fd/d6/67748211d119f3b6540baf90f92fae73ae51d5217b171b0e8b5f7e5d558f/pillow-12.0.0-pp311-pypy311_pp73-macosx_11_0_arm64.whl", hash = "sha256:805ebf596939e48dbb2e4922a1d3852cfc25c38160751ce02da93058b48d252a", size = 4614994, upload-time = "2025-10-15T18:24:01.669Z" },
    { url = "https://files.pythonhosted.org/packages/2d/e1/f8281e5d844c41872b273b9f2c34a4bf64ca08905668c8ae730eedc7c9fa/pillow-12.0.0-pp311-pypy311_pp73-manylinux2014_aarch64.manylinux_2_17_aarch64.whl", hash = "sha256:cae81479f77420d217def5f54b5b9d279804d17e982e0f2fa19b1d1e14ab5197", size = 5246639, upload-time = "2025-10-15T18:24:03.403Z" },
    { url = "https://files.pythonhosted.org/packages/94/5a/0d8ab8ffe8a102ff5df60d0de5af309015163bf710c7bb3e8311dd3b3ad0/pillow-12.0.0-pp311-pypy311_pp73-manylinux2014_x86_64.manylinux_2_17_x86_64.whl", hash = "sha256:aeaefa96c768fc66818730b952a862235d68825c178f1b3ffd4efd7ad2edcb7c", size = 6986839, upload-time = "2025-10-15T18:24:05.344Z" },
    { url = "https://files.pythonhosted.org/packages/20/2e/3434380e8110b76cd9eb00a363c484b050f949b4bbe84ba770bb8508a02c/pillow-12.0.0-pp311-pypy311_pp73-manylinux_2_27_aarch64.manylinux_2_28_aarch64.whl", hash = "sha256:09f2d0abef9e4e2f349305a4f8cc784a8a6c2f58a8c4892eea13b10a943bd26e", size = 5313505, upload-time = "2025-10-15T18:24:07.137Z" },
    { url = "https://files.pythonhosted.org/packages/57/ca/5a9d38900d9d74785141d6580950fe705de68af735ff6e727cb911b64740/pillow-12.0.0-pp311-pypy311_pp73-manylinux_2_27_x86_64.manylinux_2_28_x86_64.whl", hash = "sha256:bdee52571a343d721fb2eb3b090a82d959ff37fc631e3f70422e0c2e029f3e76", size = 5963654, upload-time = "2025-10-15T18:24:09.579Z" },
    { url = "https://files.pythonhosted.org/packages/95/7e/f896623c3c635a90537ac093c6a618ebe1a90d87206e42309cb5d98a1b9e/pillow-12.0.0-pp311-pypy311_pp73-win_amd64.whl", hash = "sha256:b290fd8aa38422444d4b50d579de197557f182ef1068b75f5aa8558638b8d0a5", size = 6997850, upload-time = "2025-10-15T18:24:11.495Z" },
]

[[package]]
name = "platformdirs"
version = "4.5.0"
source = { registry = "https://pypi.org/simple" }
sdist = { url = "https://files.pythonhosted.org/packages/61/33/9611380c2bdb1225fdef633e2a9610622310fed35ab11dac9620972ee088/platformdirs-4.5.0.tar.gz", hash = "sha256:70ddccdd7c99fc5942e9fc25636a8b34d04c24b335100223152c2803e4063312", size = 21632, upload-time = "2025-10-08T17:44:48.791Z" }
wheels = [
    { url = "https://files.pythonhosted.org/packages/73/cb/ac7874b3e5d58441674fb70742e6c374b28b0c7cb988d37d991cde47166c/platformdirs-4.5.0-py3-none-any.whl", hash = "sha256:e578a81bb873cbb89a41fcc904c7ef523cc18284b7e3b3ccf06aca1403b7ebd3", size = 18651, upload-time = "2025-10-08T17:44:47.223Z" },
]

[[package]]
name = "playwright"
version = "1.56.0"
source = { registry = "https://pypi.org/simple" }
dependencies = [
    { name = "greenlet" },
    { name = "pyee" },
]
wheels = [
    { url = "https://files.pythonhosted.org/packages/6b/31/a5362cee43f844509f1f10d8a27c9cc0e2f7bdce5353d304d93b2151c1b1/playwright-1.56.0-py3-none-macosx_10_13_x86_64.whl", hash = "sha256:b33eb89c516cbc6723f2e3523bada4a4eb0984a9c411325c02d7016a5d625e9c", size = 40611424, upload-time = "2025-11-11T18:39:10.175Z" },
    { url = "https://files.pythonhosted.org/packages/ef/95/347eef596d8778fb53590dc326c344d427fa19ba3d42b646fce2a4572eb3/playwright-1.56.0-py3-none-macosx_11_0_arm64.whl", hash = "sha256:b228b3395212b9472a4ee5f1afe40d376eef9568eb039fcb3e563de8f4f4657b", size = 39400228, upload-time = "2025-11-11T18:39:13.915Z" },
    { url = "https://files.pythonhosted.org/packages/b9/54/6ad97b08b2ca1dfcb4fbde4536c4f45c0d9d8b1857a2d20e7bbfdf43bf15/playwright-1.56.0-py3-none-macosx_11_0_universal2.whl", hash = "sha256:0ef7e6fd653267798a8a968ff7aa2dcac14398b7dd7440ef57524e01e0fbbd65", size = 40611424, upload-time = "2025-11-11T18:39:17.093Z" },
    { url = "https://files.pythonhosted.org/packages/e4/76/6d409e37e82cdd5dda3df1ab958130ae32b46e42458bd4fc93d7eb8749cb/playwright-1.56.0-py3-none-manylinux1_x86_64.whl", hash = "sha256:404be089b49d94bc4c1fe0dfb07664bda5ffe87789034a03bffb884489bdfb5c", size = 46263122, upload-time = "2025-11-11T18:39:20.619Z" },
    { url = "https://files.pythonhosted.org/packages/4f/84/fb292cc5d45f3252e255ea39066cd1d2385c61c6c1596548dfbf59c88605/playwright-1.56.0-py3-none-manylinux_2_17_aarch64.manylinux2014_aarch64.whl", hash = "sha256:64cda7cf4e51c0d35dab55190841bfcdfb5871685ec22cb722cd0ad2df183e34", size = 46110645, upload-time = "2025-11-11T18:39:24.005Z" },
    { url = "https://files.pythonhosted.org/packages/61/bd/8c02c3388ae14edc374ac9f22cbe4e14826c6a51b2d8eaf86e89fabee264/playwright-1.56.0-py3-none-win32.whl", hash = "sha256:d87b79bcb082092d916a332c27ec9732e0418c319755d235d93cc6be13bdd721", size = 35639837, upload-time = "2025-11-11T18:39:27.174Z" },
    { url = "https://files.pythonhosted.org/packages/64/27/f13b538fbc6b7a00152f4379054a49f6abc0bf55ac86f677ae54bc49fb82/playwright-1.56.0-py3-none-win_amd64.whl", hash = "sha256:3c7fc49bb9e673489bf2622855f9486d41c5101bbed964638552b864c4591f94", size = 35639843, upload-time = "2025-11-11T18:39:30.851Z" },
    { url = "https://files.pythonhosted.org/packages/f2/c7/3ee8b556107995846576b4fe42a08ed49b8677619421f2afacf6ee421138/playwright-1.56.0-py3-none-win_arm64.whl", hash = "sha256:2745490ae8dd58d27e5ea4d9aa28402e8e2991eb84fb4b2fd5fbde2106716f6f", size = 31248959, upload-time = "2025-11-11T18:39:33.998Z" },
]

[[package]]
name = "pluggy"
version = "1.6.0"
source = { registry = "https://pypi.org/simple" }
sdist = { url = "https://files.pythonhosted.org/packages/f9/e2/3e91f31a7d2b083fe6ef3fa267035b518369d9511ffab804f839851d2779/pluggy-1.6.0.tar.gz", hash = "sha256:7dcc130b76258d33b90f61b658791dede3486c3e6bfb003ee5c9bfb396dd22f3", size = 69412, upload-time = "2025-05-15T12:30:07.975Z" }
wheels = [
    { url = "https://files.pythonhosted.org/packages/54/20/4d324d65cc6d9205fabedc306948156824eb9f0ee1633355a8f7ec5c66bf/pluggy-1.6.0-py3-none-any.whl", hash = "sha256:e920276dd6813095e9377c0bc5566d94c932c33b27a3e3945d8389c374dd4746", size = 20538, upload-time = "2025-05-15T12:30:06.134Z" },
]

[[package]]
name = "portalocker"
version = "3.2.0"
source = { registry = "https://pypi.org/simple" }
dependencies = [
    { name = "pywin32", marker = "sys_platform == 'win32'" },
]
sdist = { url = "https://files.pythonhosted.org/packages/5e/77/65b857a69ed876e1951e88aaba60f5ce6120c33703f7cb61a3c894b8c1b6/portalocker-3.2.0.tar.gz", hash = "sha256:1f3002956a54a8c3730586c5c77bf18fae4149e07eaf1c29fc3faf4d5a3f89ac", size = 95644, upload-time = "2025-06-14T13:20:40.03Z" }
wheels = [
    { url = "https://files.pythonhosted.org/packages/4b/a6/38c8e2f318bf67d338f4d629e93b0b4b9af331f455f0390ea8ce4a099b26/portalocker-3.2.0-py3-none-any.whl", hash = "sha256:3cdc5f565312224bc570c49337bd21428bba0ef363bbcf58b9ef4a9f11779968", size = 22424, upload-time = "2025-06-14T13:20:38.083Z" },
]

[[package]]
name = "pre-commit"
version = "4.5.0"
source = { registry = "https://pypi.org/simple" }
dependencies = [
    { name = "cfgv" },
    { name = "identify" },
    { name = "nodeenv" },
    { name = "pyyaml" },
    { name = "virtualenv" },
]
sdist = { url = "https://files.pythonhosted.org/packages/f4/9b/6a4ffb4ed980519da959e1cf3122fc6cb41211daa58dbae1c73c0e519a37/pre_commit-4.5.0.tar.gz", hash = "sha256:dc5a065e932b19fc1d4c653c6939068fe54325af8e741e74e88db4d28a4dd66b", size = 198428, upload-time = "2025-11-22T21:02:42.304Z" }
wheels = [
    { url = "https://files.pythonhosted.org/packages/5d/c4/b2d28e9d2edf4f1713eb3c29307f1a63f3d67cf09bdda29715a36a68921a/pre_commit-4.5.0-py2.py3-none-any.whl", hash = "sha256:25e2ce09595174d9c97860a95609f9f852c0614ba602de3561e267547f2335e1", size = 226429, upload-time = "2025-11-22T21:02:40.836Z" },
]

[[package]]
name = "protobuf"
version = "6.33.1"
source = { registry = "https://pypi.org/simple" }
sdist = { url = "https://files.pythonhosted.org/packages/0a/03/a1440979a3f74f16cab3b75b0da1a1a7f922d56a8ddea96092391998edc0/protobuf-6.33.1.tar.gz", hash = "sha256:97f65757e8d09870de6fd973aeddb92f85435607235d20b2dfed93405d00c85b", size = 443432, upload-time = "2025-11-13T16:44:18.895Z" }
wheels = [
    { url = "https://files.pythonhosted.org/packages/06/f1/446a9bbd2c60772ca36556bac8bfde40eceb28d9cc7838755bc41e001d8f/protobuf-6.33.1-cp310-abi3-win32.whl", hash = "sha256:f8d3fdbc966aaab1d05046d0240dd94d40f2a8c62856d41eaa141ff64a79de6b", size = 425593, upload-time = "2025-11-13T16:44:06.275Z" },
    { url = "https://files.pythonhosted.org/packages/a6/79/8780a378c650e3df849b73de8b13cf5412f521ca2ff9b78a45c247029440/protobuf-6.33.1-cp310-abi3-win_amd64.whl", hash = "sha256:923aa6d27a92bf44394f6abf7ea0500f38769d4b07f4be41cb52bd8b1123b9ed", size = 436883, upload-time = "2025-11-13T16:44:09.222Z" },
    { url = "https://files.pythonhosted.org/packages/cd/93/26213ff72b103ae55bb0d73e7fb91ea570ef407c3ab4fd2f1f27cac16044/protobuf-6.33.1-cp39-abi3-macosx_10_9_universal2.whl", hash = "sha256:fe34575f2bdde76ac429ec7b570235bf0c788883e70aee90068e9981806f2490", size = 427522, upload-time = "2025-11-13T16:44:10.475Z" },
    { url = "https://files.pythonhosted.org/packages/c2/32/df4a35247923393aa6b887c3b3244a8c941c32a25681775f96e2b418f90e/protobuf-6.33.1-cp39-abi3-manylinux2014_aarch64.whl", hash = "sha256:f8adba2e44cde2d7618996b3fc02341f03f5bc3f2748be72dc7b063319276178", size = 324445, upload-time = "2025-11-13T16:44:11.869Z" },
    { url = "https://files.pythonhosted.org/packages/8e/d0/d796e419e2ec93d2f3fa44888861c3f88f722cde02b7c3488fcc6a166820/protobuf-6.33.1-cp39-abi3-manylinux2014_s390x.whl", hash = "sha256:0f4cf01222c0d959c2b399142deb526de420be8236f22c71356e2a544e153c53", size = 339161, upload-time = "2025-11-13T16:44:12.778Z" },
    { url = "https://files.pythonhosted.org/packages/1d/2a/3c5f05a4af06649547027d288747f68525755de692a26a7720dced3652c0/protobuf-6.33.1-cp39-abi3-manylinux2014_x86_64.whl", hash = "sha256:8fd7d5e0eb08cd5b87fd3df49bc193f5cfd778701f47e11d127d0afc6c39f1d1", size = 323171, upload-time = "2025-11-13T16:44:14.035Z" },
    { url = "https://files.pythonhosted.org/packages/08/b4/46310463b4f6ceef310f8348786f3cff181cea671578e3d9743ba61a459e/protobuf-6.33.1-py3-none-any.whl", hash = "sha256:d595a9fd694fdeb061a62fbe10eb039cc1e444df81ec9bb70c7fc59ebcb1eafa", size = 170477, upload-time = "2025-11-13T16:44:17.633Z" },
]

[[package]]
name = "pycodestyle"
version = "2.14.0"
source = { registry = "https://pypi.org/simple" }
sdist = { url = "https://files.pythonhosted.org/packages/11/e0/abfd2a0d2efe47670df87f3e3a0e2edda42f055053c85361f19c0e2c1ca8/pycodestyle-2.14.0.tar.gz", hash = "sha256:c4b5b517d278089ff9d0abdec919cd97262a3367449ea1c8b49b91529167b783", size = 39472, upload-time = "2025-06-20T18:49:48.75Z" }
wheels = [
    { url = "https://files.pythonhosted.org/packages/d7/27/a58ddaf8c588a3ef080db9d0b7e0b97215cee3a45df74f3a94dbbf5c893a/pycodestyle-2.14.0-py2.py3-none-any.whl", hash = "sha256:dd6bf7cb4ee77f8e016f9c8e74a35ddd9f67e1d5fd4184d86c3b98e07099f42d", size = 31594, upload-time = "2025-06-20T18:49:47.491Z" },
]

[[package]]
name = "pycparser"
version = "2.23"
source = { registry = "https://pypi.org/simple" }
sdist = { url = "https://files.pythonhosted.org/packages/fe/cf/d2d3b9f5699fb1e4615c8e32ff220203e43b248e1dfcc6736ad9057731ca/pycparser-2.23.tar.gz", hash = "sha256:78816d4f24add8f10a06d6f05b4d424ad9e96cfebf68a4ddc99c65c0720d00c2", size = 173734, upload-time = "2025-09-09T13:23:47.91Z" }
wheels = [
    { url = "https://files.pythonhosted.org/packages/a0/e3/59cd50310fc9b59512193629e1984c1f95e5c8ae6e5d8c69532ccc65a7fe/pycparser-2.23-py3-none-any.whl", hash = "sha256:e5c6e8d3fbad53479cab09ac03729e0a9faf2bee3db8208a550daf5af81a5934", size = 118140, upload-time = "2025-09-09T13:23:46.651Z" },
]

[[package]]
name = "pydantic"
version = "2.12.4"
source = { registry = "https://pypi.org/simple" }
dependencies = [
    { name = "annotated-types" },
    { name = "pydantic-core" },
    { name = "typing-extensions" },
    { name = "typing-inspection" },
]
sdist = { url = "https://files.pythonhosted.org/packages/96/ad/a17bc283d7d81837c061c49e3eaa27a45991759a1b7eae1031921c6bd924/pydantic-2.12.4.tar.gz", hash = "sha256:0f8cb9555000a4b5b617f66bfd2566264c4984b27589d3b845685983e8ea85ac", size = 821038, upload-time = "2025-11-05T10:50:08.59Z" }
wheels = [
    { url = "https://files.pythonhosted.org/packages/82/2f/e68750da9b04856e2a7ec56fc6f034a5a79775e9b9a81882252789873798/pydantic-2.12.4-py3-none-any.whl", hash = "sha256:92d3d202a745d46f9be6df459ac5a064fdaa3c1c4cd8adcfa332ccf3c05f871e", size = 463400, upload-time = "2025-11-05T10:50:06.732Z" },
]

[[package]]
name = "pydantic-core"
version = "2.41.5"
source = { registry = "https://pypi.org/simple" }
dependencies = [
    { name = "typing-extensions" },
]
sdist = { url = "https://files.pythonhosted.org/packages/71/70/23b021c950c2addd24ec408e9ab05d59b035b39d97cdc1130e1bce647bb6/pydantic_core-2.41.5.tar.gz", hash = "sha256:08daa51ea16ad373ffd5e7606252cc32f07bc72b28284b6bc9c6df804816476e", size = 460952, upload-time = "2025-11-04T13:43:49.098Z" }
wheels = [
    { url = "https://files.pythonhosted.org/packages/e8/72/74a989dd9f2084b3d9530b0915fdda64ac48831c30dbf7c72a41a5232db8/pydantic_core-2.41.5-cp311-cp311-macosx_10_12_x86_64.whl", hash = "sha256:a3a52f6156e73e7ccb0f8cced536adccb7042be67cb45f9562e12b319c119da6", size = 2105873, upload-time = "2025-11-04T13:39:31.373Z" },
    { url = "https://files.pythonhosted.org/packages/12/44/37e403fd9455708b3b942949e1d7febc02167662bf1a7da5b78ee1ea2842/pydantic_core-2.41.5-cp311-cp311-macosx_11_0_arm64.whl", hash = "sha256:7f3bf998340c6d4b0c9a2f02d6a400e51f123b59565d74dc60d252ce888c260b", size = 1899826, upload-time = "2025-11-04T13:39:32.897Z" },
    { url = "https://files.pythonhosted.org/packages/33/7f/1d5cab3ccf44c1935a359d51a8a2a9e1a654b744b5e7f80d41b88d501eec/pydantic_core-2.41.5-cp311-cp311-manylinux_2_17_aarch64.manylinux2014_aarch64.whl", hash = "sha256:378bec5c66998815d224c9ca994f1e14c0c21cb95d2f52b6021cc0b2a58f2a5a", size = 1917869, upload-time = "2025-11-04T13:39:34.469Z" },
    { url = "https://files.pythonhosted.org/packages/6e/6a/30d94a9674a7fe4f4744052ed6c5e083424510be1e93da5bc47569d11810/pydantic_core-2.41.5-cp311-cp311-manylinux_2_17_armv7l.manylinux2014_armv7l.whl", hash = "sha256:e7b576130c69225432866fe2f4a469a85a54ade141d96fd396dffcf607b558f8", size = 2063890, upload-time = "2025-11-04T13:39:36.053Z" },
    { url = "https://files.pythonhosted.org/packages/50/be/76e5d46203fcb2750e542f32e6c371ffa9b8ad17364cf94bb0818dbfb50c/pydantic_core-2.41.5-cp311-cp311-manylinux_2_17_ppc64le.manylinux2014_ppc64le.whl", hash = "sha256:6cb58b9c66f7e4179a2d5e0f849c48eff5c1fca560994d6eb6543abf955a149e", size = 2229740, upload-time = "2025-11-04T13:39:37.753Z" },
    { url = "https://files.pythonhosted.org/packages/d3/ee/fed784df0144793489f87db310a6bbf8118d7b630ed07aa180d6067e653a/pydantic_core-2.41.5-cp311-cp311-manylinux_2_17_s390x.manylinux2014_s390x.whl", hash = "sha256:88942d3a3dff3afc8288c21e565e476fc278902ae4d6d134f1eeda118cc830b1", size = 2350021, upload-time = "2025-11-04T13:39:40.94Z" },
    { url = "https://files.pythonhosted.org/packages/c8/be/8fed28dd0a180dca19e72c233cbf58efa36df055e5b9d90d64fd1740b828/pydantic_core-2.41.5-cp311-cp311-manylinux_2_17_x86_64.manylinux2014_x86_64.whl", hash = "sha256:f31d95a179f8d64d90f6831d71fa93290893a33148d890ba15de25642c5d075b", size = 2066378, upload-time = "2025-11-04T13:39:42.523Z" },
    { url = "https://files.pythonhosted.org/packages/b0/3b/698cf8ae1d536a010e05121b4958b1257f0b5522085e335360e53a6b1c8b/pydantic_core-2.41.5-cp311-cp311-manylinux_2_5_i686.manylinux1_i686.whl", hash = "sha256:c1df3d34aced70add6f867a8cf413e299177e0c22660cc767218373d0779487b", size = 2175761, upload-time = "2025-11-04T13:39:44.553Z" },
    { url = "https://files.pythonhosted.org/packages/b8/ba/15d537423939553116dea94ce02f9c31be0fa9d0b806d427e0308ec17145/pydantic_core-2.41.5-cp311-cp311-musllinux_1_1_aarch64.whl", hash = "sha256:4009935984bd36bd2c774e13f9a09563ce8de4abaa7226f5108262fa3e637284", size = 2146303, upload-time = "2025-11-04T13:39:46.238Z" },
    { url = "https://files.pythonhosted.org/packages/58/7f/0de669bf37d206723795f9c90c82966726a2ab06c336deba4735b55af431/pydantic_core-2.41.5-cp311-cp311-musllinux_1_1_armv7l.whl", hash = "sha256:34a64bc3441dc1213096a20fe27e8e128bd3ff89921706e83c0b1ac971276594", size = 2340355, upload-time = "2025-11-04T13:39:48.002Z" },
    { url = "https://files.pythonhosted.org/packages/e5/de/e7482c435b83d7e3c3ee5ee4451f6e8973cff0eb6007d2872ce6383f6398/pydantic_core-2.41.5-cp311-cp311-musllinux_1_1_x86_64.whl", hash = "sha256:c9e19dd6e28fdcaa5a1de679aec4141f691023916427ef9bae8584f9c2fb3b0e", size = 2319875, upload-time = "2025-11-04T13:39:49.705Z" },
    { url = "https://files.pythonhosted.org/packages/fe/e6/8c9e81bb6dd7560e33b9053351c29f30c8194b72f2d6932888581f503482/pydantic_core-2.41.5-cp311-cp311-win32.whl", hash = "sha256:2c010c6ded393148374c0f6f0bf89d206bf3217f201faa0635dcd56bd1520f6b", size = 1987549, upload-time = "2025-11-04T13:39:51.842Z" },
    { url = "https://files.pythonhosted.org/packages/11/66/f14d1d978ea94d1bc21fc98fcf570f9542fe55bfcc40269d4e1a21c19bf7/pydantic_core-2.41.5-cp311-cp311-win_amd64.whl", hash = "sha256:76ee27c6e9c7f16f47db7a94157112a2f3a00e958bc626e2f4ee8bec5c328fbe", size = 2011305, upload-time = "2025-11-04T13:39:53.485Z" },
    { url = "https://files.pythonhosted.org/packages/56/d8/0e271434e8efd03186c5386671328154ee349ff0354d83c74f5caaf096ed/pydantic_core-2.41.5-cp311-cp311-win_arm64.whl", hash = "sha256:4bc36bbc0b7584de96561184ad7f012478987882ebf9f9c389b23f432ea3d90f", size = 1972902, upload-time = "2025-11-04T13:39:56.488Z" },
    { url = "https://files.pythonhosted.org/packages/11/72/90fda5ee3b97e51c494938a4a44c3a35a9c96c19bba12372fb9c634d6f57/pydantic_core-2.41.5-graalpy311-graalpy242_311_native-macosx_10_12_x86_64.whl", hash = "sha256:b96d5f26b05d03cc60f11a7761a5ded1741da411e7fe0909e27a5e6a0cb7b034", size = 2115441, upload-time = "2025-11-04T13:42:39.557Z" },
    { url = "https://files.pythonhosted.org/packages/1f/53/8942f884fa33f50794f119012dc6a1a02ac43a56407adaac20463df8e98f/pydantic_core-2.41.5-graalpy311-graalpy242_311_native-macosx_11_0_arm64.whl", hash = "sha256:634e8609e89ceecea15e2d61bc9ac3718caaaa71963717bf3c8f38bfde64242c", size = 1930291, upload-time = "2025-11-04T13:42:42.169Z" },
    { url = "https://files.pythonhosted.org/packages/79/c8/ecb9ed9cd942bce09fc888ee960b52654fbdbede4ba6c2d6e0d3b1d8b49c/pydantic_core-2.41.5-graalpy311-graalpy242_311_native-manylinux_2_17_aarch64.manylinux2014_aarch64.whl", hash = "sha256:93e8740d7503eb008aa2df04d3b9735f845d43ae845e6dcd2be0b55a2da43cd2", size = 1948632, upload-time = "2025-11-04T13:42:44.564Z" },
    { url = "https://files.pythonhosted.org/packages/2e/1b/687711069de7efa6af934e74f601e2a4307365e8fdc404703afc453eab26/pydantic_core-2.41.5-graalpy311-graalpy242_311_native-manylinux_2_17_x86_64.manylinux2014_x86_64.whl", hash = "sha256:f15489ba13d61f670dcc96772e733aad1a6f9c429cc27574c6cdaed82d0146ad", size = 2138905, upload-time = "2025-11-04T13:42:47.156Z" },
    { url = "https://files.pythonhosted.org/packages/5f/9b/1b3f0e9f9305839d7e84912f9e8bfbd191ed1b1ef48083609f0dabde978c/pydantic_core-2.41.5-pp311-pypy311_pp73-macosx_10_12_x86_64.whl", hash = "sha256:b2379fa7ed44ddecb5bfe4e48577d752db9fc10be00a6b7446e9663ba143de26", size = 2101980, upload-time = "2025-11-04T13:43:25.97Z" },
    { url = "https://files.pythonhosted.org/packages/a4/ed/d71fefcb4263df0da6a85b5d8a7508360f2f2e9b3bf5814be9c8bccdccc1/pydantic_core-2.41.5-pp311-pypy311_pp73-macosx_11_0_arm64.whl", hash = "sha256:266fb4cbf5e3cbd0b53669a6d1b039c45e3ce651fd5442eff4d07c2cc8d66808", size = 1923865, upload-time = "2025-11-04T13:43:28.763Z" },
    { url = "https://files.pythonhosted.org/packages/ce/3a/626b38db460d675f873e4444b4bb030453bbe7b4ba55df821d026a0493c4/pydantic_core-2.41.5-pp311-pypy311_pp73-manylinux_2_17_x86_64.manylinux2014_x86_64.whl", hash = "sha256:58133647260ea01e4d0500089a8c4f07bd7aa6ce109682b1426394988d8aaacc", size = 2134256, upload-time = "2025-11-04T13:43:31.71Z" },
    { url = "https://files.pythonhosted.org/packages/83/d9/8412d7f06f616bbc053d30cb4e5f76786af3221462ad5eee1f202021eb4e/pydantic_core-2.41.5-pp311-pypy311_pp73-manylinux_2_5_i686.manylinux1_i686.whl", hash = "sha256:287dad91cfb551c363dc62899a80e9e14da1f0e2b6ebde82c806612ca2a13ef1", size = 2174762, upload-time = "2025-11-04T13:43:34.744Z" },
    { url = "https://files.pythonhosted.org/packages/55/4c/162d906b8e3ba3a99354e20faa1b49a85206c47de97a639510a0e673f5da/pydantic_core-2.41.5-pp311-pypy311_pp73-musllinux_1_1_aarch64.whl", hash = "sha256:03b77d184b9eb40240ae9fd676ca364ce1085f203e1b1256f8ab9984dca80a84", size = 2143141, upload-time = "2025-11-04T13:43:37.701Z" },
    { url = "https://files.pythonhosted.org/packages/1f/f2/f11dd73284122713f5f89fc940f370d035fa8e1e078d446b3313955157fe/pydantic_core-2.41.5-pp311-pypy311_pp73-musllinux_1_1_armv7l.whl", hash = "sha256:a668ce24de96165bb239160b3d854943128f4334822900534f2fe947930e5770", size = 2330317, upload-time = "2025-11-04T13:43:40.406Z" },
    { url = "https://files.pythonhosted.org/packages/88/9d/b06ca6acfe4abb296110fb1273a4d848a0bfb2ff65f3ee92127b3244e16b/pydantic_core-2.41.5-pp311-pypy311_pp73-musllinux_1_1_x86_64.whl", hash = "sha256:f14f8f046c14563f8eb3f45f499cc658ab8d10072961e07225e507adb700e93f", size = 2316992, upload-time = "2025-11-04T13:43:43.602Z" },
    { url = "https://files.pythonhosted.org/packages/36/c7/cfc8e811f061c841d7990b0201912c3556bfeb99cdcb7ed24adc8d6f8704/pydantic_core-2.41.5-pp311-pypy311_pp73-win_amd64.whl", hash = "sha256:56121965f7a4dc965bff783d70b907ddf3d57f6eba29b6d2e5dabfaf07799c51", size = 2145302, upload-time = "2025-11-04T13:43:46.64Z" },
]

[[package]]
name = "pydantic-settings"
version = "2.12.0"
source = { registry = "https://pypi.org/simple" }
dependencies = [
    { name = "pydantic" },
    { name = "python-dotenv" },
    { name = "typing-inspection" },
]
sdist = { url = "https://files.pythonhosted.org/packages/43/4b/ac7e0aae12027748076d72a8764ff1c9d82ca75a7a52622e67ed3f765c54/pydantic_settings-2.12.0.tar.gz", hash = "sha256:005538ef951e3c2a68e1c08b292b5f2e71490def8589d4221b95dab00dafcfd0", size = 194184, upload-time = "2025-11-10T14:25:47.013Z" }
wheels = [
    { url = "https://files.pythonhosted.org/packages/c1/60/5d4751ba3f4a40a6891f24eec885f51afd78d208498268c734e256fb13c4/pydantic_settings-2.12.0-py3-none-any.whl", hash = "sha256:fddb9fd99a5b18da837b29710391e945b1e30c135477f484084ee513adb93809", size = 51880, upload-time = "2025-11-10T14:25:45.546Z" },
]

[[package]]
name = "pyee"
version = "13.0.0"
source = { registry = "https://pypi.org/simple" }
dependencies = [
    { name = "typing-extensions" },
]
sdist = { url = "https://files.pythonhosted.org/packages/95/03/1fd98d5841cd7964a27d729ccf2199602fe05eb7a405c1462eb7277945ed/pyee-13.0.0.tar.gz", hash = "sha256:b391e3c5a434d1f5118a25615001dbc8f669cf410ab67d04c4d4e07c55481c37", size = 31250, upload-time = "2025-03-17T18:53:15.955Z" }
wheels = [
    { url = "https://files.pythonhosted.org/packages/9b/4d/b9add7c84060d4c1906abe9a7e5359f2a60f7a9a4f67268b2766673427d8/pyee-13.0.0-py3-none-any.whl", hash = "sha256:48195a3cddb3b1515ce0695ed76036b5ccc2ef3a9f963ff9f77aec0139845498", size = 15730, upload-time = "2025-03-17T18:53:14.532Z" },
]

[[package]]
name = "pyflakes"
version = "3.4.0"
source = { registry = "https://pypi.org/simple" }
sdist = { url = "https://files.pythonhosted.org/packages/45/dc/fd034dc20b4b264b3d015808458391acbf9df40b1e54750ef175d39180b1/pyflakes-3.4.0.tar.gz", hash = "sha256:b24f96fafb7d2ab0ec5075b7350b3d2d2218eab42003821c06344973d3ea2f58", size = 64669, upload-time = "2025-06-20T18:45:27.834Z" }
wheels = [
    { url = "https://files.pythonhosted.org/packages/c2/2f/81d580a0fb83baeb066698975cb14a618bdbed7720678566f1b046a95fe8/pyflakes-3.4.0-py2.py3-none-any.whl", hash = "sha256:f742a7dbd0d9cb9ea41e9a24a918996e8170c799fa528688d40dd582c8265f4f", size = 63551, upload-time = "2025-06-20T18:45:26.937Z" },
]

[[package]]
name = "pygithub"
version = "2.8.1"
source = { registry = "https://pypi.org/simple" }
dependencies = [
    { name = "pyjwt", extra = ["crypto"] },
    { name = "pynacl" },
    { name = "requests" },
    { name = "typing-extensions" },
    { name = "urllib3" },
]
sdist = { url = "https://files.pythonhosted.org/packages/c1/74/e560bdeffea72ecb26cff27f0fad548bbff5ecc51d6a155311ea7f9e4c4c/pygithub-2.8.1.tar.gz", hash = "sha256:341b7c78521cb07324ff670afd1baa2bf5c286f8d9fd302c1798ba594a5400c9", size = 2246994, upload-time = "2025-09-02T17:41:54.674Z" }
wheels = [
    { url = "https://files.pythonhosted.org/packages/07/ba/7049ce39f653f6140aac4beb53a5aaf08b4407b6a3019aae394c1c5244ff/pygithub-2.8.1-py3-none-any.whl", hash = "sha256:23a0a5bca93baef082e03411bf0ce27204c32be8bfa7abc92fe4a3e132936df0", size = 432709, upload-time = "2025-09-02T17:41:52.947Z" },
]

[[package]]
name = "pygments"
version = "2.19.2"
source = { registry = "https://pypi.org/simple" }
sdist = { url = "https://files.pythonhosted.org/packages/b0/77/a5b8c569bf593b0140bde72ea885a803b82086995367bf2037de0159d924/pygments-2.19.2.tar.gz", hash = "sha256:636cb2477cec7f8952536970bc533bc43743542f70392ae026374600add5b887", size = 4968631, upload-time = "2025-06-21T13:39:12.283Z" }
wheels = [
    { url = "https://files.pythonhosted.org/packages/c7/21/705964c7812476f378728bdf590ca4b771ec72385c533964653c68e86bdc/pygments-2.19.2-py3-none-any.whl", hash = "sha256:86540386c03d588bb81d44bc3928634ff26449851e99741617ecb9037ee5ec0b", size = 1225217, upload-time = "2025-06-21T13:39:07.939Z" },
]

[[package]]
name = "pyjwt"
version = "2.10.1"
source = { registry = "https://pypi.org/simple" }
sdist = { url = "https://files.pythonhosted.org/packages/e7/46/bd74733ff231675599650d3e47f361794b22ef3e3770998dda30d3b63726/pyjwt-2.10.1.tar.gz", hash = "sha256:3cc5772eb20009233caf06e9d8a0577824723b44e6648ee0a2aedb6cf9381953", size = 87785, upload-time = "2024-11-28T03:43:29.933Z" }
wheels = [
    { url = "https://files.pythonhosted.org/packages/61/ad/689f02752eeec26aed679477e80e632ef1b682313be70793d798c1d5fc8f/PyJWT-2.10.1-py3-none-any.whl", hash = "sha256:dcdd193e30abefd5debf142f9adfcdd2b58004e644f25406ffaebd50bd98dacb", size = 22997, upload-time = "2024-11-28T03:43:27.893Z" },
]

[package.optional-dependencies]
crypto = [
    { name = "cryptography" },
]

[[package]]
name = "pynacl"
version = "1.6.1"
source = { registry = "https://pypi.org/simple" }
dependencies = [
    { name = "cffi", marker = "platform_python_implementation != 'PyPy'" },
]
sdist = { url = "https://files.pythonhosted.org/packages/b2/46/aeca065d227e2265125aea590c9c47fbf5786128c9400ee0eb7c88931f06/pynacl-1.6.1.tar.gz", hash = "sha256:8d361dac0309f2b6ad33b349a56cd163c98430d409fa503b10b70b3ad66eaa1d", size = 3506616, upload-time = "2025-11-10T16:02:13.195Z" }
wheels = [
    { url = "https://files.pythonhosted.org/packages/49/41/3cfb3b4f3519f6ff62bf71bf1722547644bcfb1b05b8fdbdc300249ba113/pynacl-1.6.1-cp38-abi3-macosx_10_10_universal2.whl", hash = "sha256:a6f9fd6d6639b1e81115c7f8ff16b8dedba1e8098d2756275d63d208b0e32021", size = 387591, upload-time = "2025-11-10T16:01:49.1Z" },
    { url = "https://files.pythonhosted.org/packages/18/21/b8a6563637799f617a3960f659513eccb3fcc655d5fc2be6e9dc6416826f/pynacl-1.6.1-cp38-abi3-manylinux2014_aarch64.manylinux_2_17_aarch64.whl", hash = "sha256:e49a3f3d0da9f79c1bec2aa013261ab9fa651c7da045d376bd306cf7c1792993", size = 798866, upload-time = "2025-11-10T16:01:55.688Z" },
    { url = "https://files.pythonhosted.org/packages/e8/6c/dc38033bc3ea461e05ae8f15a81e0e67ab9a01861d352ae971c99de23e7c/pynacl-1.6.1-cp38-abi3-manylinux2014_x86_64.manylinux_2_17_x86_64.whl", hash = "sha256:7713f8977b5d25f54a811ec9efa2738ac592e846dd6e8a4d3f7578346a841078", size = 1398001, upload-time = "2025-11-10T16:01:57.101Z" },
    { url = "https://files.pythonhosted.org/packages/9f/05/3ec0796a9917100a62c5073b20c4bce7bf0fea49e99b7906d1699cc7b61b/pynacl-1.6.1-cp38-abi3-manylinux_2_26_aarch64.manylinux_2_28_aarch64.whl", hash = "sha256:5a3becafc1ee2e5ea7f9abc642f56b82dcf5be69b961e782a96ea52b55d8a9fc", size = 834024, upload-time = "2025-11-10T16:01:50.228Z" },
    { url = "https://files.pythonhosted.org/packages/f0/b7/ae9982be0f344f58d9c64a1c25d1f0125c79201634efe3c87305ac7cb3e3/pynacl-1.6.1-cp38-abi3-manylinux_2_26_x86_64.manylinux_2_28_x86_64.whl", hash = "sha256:4ce50d19f1566c391fedc8dc2f2f5be265ae214112ebe55315e41d1f36a7f0a9", size = 1436766, upload-time = "2025-11-10T16:01:51.886Z" },
    { url = "https://files.pythonhosted.org/packages/b4/51/b2ccbf89cf3025a02e044dd68a365cad593ebf70f532299f2c047d2b7714/pynacl-1.6.1-cp38-abi3-manylinux_2_34_aarch64.whl", hash = "sha256:543f869140f67d42b9b8d47f922552d7a967e6c116aad028c9bfc5f3f3b3a7b7", size = 817275, upload-time = "2025-11-10T16:01:53.351Z" },
    { url = "https://files.pythonhosted.org/packages/a8/6c/dd9ee8214edf63ac563b08a9b30f98d116942b621d39a751ac3256694536/pynacl-1.6.1-cp38-abi3-manylinux_2_34_x86_64.whl", hash = "sha256:a2bb472458c7ca959aeeff8401b8efef329b0fc44a89d3775cffe8fad3398ad8", size = 1401891, upload-time = "2025-11-10T16:01:54.587Z" },
    { url = "https://files.pythonhosted.org/packages/0f/c1/97d3e1c83772d78ee1db3053fd674bc6c524afbace2bfe8d419fd55d7ed1/pynacl-1.6.1-cp38-abi3-musllinux_1_1_aarch64.whl", hash = "sha256:3206fa98737fdc66d59b8782cecc3d37d30aeec4593d1c8c145825a345bba0f0", size = 772291, upload-time = "2025-11-10T16:01:58.111Z" },
    { url = "https://files.pythonhosted.org/packages/4d/ca/691ff2fe12f3bb3e43e8e8df4b806f6384593d427f635104d337b8e00291/pynacl-1.6.1-cp38-abi3-musllinux_1_1_x86_64.whl", hash = "sha256:53543b4f3d8acb344f75fd4d49f75e6572fce139f4bfb4815a9282296ff9f4c0", size = 1370839, upload-time = "2025-11-10T16:01:59.252Z" },
    { url = "https://files.pythonhosted.org/packages/30/27/06fe5389d30391fce006442246062cc35773c84fbcad0209fbbf5e173734/pynacl-1.6.1-cp38-abi3-musllinux_1_2_aarch64.whl", hash = "sha256:319de653ef84c4f04e045eb250e6101d23132372b0a61a7acf91bac0fda8e58c", size = 791371, upload-time = "2025-11-10T16:02:01.075Z" },
    { url = "https://files.pythonhosted.org/packages/2c/7a/e2bde8c9d39074a5aa046c7d7953401608d1f16f71e237f4bef3fb9d7e49/pynacl-1.6.1-cp38-abi3-musllinux_1_2_x86_64.whl", hash = "sha256:262a8de6bba4aee8a66f5edf62c214b06647461c9b6b641f8cd0cb1e3b3196fe", size = 1363031, upload-time = "2025-11-10T16:02:02.656Z" },
    { url = "https://files.pythonhosted.org/packages/dd/b6/63fd77264dae1087770a1bb414bc604470f58fbc21d83822fc9c76248076/pynacl-1.6.1-cp38-abi3-win32.whl", hash = "sha256:9fd1a4eb03caf8a2fe27b515a998d26923adb9ddb68db78e35ca2875a3830dde", size = 226585, upload-time = "2025-11-10T16:02:07.116Z" },
    { url = "https://files.pythonhosted.org/packages/12/c8/b419180f3fdb72ab4d45e1d88580761c267c7ca6eda9a20dcbcba254efe6/pynacl-1.6.1-cp38-abi3-win_amd64.whl", hash = "sha256:a569a4069a7855f963940040f35e87d8bc084cb2d6347428d5ad20550a0a1a21", size = 238923, upload-time = "2025-11-10T16:02:04.401Z" },
    { url = "https://files.pythonhosted.org/packages/35/76/c34426d532e4dce7ff36e4d92cb20f4cbbd94b619964b93d24e8f5b5510f/pynacl-1.6.1-cp38-abi3-win_arm64.whl", hash = "sha256:5953e8b8cfadb10889a6e7bd0f53041a745d1b3d30111386a1bb37af171e6daf", size = 183970, upload-time = "2025-11-10T16:02:05.786Z" },
]

[[package]]
name = "pyproject-hooks"
version = "1.2.0"
source = { registry = "https://pypi.org/simple" }
sdist = { url = "https://files.pythonhosted.org/packages/e7/82/28175b2414effca1cdac8dc99f76d660e7a4fb0ceefa4b4ab8f5f6742925/pyproject_hooks-1.2.0.tar.gz", hash = "sha256:1e859bd5c40fae9448642dd871adf459e5e2084186e8d2c2a79a824c970da1f8", size = 19228, upload-time = "2024-09-29T09:24:13.293Z" }
wheels = [
    { url = "https://files.pythonhosted.org/packages/bd/24/12818598c362d7f300f18e74db45963dbcb85150324092410c8b49405e42/pyproject_hooks-1.2.0-py3-none-any.whl", hash = "sha256:9e5c6bfa8dcc30091c74b0cf803c81fdd29d94f01992a7707bc97babb1141913", size = 10216, upload-time = "2024-09-29T09:24:11.978Z" },
]

[[package]]
name = "pytest"
version = "9.0.1"
source = { registry = "https://pypi.org/simple" }
dependencies = [
    { name = "colorama", marker = "sys_platform == 'win32'" },
    { name = "iniconfig" },
    { name = "packaging" },
    { name = "pluggy" },
    { name = "pygments" },
]
sdist = { url = "https://files.pythonhosted.org/packages/07/56/f013048ac4bc4c1d9be45afd4ab209ea62822fb1598f40687e6bf45dcea4/pytest-9.0.1.tar.gz", hash = "sha256:3e9c069ea73583e255c3b21cf46b8d3c56f6e3a1a8f6da94ccb0fcf57b9d73c8", size = 1564125, upload-time = "2025-11-12T13:05:09.333Z" }
wheels = [
    { url = "https://files.pythonhosted.org/packages/0b/8b/6300fb80f858cda1c51ffa17075df5d846757081d11ab4aa35cef9e6258b/pytest-9.0.1-py3-none-any.whl", hash = "sha256:67be0030d194df2dfa7b556f2e56fb3c3315bd5c8822c6951162b92b32ce7dad", size = 373668, upload-time = "2025-11-12T13:05:07.379Z" },
]

[[package]]
name = "pytest-asyncio"
version = "1.3.0"
source = { registry = "https://pypi.org/simple" }
dependencies = [
    { name = "pytest" },
    { name = "typing-extensions" },
]
sdist = { url = "https://files.pythonhosted.org/packages/90/2c/8af215c0f776415f3590cac4f9086ccefd6fd463befeae41cd4d3f193e5a/pytest_asyncio-1.3.0.tar.gz", hash = "sha256:d7f52f36d231b80ee124cd216ffb19369aa168fc10095013c6b014a34d3ee9e5", size = 50087, upload-time = "2025-11-10T16:07:47.256Z" }
wheels = [
    { url = "https://files.pythonhosted.org/packages/e5/35/f8b19922b6a25bc0880171a2f1a003eaeb93657475193ab516fd87cac9da/pytest_asyncio-1.3.0-py3-none-any.whl", hash = "sha256:611e26147c7f77640e6d0a92a38ed17c3e9848063698d5c93d5aa7aa11cebff5", size = 15075, upload-time = "2025-11-10T16:07:45.537Z" },
]

[[package]]
name = "pytest-cov"
version = "7.0.0"
source = { registry = "https://pypi.org/simple" }
dependencies = [
    { name = "coverage", extra = ["toml"] },
    { name = "pluggy" },
    { name = "pytest" },
]
sdist = { url = "https://files.pythonhosted.org/packages/5e/f7/c933acc76f5208b3b00089573cf6a2bc26dc80a8aece8f52bb7d6b1855ca/pytest_cov-7.0.0.tar.gz", hash = "sha256:33c97eda2e049a0c5298e91f519302a1334c26ac65c1a483d6206fd458361af1", size = 54328, upload-time = "2025-09-09T10:57:02.113Z" }
wheels = [
    { url = "https://files.pythonhosted.org/packages/ee/49/1377b49de7d0c1ce41292161ea0f721913fa8722c19fb9c1e3aa0367eecb/pytest_cov-7.0.0-py3-none-any.whl", hash = "sha256:3b8e9558b16cc1479da72058bdecf8073661c7f57f7d3c5f22a1c23507f2d861", size = 22424, upload-time = "2025-09-09T10:57:00.695Z" },
]

[[package]]
name = "pytest-mock"
version = "3.15.1"
source = { registry = "https://pypi.org/simple" }
dependencies = [
    { name = "pytest" },
]
sdist = { url = "https://files.pythonhosted.org/packages/68/14/eb014d26be205d38ad5ad20d9a80f7d201472e08167f0bb4361e251084a9/pytest_mock-3.15.1.tar.gz", hash = "sha256:1849a238f6f396da19762269de72cb1814ab44416fa73a8686deac10b0d87a0f", size = 34036, upload-time = "2025-09-16T16:37:27.081Z" }
wheels = [
    { url = "https://files.pythonhosted.org/packages/5a/cc/06253936f4a7fa2e0f48dfe6d851d9c56df896a9ab09ac019d70b760619c/pytest_mock-3.15.1-py3-none-any.whl", hash = "sha256:0a25e2eb88fe5168d535041d09a4529a188176ae608a6d249ee65abc0949630d", size = 10095, upload-time = "2025-09-16T16:37:25.734Z" },
]

[[package]]
name = "pytest-timeout"
version = "2.4.0"
source = { registry = "https://pypi.org/simple" }
dependencies = [
    { name = "pytest" },
]
sdist = { url = "https://files.pythonhosted.org/packages/ac/82/4c9ecabab13363e72d880f2fb504c5f750433b2b6f16e99f4ec21ada284c/pytest_timeout-2.4.0.tar.gz", hash = "sha256:7e68e90b01f9eff71332b25001f85c75495fc4e3a836701876183c4bcfd0540a", size = 17973, upload-time = "2025-05-05T19:44:34.99Z" }
wheels = [
    { url = "https://files.pythonhosted.org/packages/fa/b6/3127540ecdf1464a00e5a01ee60a1b09175f6913f0644ac748494d9c4b21/pytest_timeout-2.4.0-py3-none-any.whl", hash = "sha256:c42667e5cdadb151aeb5b26d114aff6bdf5a907f176a007a30b940d3d865b5c2", size = 14382, upload-time = "2025-05-05T19:44:33.502Z" },
]

[[package]]
name = "python-dotenv"
version = "1.2.1"
source = { registry = "https://pypi.org/simple" }
sdist = { url = "https://files.pythonhosted.org/packages/f0/26/19cadc79a718c5edbec86fd4919a6b6d3f681039a2f6d66d14be94e75fb9/python_dotenv-1.2.1.tar.gz", hash = "sha256:42667e897e16ab0d66954af0e60a9caa94f0fd4ecf3aaf6d2d260eec1aa36ad6", size = 44221, upload-time = "2025-10-26T15:12:10.434Z" }
wheels = [
    { url = "https://files.pythonhosted.org/packages/14/1b/a298b06749107c305e1fe0f814c6c74aea7b2f1e10989cb30f544a1b3253/python_dotenv-1.2.1-py3-none-any.whl", hash = "sha256:b81ee9561e9ca4004139c6cbba3a238c32b03e4894671e181b671e8cb8425d61", size = 21230, upload-time = "2025-10-26T15:12:09.109Z" },
]

[[package]]
name = "python-multipart"
version = "0.0.20"
source = { registry = "https://pypi.org/simple" }
sdist = { url = "https://files.pythonhosted.org/packages/f3/87/f44d7c9f274c7ee665a29b885ec97089ec5dc034c7f3fafa03da9e39a09e/python_multipart-0.0.20.tar.gz", hash = "sha256:8dd0cab45b8e23064ae09147625994d090fa46f5b0d1e13af944c331a7fa9d13", size = 37158, upload-time = "2024-12-16T19:45:46.972Z" }
wheels = [
    { url = "https://files.pythonhosted.org/packages/45/58/38b5afbc1a800eeea951b9285d3912613f2603bdf897a4ab0f4bd7f405fc/python_multipart-0.0.20-py3-none-any.whl", hash = "sha256:8a62d3a8335e06589fe01f2a3e178cdcc632f3fbe0d492ad9ee0ec35aab1f104", size = 24546, upload-time = "2024-12-16T19:45:44.423Z" },
]

[[package]]
name = "pytokens"
version = "0.3.0"
source = { registry = "https://pypi.org/simple" }
sdist = { url = "https://files.pythonhosted.org/packages/4e/8d/a762be14dae1c3bf280202ba3172020b2b0b4c537f94427435f19c413b72/pytokens-0.3.0.tar.gz", hash = "sha256:2f932b14ed08de5fcf0b391ace2642f858f1394c0857202959000b68ed7a458a", size = 17644, upload-time = "2025-11-05T13:36:35.34Z" }
wheels = [
    { url = "https://files.pythonhosted.org/packages/84/25/d9db8be44e205a124f6c98bc0324b2bb149b7431c53877fc6d1038dddaf5/pytokens-0.3.0-py3-none-any.whl", hash = "sha256:95b2b5eaf832e469d141a378872480ede3f251a5a5041b8ec6e581d3ac71bbf3", size = 12195, upload-time = "2025-11-05T13:36:33.183Z" },
]

[[package]]
name = "pytz"
version = "2025.2"
source = { registry = "https://pypi.org/simple" }
sdist = { url = "https://files.pythonhosted.org/packages/f8/bf/abbd3cdfb8fbc7fb3d4d38d320f2441b1e7cbe29be4f23797b4a2b5d8aac/pytz-2025.2.tar.gz", hash = "sha256:360b9e3dbb49a209c21ad61809c7fb453643e048b38924c765813546746e81c3", size = 320884, upload-time = "2025-03-25T02:25:00.538Z" }
wheels = [
    { url = "https://files.pythonhosted.org/packages/81/c4/34e93fe5f5429d7570ec1fa436f1986fb1f00c3e0f43a589fe2bbcd22c3f/pytz-2025.2-py2.py3-none-any.whl", hash = "sha256:5ddf76296dd8c44c26eb8f4b6f35488f3ccbf6fbbd7adee0b7262d43f0ec2f00", size = 509225, upload-time = "2025-03-25T02:24:58.468Z" },
]

[[package]]
name = "pywin32"
version = "311"
source = { registry = "https://pypi.org/simple" }
wheels = [
    { url = "https://files.pythonhosted.org/packages/7c/af/449a6a91e5d6db51420875c54f6aff7c97a86a3b13a0b4f1a5c13b988de3/pywin32-311-cp311-cp311-win32.whl", hash = "sha256:184eb5e436dea364dcd3d2316d577d625c0351bf237c4e9a5fabbcfa5a58b151", size = 8697031, upload-time = "2025-07-14T20:13:13.266Z" },
    { url = "https://files.pythonhosted.org/packages/51/8f/9bb81dd5bb77d22243d33c8397f09377056d5c687aa6d4042bea7fbf8364/pywin32-311-cp311-cp311-win_amd64.whl", hash = "sha256:3ce80b34b22b17ccbd937a6e78e7225d80c52f5ab9940fe0506a1a16f3dab503", size = 9508308, upload-time = "2025-07-14T20:13:15.147Z" },
    { url = "https://files.pythonhosted.org/packages/44/7b/9c2ab54f74a138c491aba1b1cd0795ba61f144c711daea84a88b63dc0f6c/pywin32-311-cp311-cp311-win_arm64.whl", hash = "sha256:a733f1388e1a842abb67ffa8e7aad0e70ac519e09b0f6a784e65a136ec7cefd2", size = 8703930, upload-time = "2025-07-14T20:13:16.945Z" },
]

[[package]]
name = "pyyaml"
version = "6.0.3"
source = { registry = "https://pypi.org/simple" }
sdist = { url = "https://files.pythonhosted.org/packages/05/8e/961c0007c59b8dd7729d542c61a4d537767a59645b82a0b521206e1e25c2/pyyaml-6.0.3.tar.gz", hash = "sha256:d76623373421df22fb4cf8817020cbb7ef15c725b9d5e45f17e189bfc384190f", size = 130960, upload-time = "2025-09-25T21:33:16.546Z" }
wheels = [
    { url = "https://files.pythonhosted.org/packages/6d/16/a95b6757765b7b031c9374925bb718d55e0a9ba8a1b6a12d25962ea44347/pyyaml-6.0.3-cp311-cp311-macosx_10_13_x86_64.whl", hash = "sha256:44edc647873928551a01e7a563d7452ccdebee747728c1080d881d68af7b997e", size = 185826, upload-time = "2025-09-25T21:31:58.655Z" },
    { url = "https://files.pythonhosted.org/packages/16/19/13de8e4377ed53079ee996e1ab0a9c33ec2faf808a4647b7b4c0d46dd239/pyyaml-6.0.3-cp311-cp311-macosx_11_0_arm64.whl", hash = "sha256:652cb6edd41e718550aad172851962662ff2681490a8a711af6a4d288dd96824", size = 175577, upload-time = "2025-09-25T21:32:00.088Z" },
    { url = "https://files.pythonhosted.org/packages/0c/62/d2eb46264d4b157dae1275b573017abec435397aa59cbcdab6fc978a8af4/pyyaml-6.0.3-cp311-cp311-manylinux2014_aarch64.manylinux_2_17_aarch64.manylinux_2_28_aarch64.whl", hash = "sha256:10892704fc220243f5305762e276552a0395f7beb4dbf9b14ec8fd43b57f126c", size = 775556, upload-time = "2025-09-25T21:32:01.31Z" },
    { url = "https://files.pythonhosted.org/packages/10/cb/16c3f2cf3266edd25aaa00d6c4350381c8b012ed6f5276675b9eba8d9ff4/pyyaml-6.0.3-cp311-cp311-manylinux2014_s390x.manylinux_2_17_s390x.manylinux_2_28_s390x.whl", hash = "sha256:850774a7879607d3a6f50d36d04f00ee69e7fc816450e5f7e58d7f17f1ae5c00", size = 882114, upload-time = "2025-09-25T21:32:03.376Z" },
    { url = "https://files.pythonhosted.org/packages/71/60/917329f640924b18ff085ab889a11c763e0b573da888e8404ff486657602/pyyaml-6.0.3-cp311-cp311-manylinux2014_x86_64.manylinux_2_17_x86_64.manylinux_2_28_x86_64.whl", hash = "sha256:b8bb0864c5a28024fac8a632c443c87c5aa6f215c0b126c449ae1a150412f31d", size = 806638, upload-time = "2025-09-25T21:32:04.553Z" },
    { url = "https://files.pythonhosted.org/packages/dd/6f/529b0f316a9fd167281a6c3826b5583e6192dba792dd55e3203d3f8e655a/pyyaml-6.0.3-cp311-cp311-musllinux_1_2_aarch64.whl", hash = "sha256:1d37d57ad971609cf3c53ba6a7e365e40660e3be0e5175fa9f2365a379d6095a", size = 767463, upload-time = "2025-09-25T21:32:06.152Z" },
    { url = "https://files.pythonhosted.org/packages/f2/6a/b627b4e0c1dd03718543519ffb2f1deea4a1e6d42fbab8021936a4d22589/pyyaml-6.0.3-cp311-cp311-musllinux_1_2_x86_64.whl", hash = "sha256:37503bfbfc9d2c40b344d06b2199cf0e96e97957ab1c1b546fd4f87e53e5d3e4", size = 794986, upload-time = "2025-09-25T21:32:07.367Z" },
    { url = "https://files.pythonhosted.org/packages/45/91/47a6e1c42d9ee337c4839208f30d9f09caa9f720ec7582917b264defc875/pyyaml-6.0.3-cp311-cp311-win32.whl", hash = "sha256:8098f252adfa6c80ab48096053f512f2321f0b998f98150cea9bd23d83e1467b", size = 142543, upload-time = "2025-09-25T21:32:08.95Z" },
    { url = "https://files.pythonhosted.org/packages/da/e3/ea007450a105ae919a72393cb06f122f288ef60bba2dc64b26e2646fa315/pyyaml-6.0.3-cp311-cp311-win_amd64.whl", hash = "sha256:9f3bfb4965eb874431221a3ff3fdcddc7e74e3b07799e0e84ca4a0f867d449bf", size = 158763, upload-time = "2025-09-25T21:32:09.96Z" },
]

[[package]]
name = "qdrant-client"
version = "1.16.0"
source = { registry = "https://pypi.org/simple" }
dependencies = [
    { name = "grpcio" },
    { name = "httpx", extra = ["http2"] },
    { name = "numpy" },
    { name = "portalocker" },
    { name = "protobuf" },
    { name = "pydantic" },
    { name = "urllib3" },
]
sdist = { url = "https://files.pythonhosted.org/packages/fa/16/366541897d270ee3f9c3f87da145baa8a5c9cc5190e0e53e8bbec1267cff/qdrant_client-1.16.0.tar.gz", hash = "sha256:0716aa0b7cca39745829c2e8ea0beb275fe2990e743ad803eabd6218e4b35c1b", size = 284128, upload-time = "2025-11-17T13:19:52.726Z" }
wheels = [
    { url = "https://files.pythonhosted.org/packages/a5/ff/3a69bb56835c4b2e9fa780655790937011ac389b0408b9a1147eaa2cee22/qdrant_client-1.16.0-py3-none-any.whl", hash = "sha256:6b932393e84e4c0233e5b2eb96b0918e968725855adae4d9c541761f4c50cf11", size = 328579, upload-time = "2025-11-17T13:19:51.092Z" },
]

[[package]]
name = "referencing"
version = "0.37.0"
source = { registry = "https://pypi.org/simple" }
dependencies = [
    { name = "attrs" },
    { name = "rpds-py" },
    { name = "typing-extensions" },
]
sdist = { url = "https://files.pythonhosted.org/packages/22/f5/df4e9027acead3ecc63e50fe1e36aca1523e1719559c499951bb4b53188f/referencing-0.37.0.tar.gz", hash = "sha256:44aefc3142c5b842538163acb373e24cce6632bd54bdb01b21ad5863489f50d8", size = 78036, upload-time = "2025-10-13T15:30:48.871Z" }
wheels = [
    { url = "https://files.pythonhosted.org/packages/2c/58/ca301544e1fa93ed4f80d724bf5b194f6e4b945841c5bfd555878eea9fcb/referencing-0.37.0-py3-none-any.whl", hash = "sha256:381329a9f99628c9069361716891d34ad94af76e461dcb0335825aecc7692231", size = 26766, upload-time = "2025-10-13T15:30:47.625Z" },
]

[[package]]
name = "regex"
version = "2025.11.3"
source = { registry = "https://pypi.org/simple" }
sdist = { url = "https://files.pythonhosted.org/packages/cc/a9/546676f25e573a4cf00fe8e119b78a37b6a8fe2dc95cda877b30889c9c45/regex-2025.11.3.tar.gz", hash = "sha256:1fedc720f9bb2494ce31a58a1631f9c82df6a09b49c19517ea5cc280b4541e01", size = 414669, upload-time = "2025-11-03T21:34:22.089Z" }
wheels = [
    { url = "https://files.pythonhosted.org/packages/f7/90/4fb5056e5f03a7048abd2b11f598d464f0c167de4f2a51aa868c376b8c70/regex-2025.11.3-cp311-cp311-macosx_10_9_universal2.whl", hash = "sha256:eadade04221641516fa25139273505a1c19f9bf97589a05bc4cfcd8b4a618031", size = 488081, upload-time = "2025-11-03T21:31:11.946Z" },
    { url = "https://files.pythonhosted.org/packages/85/23/63e481293fac8b069d84fba0299b6666df720d875110efd0338406b5d360/regex-2025.11.3-cp311-cp311-macosx_10_9_x86_64.whl", hash = "sha256:feff9e54ec0dd3833d659257f5c3f5322a12eee58ffa360984b716f8b92983f4", size = 290554, upload-time = "2025-11-03T21:31:13.387Z" },
    { url = "https://files.pythonhosted.org/packages/2b/9d/b101d0262ea293a0066b4522dfb722eb6a8785a8c3e084396a5f2c431a46/regex-2025.11.3-cp311-cp311-macosx_11_0_arm64.whl", hash = "sha256:3b30bc921d50365775c09a7ed446359e5c0179e9e2512beec4a60cbcef6ddd50", size = 288407, upload-time = "2025-11-03T21:31:14.809Z" },
    { url = "https://files.pythonhosted.org/packages/0c/64/79241c8209d5b7e00577ec9dca35cd493cc6be35b7d147eda367d6179f6d/regex-2025.11.3-cp311-cp311-manylinux2014_aarch64.manylinux_2_17_aarch64.manylinux_2_28_aarch64.whl", hash = "sha256:f99be08cfead2020c7ca6e396c13543baea32343b7a9a5780c462e323bd8872f", size = 793418, upload-time = "2025-11-03T21:31:16.556Z" },
    { url = "https://files.pythonhosted.org/packages/3d/e2/23cd5d3573901ce8f9757c92ca4db4d09600b865919b6d3e7f69f03b1afd/regex-2025.11.3-cp311-cp311-manylinux2014_ppc64le.manylinux_2_17_ppc64le.manylinux_2_28_ppc64le.whl", hash = "sha256:6dd329a1b61c0ee95ba95385fb0c07ea0d3fe1a21e1349fa2bec272636217118", size = 860448, upload-time = "2025-11-03T21:31:18.12Z" },
    { url = "https://files.pythonhosted.org/packages/2a/4c/aecf31beeaa416d0ae4ecb852148d38db35391aac19c687b5d56aedf3a8b/regex-2025.11.3-cp311-cp311-manylinux2014_s390x.manylinux_2_17_s390x.manylinux_2_28_s390x.whl", hash = "sha256:4c5238d32f3c5269d9e87be0cf096437b7622b6920f5eac4fd202468aaeb34d2", size = 907139, upload-time = "2025-11-03T21:31:20.753Z" },
    { url = "https://files.pythonhosted.org/packages/61/22/b8cb00df7d2b5e0875f60628594d44dba283e951b1ae17c12f99e332cc0a/regex-2025.11.3-cp311-cp311-manylinux2014_x86_64.manylinux_2_17_x86_64.manylinux_2_28_x86_64.whl", hash = "sha256:10483eefbfb0adb18ee9474498c9a32fcf4e594fbca0543bb94c48bac6183e2e", size = 800439, upload-time = "2025-11-03T21:31:22.069Z" },
    { url = "https://files.pythonhosted.org/packages/02/a8/c4b20330a5cdc7a8eb265f9ce593f389a6a88a0c5f280cf4d978f33966bc/regex-2025.11.3-cp311-cp311-musllinux_1_2_aarch64.whl", hash = "sha256:78c2d02bb6e1da0720eedc0bad578049cad3f71050ef8cd065ecc87691bed2b0", size = 782965, upload-time = "2025-11-03T21:31:23.598Z" },
    { url = "https://files.pythonhosted.org/packages/b4/4c/ae3e52988ae74af4b04d2af32fee4e8077f26e51b62ec2d12d246876bea2/regex-2025.11.3-cp311-cp311-musllinux_1_2_ppc64le.whl", hash = "sha256:e6b49cd2aad93a1790ce9cffb18964f6d3a4b0b3dbdbd5de094b65296fce6e58", size = 854398, upload-time = "2025-11-03T21:31:25.008Z" },
    { url = "https://files.pythonhosted.org/packages/06/d1/a8b9cf45874eda14b2e275157ce3b304c87e10fb38d9fc26a6e14eb18227/regex-2025.11.3-cp311-cp311-musllinux_1_2_s390x.whl", hash = "sha256:885b26aa3ee56433b630502dc3d36ba78d186a00cc535d3806e6bfd9ed3c70ab", size = 845897, upload-time = "2025-11-03T21:31:26.427Z" },
    { url = "https://files.pythonhosted.org/packages/ea/fe/1830eb0236be93d9b145e0bd8ab499f31602fe0999b1f19e99955aa8fe20/regex-2025.11.3-cp311-cp311-musllinux_1_2_x86_64.whl", hash = "sha256:ddd76a9f58e6a00f8772e72cff8ebcff78e022be95edf018766707c730593e1e", size = 788906, upload-time = "2025-11-03T21:31:28.078Z" },
    { url = "https://files.pythonhosted.org/packages/66/47/dc2577c1f95f188c1e13e2e69d8825a5ac582ac709942f8a03af42ed6e93/regex-2025.11.3-cp311-cp311-win32.whl", hash = "sha256:3e816cc9aac1cd3cc9a4ec4d860f06d40f994b5c7b4d03b93345f44e08cc68bf", size = 265812, upload-time = "2025-11-03T21:31:29.72Z" },
    { url = "https://files.pythonhosted.org/packages/50/1e/15f08b2f82a9bbb510621ec9042547b54d11e83cb620643ebb54e4eb7d71/regex-2025.11.3-cp311-cp311-win_amd64.whl", hash = "sha256:087511f5c8b7dfbe3a03f5d5ad0c2a33861b1fc387f21f6f60825a44865a385a", size = 277737, upload-time = "2025-11-03T21:31:31.422Z" },
    { url = "https://files.pythonhosted.org/packages/f4/fc/6500eb39f5f76c5e47a398df82e6b535a5e345f839581012a418b16f9cc3/regex-2025.11.3-cp311-cp311-win_arm64.whl", hash = "sha256:1ff0d190c7f68ae7769cd0313fe45820ba07ffebfddfaa89cc1eb70827ba0ddc", size = 270290, upload-time = "2025-11-03T21:31:33.041Z" },
]

[[package]]
name = "requests"
version = "2.32.5"
source = { registry = "https://pypi.org/simple" }
dependencies = [
    { name = "certifi" },
    { name = "charset-normalizer" },
    { name = "idna" },
    { name = "urllib3" },
]
sdist = { url = "https://files.pythonhosted.org/packages/c9/74/b3ff8e6c8446842c3f5c837e9c3dfcfe2018ea6ecef224c710c85ef728f4/requests-2.32.5.tar.gz", hash = "sha256:dbba0bac56e100853db0ea71b82b4dfd5fe2bf6d3754a8893c3af500cec7d7cf", size = 134517, upload-time = "2025-08-18T20:46:02.573Z" }
wheels = [
    { url = "https://files.pythonhosted.org/packages/1e/db/4254e3eabe8020b458f1a747140d32277ec7a271daf1d235b70dc0b4e6e3/requests-2.32.5-py3-none-any.whl", hash = "sha256:2462f94637a34fd532264295e186976db0f5d453d1cdd31473c85a6a161affb6", size = 64738, upload-time = "2025-08-18T20:46:00.542Z" },
]

[[package]]
name = "rpds-py"
version = "0.29.0"
source = { registry = "https://pypi.org/simple" }
sdist = { url = "https://files.pythonhosted.org/packages/98/33/23b3b3419b6a3e0f559c7c0d2ca8fc1b9448382b25245033788785921332/rpds_py-0.29.0.tar.gz", hash = "sha256:fe55fe686908f50154d1dc599232016e50c243b438c3b7432f24e2895b0e5359", size = 69359, upload-time = "2025-11-16T14:50:39.532Z" }
wheels = [
    { url = "https://files.pythonhosted.org/packages/36/ab/7fb95163a53ab122c74a7c42d2d2f012819af2cf3deb43fb0d5acf45cc1a/rpds_py-0.29.0-cp311-cp311-macosx_10_12_x86_64.whl", hash = "sha256:9b9c764a11fd637e0322a488560533112837f5334ffeb48b1be20f6d98a7b437", size = 372344, upload-time = "2025-11-16T14:47:57.279Z" },
    { url = "https://files.pythonhosted.org/packages/b3/45/f3c30084c03b0d0f918cb4c5ae2c20b0a148b51ba2b3f6456765b629bedd/rpds_py-0.29.0-cp311-cp311-macosx_11_0_arm64.whl", hash = "sha256:3fd2164d73812026ce970d44c3ebd51e019d2a26a4425a5dcbdfa93a34abc383", size = 363041, upload-time = "2025-11-16T14:47:58.908Z" },
    { url = "https://files.pythonhosted.org/packages/e3/e9/4d044a1662608c47a87cbb37b999d4d5af54c6d6ebdda93a4d8bbf8b2a10/rpds_py-0.29.0-cp311-cp311-manylinux_2_17_aarch64.manylinux2014_aarch64.whl", hash = "sha256:4a097b7f7f7274164566ae90a221fd725363c0e9d243e2e9ed43d195ccc5495c", size = 391775, upload-time = "2025-11-16T14:48:00.197Z" },
    { url = "https://files.pythonhosted.org/packages/50/c9/7616d3ace4e6731aeb6e3cd85123e03aec58e439044e214b9c5c60fd8eb1/rpds_py-0.29.0-cp311-cp311-manylinux_2_17_armv7l.manylinux2014_armv7l.whl", hash = "sha256:7cdc0490374e31cedefefaa1520d5fe38e82fde8748cbc926e7284574c714d6b", size = 405624, upload-time = "2025-11-16T14:48:01.496Z" },
    { url = "https://files.pythonhosted.org/packages/c2/e2/6d7d6941ca0843609fd2d72c966a438d6f22617baf22d46c3d2156c31350/rpds_py-0.29.0-cp311-cp311-manylinux_2_17_ppc64le.manylinux2014_ppc64le.whl", hash = "sha256:89ca2e673ddd5bde9b386da9a0aac0cab0e76f40c8f0aaf0d6311b6bbf2aa311", size = 527894, upload-time = "2025-11-16T14:48:03.167Z" },
    { url = "https://files.pythonhosted.org/packages/8d/f7/aee14dc2db61bb2ae1e3068f134ca9da5f28c586120889a70ff504bb026f/rpds_py-0.29.0-cp311-cp311-manylinux_2_17_s390x.manylinux2014_s390x.whl", hash = "sha256:a5d9da3ff5af1ca1249b1adb8ef0573b94c76e6ae880ba1852f033bf429d4588", size = 412720, upload-time = "2025-11-16T14:48:04.413Z" },
    { url = "https://files.pythonhosted.org/packages/2f/e2/2293f236e887c0360c2723d90c00d48dee296406994d6271faf1712e94ec/rpds_py-0.29.0-cp311-cp311-manylinux_2_17_x86_64.manylinux2014_x86_64.whl", hash = "sha256:8238d1d310283e87376c12f658b61e1ee23a14c0e54c7c0ce953efdbdc72deed", size = 392945, upload-time = "2025-11-16T14:48:06.252Z" },
    { url = "https://files.pythonhosted.org/packages/14/cd/ceea6147acd3bd1fd028d1975228f08ff19d62098078d5ec3eed49703797/rpds_py-0.29.0-cp311-cp311-manylinux_2_31_riscv64.whl", hash = "sha256:2d6fb2ad1c36f91c4646989811e84b1ea5e0c3cf9690b826b6e32b7965853a63", size = 406385, upload-time = "2025-11-16T14:48:07.575Z" },
    { url = "https://files.pythonhosted.org/packages/52/36/fe4dead19e45eb77a0524acfdbf51e6cda597b26fc5b6dddbff55fbbb1a5/rpds_py-0.29.0-cp311-cp311-manylinux_2_5_i686.manylinux1_i686.whl", hash = "sha256:534dc9df211387547267ccdb42253aa30527482acb38dd9b21c5c115d66a96d2", size = 423943, upload-time = "2025-11-16T14:48:10.175Z" },
    { url = "https://files.pythonhosted.org/packages/a1/7b/4551510803b582fa4abbc8645441a2d15aa0c962c3b21ebb380b7e74f6a1/rpds_py-0.29.0-cp311-cp311-musllinux_1_2_aarch64.whl", hash = "sha256:d456e64724a075441e4ed648d7f154dc62e9aabff29bcdf723d0c00e9e1d352f", size = 574204, upload-time = "2025-11-16T14:48:11.499Z" },
    { url = "https://files.pythonhosted.org/packages/64/ba/071ccdd7b171e727a6ae079f02c26f75790b41555f12ca8f1151336d2124/rpds_py-0.29.0-cp311-cp311-musllinux_1_2_i686.whl", hash = "sha256:a738f2da2f565989401bd6fd0b15990a4d1523c6d7fe83f300b7e7d17212feca", size = 600587, upload-time = "2025-11-16T14:48:12.822Z" },
    { url = "https://files.pythonhosted.org/packages/03/09/96983d48c8cf5a1e03c7d9cc1f4b48266adfb858ae48c7c2ce978dbba349/rpds_py-0.29.0-cp311-cp311-musllinux_1_2_x86_64.whl", hash = "sha256:a110e14508fd26fd2e472bb541f37c209409876ba601cf57e739e87d8a53cf95", size = 562287, upload-time = "2025-11-16T14:48:14.108Z" },
    { url = "https://files.pythonhosted.org/packages/40/f0/8c01aaedc0fa92156f0391f39ea93b5952bc0ec56b897763858f95da8168/rpds_py-0.29.0-cp311-cp311-win32.whl", hash = "sha256:923248a56dd8d158389a28934f6f69ebf89f218ef96a6b216a9be6861804d3f4", size = 221394, upload-time = "2025-11-16T14:48:15.374Z" },
    { url = "https://files.pythonhosted.org/packages/7e/a5/a8b21c54c7d234efdc83dc034a4d7cd9668e3613b6316876a29b49dece71/rpds_py-0.29.0-cp311-cp311-win_amd64.whl", hash = "sha256:539eb77eb043afcc45314d1be09ea6d6cafb3addc73e0547c171c6d636957f60", size = 235713, upload-time = "2025-11-16T14:48:16.636Z" },
    { url = "https://files.pythonhosted.org/packages/a7/1f/df3c56219523947b1be402fa12e6323fe6d61d883cf35d6cb5d5bb6db9d9/rpds_py-0.29.0-cp311-cp311-win_arm64.whl", hash = "sha256:bdb67151ea81fcf02d8f494703fb728d4d34d24556cbff5f417d74f6f5792e7c", size = 229157, upload-time = "2025-11-16T14:48:17.891Z" },
    { url = "https://files.pythonhosted.org/packages/f2/ac/b97e80bf107159e5b9ba9c91df1ab95f69e5e41b435f27bdd737f0d583ac/rpds_py-0.29.0-pp311-pypy311_pp73-macosx_10_12_x86_64.whl", hash = "sha256:acd82a9e39082dc5f4492d15a6b6c8599aa21db5c35aaf7d6889aea16502c07d", size = 373963, upload-time = "2025-11-16T14:50:16.205Z" },
    { url = "https://files.pythonhosted.org/packages/40/5a/55e72962d5d29bd912f40c594e68880d3c7a52774b0f75542775f9250712/rpds_py-0.29.0-pp311-pypy311_pp73-macosx_11_0_arm64.whl", hash = "sha256:715b67eac317bf1c7657508170a3e011a1ea6ccb1c9d5f296e20ba14196be6b3", size = 364644, upload-time = "2025-11-16T14:50:18.22Z" },
    { url = "https://files.pythonhosted.org/packages/99/2a/6b6524d0191b7fc1351c3c0840baac42250515afb48ae40c7ed15499a6a2/rpds_py-0.29.0-pp311-pypy311_pp73-manylinux_2_17_aarch64.manylinux2014_aarch64.whl", hash = "sha256:f3b1b87a237cb2dba4db18bcfaaa44ba4cd5936b91121b62292ff21df577fc43", size = 393847, upload-time = "2025-11-16T14:50:20.012Z" },
    { url = "https://files.pythonhosted.org/packages/1c/b8/c5692a7df577b3c0c7faed7ac01ee3c608b81750fc5d89f84529229b6873/rpds_py-0.29.0-pp311-pypy311_pp73-manylinux_2_17_armv7l.manylinux2014_armv7l.whl", hash = "sha256:1c3c3e8101bb06e337c88eb0c0ede3187131f19d97d43ea0e1c5407ea74c0cbf", size = 407281, upload-time = "2025-11-16T14:50:21.64Z" },
    { url = "https://files.pythonhosted.org/packages/f0/57/0546c6f84031b7ea08b76646a8e33e45607cc6bd879ff1917dc077bb881e/rpds_py-0.29.0-pp311-pypy311_pp73-manylinux_2_17_ppc64le.manylinux2014_ppc64le.whl", hash = "sha256:2b8e54d6e61f3ecd3abe032065ce83ea63417a24f437e4a3d73d2f85ce7b7cfe", size = 529213, upload-time = "2025-11-16T14:50:23.219Z" },
    { url = "https://files.pythonhosted.org/packages/fa/c1/01dd5f444233605555bc11fe5fed6a5c18f379f02013870c176c8e630a23/rpds_py-0.29.0-pp311-pypy311_pp73-manylinux_2_17_s390x.manylinux2014_s390x.whl", hash = "sha256:3fbd4e9aebf110473a420dea85a238b254cf8a15acb04b22a5a6b5ce8925b760", size = 413808, upload-time = "2025-11-16T14:50:25.262Z" },
    { url = "https://files.pythonhosted.org/packages/aa/0a/60f98b06156ea2a7af849fb148e00fbcfdb540909a5174a5ed10c93745c7/rpds_py-0.29.0-pp311-pypy311_pp73-manylinux_2_17_x86_64.manylinux2014_x86_64.whl", hash = "sha256:80fdf53d36e6c72819993e35d1ebeeb8e8fc688d0c6c2b391b55e335b3afba5a", size = 394600, upload-time = "2025-11-16T14:50:26.956Z" },
    { url = "https://files.pythonhosted.org/packages/37/f1/dc9312fc9bec040ece08396429f2bd9e0977924ba7a11c5ad7056428465e/rpds_py-0.29.0-pp311-pypy311_pp73-manylinux_2_31_riscv64.whl", hash = "sha256:ea7173df5d86f625f8dde6d5929629ad811ed8decda3b60ae603903839ac9ac0", size = 408634, upload-time = "2025-11-16T14:50:28.989Z" },
    { url = "https://files.pythonhosted.org/packages/ed/41/65024c9fd40c89bb7d604cf73beda4cbdbcebe92d8765345dd65855b6449/rpds_py-0.29.0-pp311-pypy311_pp73-manylinux_2_5_i686.manylinux1_i686.whl", hash = "sha256:76054d540061eda273274f3d13a21a4abdde90e13eaefdc205db37c05230efce", size = 426064, upload-time = "2025-11-16T14:50:30.674Z" },
    { url = "https://files.pythonhosted.org/packages/a2/e0/cf95478881fc88ca2fdbf56381d7df36567cccc39a05394beac72182cd62/rpds_py-0.29.0-pp311-pypy311_pp73-musllinux_1_2_aarch64.whl", hash = "sha256:9f84c549746a5be3bc7415830747a3a0312573afc9f95785eb35228bb17742ec", size = 575871, upload-time = "2025-11-16T14:50:33.428Z" },
    { url = "https://files.pythonhosted.org/packages/ea/c0/df88097e64339a0218b57bd5f9ca49898e4c394db756c67fccc64add850a/rpds_py-0.29.0-pp311-pypy311_pp73-musllinux_1_2_i686.whl", hash = "sha256:0ea962671af5cb9a260489e311fa22b2e97103e3f9f0caaea6f81390af96a9ed", size = 601702, upload-time = "2025-11-16T14:50:36.051Z" },
    { url = "https://files.pythonhosted.org/packages/87/f4/09ffb3ebd0cbb9e2c7c9b84d252557ecf434cd71584ee1e32f66013824df/rpds_py-0.29.0-pp311-pypy311_pp73-musllinux_1_2_x86_64.whl", hash = "sha256:f7728653900035fb7b8d06e1e5900545d8088efc9d5d4545782da7df03ec803f", size = 564054, upload-time = "2025-11-16T14:50:37.733Z" },
]

[[package]]
name = "safetensors"
version = "0.7.0"
source = { registry = "https://pypi.org/simple" }
sdist = { url = "https://files.pythonhosted.org/packages/29/9c/6e74567782559a63bd040a236edca26fd71bc7ba88de2ef35d75df3bca5e/safetensors-0.7.0.tar.gz", hash = "sha256:07663963b67e8bd9f0b8ad15bb9163606cd27cc5a1b96235a50d8369803b96b0", size = 200878, upload-time = "2025-11-19T15:18:43.199Z" }
wheels = [
    { url = "https://files.pythonhosted.org/packages/fa/47/aef6c06649039accf914afef490268e1067ed82be62bcfa5b7e886ad15e8/safetensors-0.7.0-cp38-abi3-macosx_10_12_x86_64.whl", hash = "sha256:c82f4d474cf725255d9e6acf17252991c3c8aac038d6ef363a4bf8be2f6db517", size = 467781, upload-time = "2025-11-19T15:18:35.84Z" },
    { url = "https://files.pythonhosted.org/packages/e8/00/374c0c068e30cd31f1e1b46b4b5738168ec79e7689ca82ee93ddfea05109/safetensors-0.7.0-cp38-abi3-macosx_11_0_arm64.whl", hash = "sha256:94fd4858284736bb67a897a41608b5b0c2496c9bdb3bf2af1fa3409127f20d57", size = 447058, upload-time = "2025-11-19T15:18:34.416Z" },
    { url = "https://files.pythonhosted.org/packages/f1/06/578ffed52c2296f93d7fd2d844cabfa92be51a587c38c8afbb8ae449ca89/safetensors-0.7.0-cp38-abi3-manylinux_2_17_aarch64.manylinux2014_aarch64.whl", hash = "sha256:e07d91d0c92a31200f25351f4acb2bc6aff7f48094e13ebb1d0fb995b54b6542", size = 491748, upload-time = "2025-11-19T15:18:09.79Z" },
    { url = "https://files.pythonhosted.org/packages/ae/33/1debbbb70e4791dde185edb9413d1fe01619255abb64b300157d7f15dddd/safetensors-0.7.0-cp38-abi3-manylinux_2_17_armv7l.manylinux2014_armv7l.whl", hash = "sha256:8469155f4cb518bafb4acf4865e8bb9d6804110d2d9bdcaa78564b9fd841e104", size = 503881, upload-time = "2025-11-19T15:18:16.145Z" },
    { url = "https://files.pythonhosted.org/packages/8e/1c/40c2ca924d60792c3be509833df711b553c60effbd91da6f5284a83f7122/safetensors-0.7.0-cp38-abi3-manylinux_2_17_ppc64le.manylinux2014_ppc64le.whl", hash = "sha256:54bef08bf00a2bff599982f6b08e8770e09cc012d7bba00783fc7ea38f1fb37d", size = 623463, upload-time = "2025-11-19T15:18:21.11Z" },
    { url = "https://files.pythonhosted.org/packages/9b/3a/13784a9364bd43b0d61eef4bea2845039bc2030458b16594a1bd787ae26e/safetensors-0.7.0-cp38-abi3-manylinux_2_17_s390x.manylinux2014_s390x.whl", hash = "sha256:42cb091236206bb2016d245c377ed383aa7f78691748f3bb6ee1bfa51ae2ce6a", size = 532855, upload-time = "2025-11-19T15:18:25.719Z" },
    { url = "https://files.pythonhosted.org/packages/a0/60/429e9b1cb3fc651937727befe258ea24122d9663e4d5709a48c9cbfceecb/safetensors-0.7.0-cp38-abi3-manylinux_2_17_x86_64.manylinux2014_x86_64.whl", hash = "sha256:dac7252938f0696ddea46f5e855dd3138444e82236e3be475f54929f0c510d48", size = 507152, upload-time = "2025-11-19T15:18:33.023Z" },
    { url = "https://files.pythonhosted.org/packages/3c/a8/4b45e4e059270d17af60359713ffd83f97900d45a6afa73aaa0d737d48b6/safetensors-0.7.0-cp38-abi3-manylinux_2_5_i686.manylinux1_i686.whl", hash = "sha256:1d060c70284127fa805085d8f10fbd0962792aed71879d00864acda69dbab981", size = 541856, upload-time = "2025-11-19T15:18:31.075Z" },
    { url = "https://files.pythonhosted.org/packages/06/87/d26d8407c44175d8ae164a95b5a62707fcc445f3c0c56108e37d98070a3d/safetensors-0.7.0-cp38-abi3-musllinux_1_2_aarch64.whl", hash = "sha256:cdab83a366799fa730f90a4ebb563e494f28e9e92c4819e556152ad55e43591b", size = 674060, upload-time = "2025-11-19T15:18:37.211Z" },
    { url = "https://files.pythonhosted.org/packages/11/f5/57644a2ff08dc6325816ba7217e5095f17269dada2554b658442c66aed51/safetensors-0.7.0-cp38-abi3-musllinux_1_2_armv7l.whl", hash = "sha256:672132907fcad9f2aedcb705b2d7b3b93354a2aec1b2f706c4db852abe338f85", size = 771715, upload-time = "2025-11-19T15:18:38.689Z" },
    { url = "https://files.pythonhosted.org/packages/86/31/17883e13a814bd278ae6e266b13282a01049b0c81341da7fd0e3e71a80a3/safetensors-0.7.0-cp38-abi3-musllinux_1_2_i686.whl", hash = "sha256:5d72abdb8a4d56d4020713724ba81dac065fedb7f3667151c4a637f1d3fb26c0", size = 714377, upload-time = "2025-11-19T15:18:40.162Z" },
    { url = "https://files.pythonhosted.org/packages/4a/d8/0c8a7dc9b41dcac53c4cbf9df2b9c83e0e0097203de8b37a712b345c0be5/safetensors-0.7.0-cp38-abi3-musllinux_1_2_x86_64.whl", hash = "sha256:b0f6d66c1c538d5a94a73aa9ddca8ccc4227e6c9ff555322ea40bdd142391dd4", size = 677368, upload-time = "2025-11-19T15:18:41.627Z" },
    { url = "https://files.pythonhosted.org/packages/05/e5/cb4b713c8a93469e3c5be7c3f8d77d307e65fe89673e731f5c2bfd0a9237/safetensors-0.7.0-cp38-abi3-win32.whl", hash = "sha256:c74af94bf3ac15ac4d0f2a7c7b4663a15f8c2ab15ed0fc7531ca61d0835eccba", size = 326423, upload-time = "2025-11-19T15:18:45.74Z" },
    { url = "https://files.pythonhosted.org/packages/5d/e6/ec8471c8072382cb91233ba7267fd931219753bb43814cbc71757bfd4dab/safetensors-0.7.0-cp38-abi3-win_amd64.whl", hash = "sha256:d1239932053f56f3456f32eb9625590cc7582e905021f94636202a864d470755", size = 341380, upload-time = "2025-11-19T15:18:44.427Z" },
]

[[package]]
name = "scikit-learn"
version = "1.7.2"
source = { registry = "https://pypi.org/simple" }
dependencies = [
    { name = "joblib" },
    { name = "numpy" },
    { name = "scipy" },
    { name = "threadpoolctl" },
]
sdist = { url = "https://files.pythonhosted.org/packages/98/c2/a7855e41c9d285dfe86dc50b250978105dce513d6e459ea66a6aeb0e1e0c/scikit_learn-1.7.2.tar.gz", hash = "sha256:20e9e49ecd130598f1ca38a1d85090e1a600147b9c02fa6f15d69cb53d968fda", size = 7193136, upload-time = "2025-09-09T08:21:29.075Z" }
wheels = [
    { url = "https://files.pythonhosted.org/packages/43/83/564e141eef908a5863a54da8ca342a137f45a0bfb71d1d79704c9894c9d1/scikit_learn-1.7.2-cp311-cp311-macosx_10_9_x86_64.whl", hash = "sha256:c7509693451651cd7361d30ce4e86a1347493554f172b1c72a39300fa2aea79e", size = 9331967, upload-time = "2025-09-09T08:20:32.421Z" },
    { url = "https://files.pythonhosted.org/packages/18/d6/ba863a4171ac9d7314c4d3fc251f015704a2caeee41ced89f321c049ed83/scikit_learn-1.7.2-cp311-cp311-macosx_12_0_arm64.whl", hash = "sha256:0486c8f827c2e7b64837c731c8feff72c0bd2b998067a8a9cbc10643c31f0fe1", size = 8648645, upload-time = "2025-09-09T08:20:34.436Z" },
    { url = "https://files.pythonhosted.org/packages/ef/0e/97dbca66347b8cf0ea8b529e6bb9367e337ba2e8be0ef5c1a545232abfde/scikit_learn-1.7.2-cp311-cp311-manylinux2014_x86_64.manylinux_2_17_x86_64.whl", hash = "sha256:89877e19a80c7b11a2891a27c21c4894fb18e2c2e077815bcade10d34287b20d", size = 9715424, upload-time = "2025-09-09T08:20:36.776Z" },
    { url = "https://files.pythonhosted.org/packages/f7/32/1f3b22e3207e1d2c883a7e09abb956362e7d1bd2f14458c7de258a26ac15/scikit_learn-1.7.2-cp311-cp311-manylinux_2_27_aarch64.manylinux_2_28_aarch64.whl", hash = "sha256:8da8bf89d4d79aaec192d2bda62f9b56ae4e5b4ef93b6a56b5de4977e375c1f1", size = 9509234, upload-time = "2025-09-09T08:20:38.957Z" },
    { url = "https://files.pythonhosted.org/packages/9f/71/34ddbd21f1da67c7a768146968b4d0220ee6831e4bcbad3e03dd3eae88b6/scikit_learn-1.7.2-cp311-cp311-win_amd64.whl", hash = "sha256:9b7ed8d58725030568523e937c43e56bc01cadb478fc43c042a9aca1dacb3ba1", size = 8894244, upload-time = "2025-09-09T08:20:41.166Z" },
]

[[package]]
name = "scipy"
version = "1.16.3"
source = { registry = "https://pypi.org/simple" }
dependencies = [
    { name = "numpy" },
]
sdist = { url = "https://files.pythonhosted.org/packages/0a/ca/d8ace4f98322d01abcd52d381134344bf7b431eba7ed8b42bdea5a3c2ac9/scipy-1.16.3.tar.gz", hash = "sha256:01e87659402762f43bd2fee13370553a17ada367d42e7487800bf2916535aecb", size = 30597883, upload-time = "2025-10-28T17:38:54.068Z" }
wheels = [
    { url = "https://files.pythonhosted.org/packages/9b/5f/6f37d7439de1455ce9c5a556b8d1db0979f03a796c030bafdf08d35b7bf9/scipy-1.16.3-cp311-cp311-macosx_10_14_x86_64.whl", hash = "sha256:40be6cf99e68b6c4321e9f8782e7d5ff8265af28ef2cd56e9c9b2638fa08ad97", size = 36630881, upload-time = "2025-10-28T17:31:47.104Z" },
    { url = "https://files.pythonhosted.org/packages/7c/89/d70e9f628749b7e4db2aa4cd89735502ff3f08f7b9b27d2e799485987cd9/scipy-1.16.3-cp311-cp311-macosx_12_0_arm64.whl", hash = "sha256:8be1ca9170fcb6223cc7c27f4305d680ded114a1567c0bd2bfcbf947d1b17511", size = 28941012, upload-time = "2025-10-28T17:31:53.411Z" },
    { url = "https://files.pythonhosted.org/packages/a8/a8/0e7a9a6872a923505dbdf6bb93451edcac120363131c19013044a1e7cb0c/scipy-1.16.3-cp311-cp311-macosx_14_0_arm64.whl", hash = "sha256:bea0a62734d20d67608660f69dcda23e7f90fb4ca20974ab80b6ed40df87a005", size = 20931935, upload-time = "2025-10-28T17:31:57.361Z" },
    { url = "https://files.pythonhosted.org/packages/bd/c7/020fb72bd79ad798e4dbe53938543ecb96b3a9ac3fe274b7189e23e27353/scipy-1.16.3-cp311-cp311-macosx_14_0_x86_64.whl", hash = "sha256:2a207a6ce9c24f1951241f4693ede2d393f59c07abc159b2cb2be980820e01fb", size = 23534466, upload-time = "2025-10-28T17:32:01.875Z" },
    { url = "https://files.pythonhosted.org/packages/be/a0/668c4609ce6dbf2f948e167836ccaf897f95fb63fa231c87da7558a374cd/scipy-1.16.3-cp311-cp311-manylinux2014_aarch64.manylinux_2_17_aarch64.whl", hash = "sha256:532fb5ad6a87e9e9cd9c959b106b73145a03f04c7d57ea3e6f6bb60b86ab0876", size = 33593618, upload-time = "2025-10-28T17:32:06.902Z" },
    { url = "https://files.pythonhosted.org/packages/ca/6e/8942461cf2636cdae083e3eb72622a7fbbfa5cf559c7d13ab250a5dbdc01/scipy-1.16.3-cp311-cp311-manylinux2014_x86_64.manylinux_2_17_x86_64.whl", hash = "sha256:0151a0749efeaaab78711c78422d413c583b8cdd2011a3c1d6c794938ee9fdb2", size = 35899798, upload-time = "2025-10-28T17:32:12.665Z" },
    { url = "https://files.pythonhosted.org/packages/79/e8/d0f33590364cdbd67f28ce79368b373889faa4ee959588beddf6daef9abe/scipy-1.16.3-cp311-cp311-musllinux_1_2_aarch64.whl", hash = "sha256:b7180967113560cca57418a7bc719e30366b47959dd845a93206fbed693c867e", size = 36226154, upload-time = "2025-10-28T17:32:17.961Z" },
    { url = "https://files.pythonhosted.org/packages/39/c1/1903de608c0c924a1749c590064e65810f8046e437aba6be365abc4f7557/scipy-1.16.3-cp311-cp311-musllinux_1_2_x86_64.whl", hash = "sha256:deb3841c925eeddb6afc1e4e4a45e418d19ec7b87c5df177695224078e8ec733", size = 38878540, upload-time = "2025-10-28T17:32:23.907Z" },
    { url = "https://files.pythonhosted.org/packages/f1/d0/22ec7036ba0b0a35bccb7f25ab407382ed34af0b111475eb301c16f8a2e5/scipy-1.16.3-cp311-cp311-win_amd64.whl", hash = "sha256:53c3844d527213631e886621df5695d35e4f6a75f620dca412bcd292f6b87d78", size = 38722107, upload-time = "2025-10-28T17:32:29.921Z" },
    { url = "https://files.pythonhosted.org/packages/7b/60/8a00e5a524bb3bf8898db1650d350f50e6cffb9d7a491c561dc9826c7515/scipy-1.16.3-cp311-cp311-win_arm64.whl", hash = "sha256:9452781bd879b14b6f055b26643703551320aa8d79ae064a71df55c00286a184", size = 25506272, upload-time = "2025-10-28T17:32:34.577Z" },
]

[[package]]
name = "sentence-transformers"
version = "5.1.2"
source = { registry = "https://pypi.org/simple" }
dependencies = [
    { name = "huggingface-hub" },
    { name = "pillow" },
    { name = "scikit-learn" },
    { name = "scipy" },
    { name = "torch" },
    { name = "tqdm" },
    { name = "transformers" },
    { name = "typing-extensions" },
]
sdist = { url = "https://files.pythonhosted.org/packages/0f/96/f3f3409179d14dbfdbea8622e2e9eaa3c8836ddcaecd2cd5ff0a11731d20/sentence_transformers-5.1.2.tar.gz", hash = "sha256:0f6c8bd916a78dc65b366feb8d22fd885efdb37432e7630020d113233af2b856", size = 375185, upload-time = "2025-10-22T12:47:55.019Z" }
wheels = [
    { url = "https://files.pythonhosted.org/packages/bb/a6/a607a737dc1a00b7afe267b9bfde101b8cee2529e197e57471d23137d4e5/sentence_transformers-5.1.2-py3-none-any.whl", hash = "sha256:724ce0ea62200f413f1a5059712aff66495bc4e815a1493f7f9bca242414c333", size = 488009, upload-time = "2025-10-22T12:47:53.433Z" },
]

[[package]]
name = "smmap"
version = "5.0.2"
source = { registry = "https://pypi.org/simple" }
sdist = { url = "https://files.pythonhosted.org/packages/44/cd/a040c4b3119bbe532e5b0732286f805445375489fceaec1f48306068ee3b/smmap-5.0.2.tar.gz", hash = "sha256:26ea65a03958fa0c8a1c7e8c7a58fdc77221b8910f6be2131affade476898ad5", size = 22329, upload-time = "2025-01-02T07:14:40.909Z" }
wheels = [
    { url = "https://files.pythonhosted.org/packages/04/be/d09147ad1ec7934636ad912901c5fd7667e1c858e19d355237db0d0cd5e4/smmap-5.0.2-py3-none-any.whl", hash = "sha256:b30115f0def7d7531d22a0fb6502488d879e75b260a9db4d0819cfb25403af5e", size = 24303, upload-time = "2025-01-02T07:14:38.724Z" },
]

[[package]]
name = "sniffio"
version = "1.3.1"
source = { registry = "https://pypi.org/simple" }
sdist = { url = "https://files.pythonhosted.org/packages/a2/87/a6771e1546d97e7e041b6ae58d80074f81b7d5121207425c964ddf5cfdbd/sniffio-1.3.1.tar.gz", hash = "sha256:f4324edc670a0f49750a81b895f35c3adb843cca46f0530f79fc1babb23789dc", size = 20372, upload-time = "2024-02-25T23:20:04.057Z" }
wheels = [
    { url = "https://files.pythonhosted.org/packages/e9/44/75a9c9421471a6c4805dbf2356f7c181a29c1879239abab1ea2cc8f38b40/sniffio-1.3.1-py3-none-any.whl", hash = "sha256:2f6da418d1f1e0fddd844478f41680e794e6051915791a034ff65e5f100525a2", size = 10235, upload-time = "2024-02-25T23:20:01.196Z" },
]

[[package]]
name = "sse-starlette"
version = "3.0.3"
source = { registry = "https://pypi.org/simple" }
dependencies = [
    { name = "anyio" },
]
sdist = { url = "https://files.pythonhosted.org/packages/db/3c/fa6517610dc641262b77cc7bf994ecd17465812c1b0585fe33e11be758ab/sse_starlette-3.0.3.tar.gz", hash = "sha256:88cfb08747e16200ea990c8ca876b03910a23b547ab3bd764c0d8eb81019b971", size = 21943, upload-time = "2025-10-30T18:44:20.117Z" }
wheels = [
    { url = "https://files.pythonhosted.org/packages/23/a0/984525d19ca5c8a6c33911a0c164b11490dd0f90ff7fd689f704f84e9a11/sse_starlette-3.0.3-py3-none-any.whl", hash = "sha256:af5bf5a6f3933df1d9c7f8539633dc8444ca6a97ab2e2a7cd3b6e431ac03a431", size = 11765, upload-time = "2025-10-30T18:44:18.834Z" },
]

[[package]]
name = "starlette"
version = "0.50.0"
source = { registry = "https://pypi.org/simple" }
dependencies = [
    { name = "anyio" },
    { name = "typing-extensions" },
]
sdist = { url = "https://files.pythonhosted.org/packages/ba/b8/73a0e6a6e079a9d9cfa64113d771e421640b6f679a52eeb9b32f72d871a1/starlette-0.50.0.tar.gz", hash = "sha256:a2a17b22203254bcbc2e1f926d2d55f3f9497f769416b3190768befe598fa3ca", size = 2646985, upload-time = "2025-11-01T15:25:27.516Z" }
wheels = [
    { url = "https://files.pythonhosted.org/packages/d9/52/1064f510b141bd54025f9b55105e26d1fa970b9be67ad766380a3c9b74b0/starlette-0.50.0-py3-none-any.whl", hash = "sha256:9e5391843ec9b6e472eed1365a78c8098cfceb7a74bfd4d6b1c0c0095efb3bca", size = 74033, upload-time = "2025-11-01T15:25:25.461Z" },
]

[[package]]
name = "sympy"
version = "1.14.0"
source = { registry = "https://pypi.org/simple" }
dependencies = [
    { name = "mpmath" },
]
sdist = { url = "https://files.pythonhosted.org/packages/83/d3/803453b36afefb7c2bb238361cd4ae6125a569b4db67cd9e79846ba2d68c/sympy-1.14.0.tar.gz", hash = "sha256:d3d3fe8df1e5a0b42f0e7bdf50541697dbe7d23746e894990c030e2b05e72517", size = 7793921, upload-time = "2025-04-27T18:05:01.611Z" }
wheels = [
    { url = "https://files.pythonhosted.org/packages/a2/09/77d55d46fd61b4a135c444fc97158ef34a095e5681d0a6c10b75bf356191/sympy-1.14.0-py3-none-any.whl", hash = "sha256:e091cc3e99d2141a0ba2847328f5479b05d94a6635cb96148ccb3f34671bd8f5", size = 6299353, upload-time = "2025-04-27T18:04:59.103Z" },
]

[[package]]
name = "threadpoolctl"
version = "3.6.0"
source = { registry = "https://pypi.org/simple" }
sdist = { url = "https://files.pythonhosted.org/packages/b7/4d/08c89e34946fce2aec4fbb45c9016efd5f4d7f24af8e5d93296e935631d8/threadpoolctl-3.6.0.tar.gz", hash = "sha256:8ab8b4aa3491d812b623328249fab5302a68d2d71745c8a4c719a2fcaba9f44e", size = 21274, upload-time = "2025-03-13T13:49:23.031Z" }
wheels = [
    { url = "https://files.pythonhosted.org/packages/32/d5/f9a850d79b0851d1d4ef6456097579a9005b31fea68726a4ae5f2d82ddd9/threadpoolctl-3.6.0-py3-none-any.whl", hash = "sha256:43a0b8fd5a2928500110039e43a5eed8480b918967083ea48dc3ab9f13c4a7fb", size = 18638, upload-time = "2025-03-13T13:49:21.846Z" },
]

[[package]]
name = "tokenizers"
version = "0.22.1"
source = { registry = "https://pypi.org/simple" }
dependencies = [
    { name = "huggingface-hub" },
]
sdist = { url = "https://files.pythonhosted.org/packages/1c/46/fb6854cec3278fbfa4a75b50232c77622bc517ac886156e6afbfa4d8fc6e/tokenizers-0.22.1.tar.gz", hash = "sha256:61de6522785310a309b3407bac22d99c4db5dba349935e99e4d15ea2226af2d9", size = 363123, upload-time = "2025-09-19T09:49:23.424Z" }
wheels = [
    { url = "https://files.pythonhosted.org/packages/bf/33/f4b2d94ada7ab297328fc671fed209368ddb82f965ec2224eb1892674c3a/tokenizers-0.22.1-cp39-abi3-macosx_10_12_x86_64.whl", hash = "sha256:59fdb013df17455e5f950b4b834a7b3ee2e0271e6378ccb33aa74d178b513c73", size = 3069318, upload-time = "2025-09-19T09:49:11.848Z" },
    { url = "https://files.pythonhosted.org/packages/1c/58/2aa8c874d02b974990e89ff95826a4852a8b2a273c7d1b4411cdd45a4565/tokenizers-0.22.1-cp39-abi3-macosx_11_0_arm64.whl", hash = "sha256:8d4e484f7b0827021ac5f9f71d4794aaef62b979ab7608593da22b1d2e3c4edc", size = 2926478, upload-time = "2025-09-19T09:49:09.759Z" },
    { url = "https://files.pythonhosted.org/packages/1e/3b/55e64befa1e7bfea963cf4b787b2cea1011362c4193f5477047532ce127e/tokenizers-0.22.1-cp39-abi3-manylinux_2_17_aarch64.manylinux2014_aarch64.whl", hash = "sha256:19d2962dd28bc67c1f205ab180578a78eef89ac60ca7ef7cbe9635a46a56422a", size = 3256994, upload-time = "2025-09-19T09:48:56.701Z" },
    { url = "https://files.pythonhosted.org/packages/71/0b/fbfecf42f67d9b7b80fde4aabb2b3110a97fac6585c9470b5bff103a80cb/tokenizers-0.22.1-cp39-abi3-manylinux_2_17_armv7l.manylinux2014_armv7l.whl", hash = "sha256:38201f15cdb1f8a6843e6563e6e79f4abd053394992b9bbdf5213ea3469b4ae7", size = 3153141, upload-time = "2025-09-19T09:48:59.749Z" },
    { url = "https://files.pythonhosted.org/packages/17/a9/b38f4e74e0817af8f8ef925507c63c6ae8171e3c4cb2d5d4624bf58fca69/tokenizers-0.22.1-cp39-abi3-manylinux_2_17_i686.manylinux2014_i686.whl", hash = "sha256:d1cbe5454c9a15df1b3443c726063d930c16f047a3cc724b9e6e1a91140e5a21", size = 3508049, upload-time = "2025-09-19T09:49:05.868Z" },
    { url = "https://files.pythonhosted.org/packages/d2/48/dd2b3dac46bb9134a88e35d72e1aa4869579eacc1a27238f1577270773ff/tokenizers-0.22.1-cp39-abi3-manylinux_2_17_ppc64le.manylinux2014_ppc64le.whl", hash = "sha256:e7d094ae6312d69cc2a872b54b91b309f4f6fbce871ef28eb27b52a98e4d0214", size = 3710730, upload-time = "2025-09-19T09:49:01.832Z" },
    { url = "https://files.pythonhosted.org/packages/93/0e/ccabc8d16ae4ba84a55d41345207c1e2ea88784651a5a487547d80851398/tokenizers-0.22.1-cp39-abi3-manylinux_2_17_s390x.manylinux2014_s390x.whl", hash = "sha256:afd7594a56656ace95cdd6df4cca2e4059d294c5cfb1679c57824b605556cb2f", size = 3412560, upload-time = "2025-09-19T09:49:03.867Z" },
    { url = "https://files.pythonhosted.org/packages/d0/c6/dc3a0db5a6766416c32c034286d7c2d406da1f498e4de04ab1b8959edd00/tokenizers-0.22.1-cp39-abi3-manylinux_2_17_x86_64.manylinux2014_x86_64.whl", hash = "sha256:e2ef6063d7a84994129732b47e7915e8710f27f99f3a3260b8a38fc7ccd083f4", size = 3250221, upload-time = "2025-09-19T09:49:07.664Z" },
    { url = "https://files.pythonhosted.org/packages/d7/a6/2c8486eef79671601ff57b093889a345dd3d576713ef047776015dc66de7/tokenizers-0.22.1-cp39-abi3-musllinux_1_2_aarch64.whl", hash = "sha256:ba0a64f450b9ef412c98f6bcd2a50c6df6e2443b560024a09fa6a03189726879", size = 9345569, upload-time = "2025-09-19T09:49:14.214Z" },
    { url = "https://files.pythonhosted.org/packages/6b/16/32ce667f14c35537f5f605fe9bea3e415ea1b0a646389d2295ec348d5657/tokenizers-0.22.1-cp39-abi3-musllinux_1_2_armv7l.whl", hash = "sha256:331d6d149fa9c7d632cde4490fb8bbb12337fa3a0232e77892be656464f4b446", size = 9271599, upload-time = "2025-09-19T09:49:16.639Z" },
    { url = "https://files.pythonhosted.org/packages/51/7c/a5f7898a3f6baa3fc2685c705e04c98c1094c523051c805cdd9306b8f87e/tokenizers-0.22.1-cp39-abi3-musllinux_1_2_i686.whl", hash = "sha256:607989f2ea68a46cb1dfbaf3e3aabdf3f21d8748312dbeb6263d1b3b66c5010a", size = 9533862, upload-time = "2025-09-19T09:49:19.146Z" },
    { url = "https://files.pythonhosted.org/packages/36/65/7e75caea90bc73c1dd8d40438adf1a7bc26af3b8d0a6705ea190462506e1/tokenizers-0.22.1-cp39-abi3-musllinux_1_2_x86_64.whl", hash = "sha256:a0f307d490295717726598ef6fa4f24af9d484809223bbc253b201c740a06390", size = 9681250, upload-time = "2025-09-19T09:49:21.501Z" },
    { url = "https://files.pythonhosted.org/packages/30/2c/959dddef581b46e6209da82df3b78471e96260e2bc463f89d23b1bf0e52a/tokenizers-0.22.1-cp39-abi3-win32.whl", hash = "sha256:b5120eed1442765cd90b903bb6cfef781fd8fe64e34ccaecbae4c619b7b12a82", size = 2472003, upload-time = "2025-09-19T09:49:27.089Z" },
    { url = "https://files.pythonhosted.org/packages/b3/46/e33a8c93907b631a99377ef4c5f817ab453d0b34f93529421f42ff559671/tokenizers-0.22.1-cp39-abi3-win_amd64.whl", hash = "sha256:65fd6e3fb11ca1e78a6a93602490f134d1fdeb13bcef99389d5102ea318ed138", size = 2674684, upload-time = "2025-09-19T09:49:24.953Z" },
]

[[package]]
name = "toml"
version = "0.10.2"
source = { registry = "https://pypi.org/simple" }
sdist = { url = "https://files.pythonhosted.org/packages/be/ba/1f744cdc819428fc6b5084ec34d9b30660f6f9daaf70eead706e3203ec3c/toml-0.10.2.tar.gz", hash = "sha256:b3bda1d108d5dd99f4a20d24d9c348e91c4db7ab1b749200bded2f839ccbe68f", size = 22253, upload-time = "2020-11-01T01:40:22.204Z" }
wheels = [
    { url = "https://files.pythonhosted.org/packages/44/6f/7120676b6d73228c96e17f1f794d8ab046fc910d781c8d151120c3f1569e/toml-0.10.2-py2.py3-none-any.whl", hash = "sha256:806143ae5bfb6a3c6e736a764057db0e6a0e05e338b5630894a5f779cabb4f9b", size = 16588, upload-time = "2020-11-01T01:40:20.672Z" },
]

[[package]]
name = "tomli"
version = "2.3.0"
source = { registry = "https://pypi.org/simple" }
sdist = { url = "https://files.pythonhosted.org/packages/52/ed/3f73f72945444548f33eba9a87fc7a6e969915e7b1acc8260b30e1f76a2f/tomli-2.3.0.tar.gz", hash = "sha256:64be704a875d2a59753d80ee8a533c3fe183e3f06807ff7dc2232938ccb01549", size = 17392, upload-time = "2025-10-08T22:01:47.119Z" }
wheels = [
    { url = "https://files.pythonhosted.org/packages/b3/2e/299f62b401438d5fe1624119c723f5d877acc86a4c2492da405626665f12/tomli-2.3.0-cp311-cp311-macosx_10_9_x86_64.whl", hash = "sha256:88bd15eb972f3664f5ed4b57c1634a97153b4bac4479dcb6a495f41921eb7f45", size = 153236, upload-time = "2025-10-08T22:01:00.137Z" },
    { url = "https://files.pythonhosted.org/packages/86/7f/d8fffe6a7aefdb61bced88fcb5e280cfd71e08939da5894161bd71bea022/tomli-2.3.0-cp311-cp311-macosx_11_0_arm64.whl", hash = "sha256:883b1c0d6398a6a9d29b508c331fa56adbcdff647f6ace4dfca0f50e90dfd0ba", size = 148084, upload-time = "2025-10-08T22:01:01.63Z" },
    { url = "https://files.pythonhosted.org/packages/47/5c/24935fb6a2ee63e86d80e4d3b58b222dafaf438c416752c8b58537c8b89a/tomli-2.3.0-cp311-cp311-manylinux2014_aarch64.manylinux_2_17_aarch64.manylinux_2_28_aarch64.whl", hash = "sha256:d1381caf13ab9f300e30dd8feadb3de072aeb86f1d34a8569453ff32a7dea4bf", size = 234832, upload-time = "2025-10-08T22:01:02.543Z" },
    { url = "https://files.pythonhosted.org/packages/89/da/75dfd804fc11e6612846758a23f13271b76d577e299592b4371a4ca4cd09/tomli-2.3.0-cp311-cp311-manylinux2014_x86_64.manylinux_2_17_x86_64.manylinux_2_28_x86_64.whl", hash = "sha256:a0e285d2649b78c0d9027570d4da3425bdb49830a6156121360b3f8511ea3441", size = 242052, upload-time = "2025-10-08T22:01:03.836Z" },
    { url = "https://files.pythonhosted.org/packages/70/8c/f48ac899f7b3ca7eb13af73bacbc93aec37f9c954df3c08ad96991c8c373/tomli-2.3.0-cp311-cp311-musllinux_1_2_aarch64.whl", hash = "sha256:0a154a9ae14bfcf5d8917a59b51ffd5a3ac1fd149b71b47a3a104ca4edcfa845", size = 239555, upload-time = "2025-10-08T22:01:04.834Z" },
    { url = "https://files.pythonhosted.org/packages/ba/28/72f8afd73f1d0e7829bfc093f4cb98ce0a40ffc0cc997009ee1ed94ba705/tomli-2.3.0-cp311-cp311-musllinux_1_2_x86_64.whl", hash = "sha256:74bf8464ff93e413514fefd2be591c3b0b23231a77f901db1eb30d6f712fc42c", size = 245128, upload-time = "2025-10-08T22:01:05.84Z" },
    { url = "https://files.pythonhosted.org/packages/b6/eb/a7679c8ac85208706d27436e8d421dfa39d4c914dcf5fa8083a9305f58d9/tomli-2.3.0-cp311-cp311-win32.whl", hash = "sha256:00b5f5d95bbfc7d12f91ad8c593a1659b6387b43f054104cda404be6bda62456", size = 96445, upload-time = "2025-10-08T22:01:06.896Z" },
    { url = "https://files.pythonhosted.org/packages/0a/fe/3d3420c4cb1ad9cb462fb52967080575f15898da97e21cb6f1361d505383/tomli-2.3.0-cp311-cp311-win_amd64.whl", hash = "sha256:4dc4ce8483a5d429ab602f111a93a6ab1ed425eae3122032db7e9acf449451be", size = 107165, upload-time = "2025-10-08T22:01:08.107Z" },
    { url = "https://files.pythonhosted.org/packages/77/b8/0135fadc89e73be292b473cb820b4f5a08197779206b33191e801feeae40/tomli-2.3.0-py3-none-any.whl", hash = "sha256:e95b1af3c5b07d9e643909b5abbec77cd9f1217e6d0bca72b0234736b9fb1f1b", size = 14408, upload-time = "2025-10-08T22:01:46.04Z" },
]

[[package]]
name = "torch"
version = "2.9.1"
source = { registry = "https://pypi.org/simple" }
dependencies = [
    { name = "filelock" },
    { name = "fsspec" },
    { name = "jinja2" },
    { name = "networkx" },
    { name = "nvidia-cublas-cu12", marker = "platform_machine == 'x86_64' and sys_platform == 'linux'" },
    { name = "nvidia-cuda-cupti-cu12", marker = "platform_machine == 'x86_64' and sys_platform == 'linux'" },
    { name = "nvidia-cuda-nvrtc-cu12", marker = "platform_machine == 'x86_64' and sys_platform == 'linux'" },
    { name = "nvidia-cuda-runtime-cu12", marker = "platform_machine == 'x86_64' and sys_platform == 'linux'" },
    { name = "nvidia-cudnn-cu12", marker = "platform_machine == 'x86_64' and sys_platform == 'linux'" },
    { name = "nvidia-cufft-cu12", marker = "platform_machine == 'x86_64' and sys_platform == 'linux'" },
    { name = "nvidia-cufile-cu12", marker = "platform_machine == 'x86_64' and sys_platform == 'linux'" },
    { name = "nvidia-curand-cu12", marker = "platform_machine == 'x86_64' and sys_platform == 'linux'" },
    { name = "nvidia-cusolver-cu12", marker = "platform_machine == 'x86_64' and sys_platform == 'linux'" },
    { name = "nvidia-cusparse-cu12", marker = "platform_machine == 'x86_64' and sys_platform == 'linux'" },
    { name = "nvidia-cusparselt-cu12", marker = "platform_machine == 'x86_64' and sys_platform == 'linux'" },
    { name = "nvidia-nccl-cu12", marker = "platform_machine == 'x86_64' and sys_platform == 'linux'" },
    { name = "nvidia-nvjitlink-cu12", marker = "platform_machine == 'x86_64' and sys_platform == 'linux'" },
    { name = "nvidia-nvshmem-cu12", marker = "platform_machine == 'x86_64' and sys_platform == 'linux'" },
    { name = "nvidia-nvtx-cu12", marker = "platform_machine == 'x86_64' and sys_platform == 'linux'" },
    { name = "sympy" },
    { name = "triton", marker = "platform_machine == 'x86_64' and sys_platform == 'linux'" },
    { name = "typing-extensions" },
]
wheels = [
    { url = "https://files.pythonhosted.org/packages/15/db/c064112ac0089af3d2f7a2b5bfbabf4aa407a78b74f87889e524b91c5402/torch-2.9.1-cp311-cp311-manylinux_2_28_aarch64.whl", hash = "sha256:62b3fd888277946918cba4478cf849303da5359f0fb4e3bfb86b0533ba2eaf8d", size = 104220430, upload-time = "2025-11-12T15:20:31.705Z" },
    { url = "https://files.pythonhosted.org/packages/56/be/76eaa36c9cd032d3b01b001e2c5a05943df75f26211f68fae79e62f87734/torch-2.9.1-cp311-cp311-manylinux_2_28_x86_64.whl", hash = "sha256:d033ff0ac3f5400df862a51bdde9bad83561f3739ea0046e68f5401ebfa67c1b", size = 899821446, upload-time = "2025-11-12T15:20:15.544Z" },
    { url = "https://files.pythonhosted.org/packages/47/cc/7a2949e38dfe3244c4df21f0e1c27bce8aedd6c604a587dd44fc21017cb4/torch-2.9.1-cp311-cp311-win_amd64.whl", hash = "sha256:0d06b30a9207b7c3516a9e0102114024755a07045f0c1d2f2a56b1819ac06bcb", size = 110973074, upload-time = "2025-11-12T15:21:39.958Z" },
    { url = "https://files.pythonhosted.org/packages/1e/ce/7d251155a783fb2c1bb6837b2b7023c622a2070a0a72726ca1df47e7ea34/torch-2.9.1-cp311-none-macosx_11_0_arm64.whl", hash = "sha256:52347912d868653e1528b47cafaf79b285b98be3f4f35d5955389b1b95224475", size = 74463887, upload-time = "2025-11-12T15:20:36.611Z" },
]

[[package]]
name = "tqdm"
version = "4.67.1"
source = { registry = "https://pypi.org/simple" }
dependencies = [
    { name = "colorama", marker = "sys_platform == 'win32'" },
]
sdist = { url = "https://files.pythonhosted.org/packages/a8/4b/29b4ef32e036bb34e4ab51796dd745cdba7ed47ad142a9f4a1eb8e0c744d/tqdm-4.67.1.tar.gz", hash = "sha256:f8aef9c52c08c13a65f30ea34f4e5aac3fd1a34959879d7e59e63027286627f2", size = 169737, upload-time = "2024-11-24T20:12:22.481Z" }
wheels = [
    { url = "https://files.pythonhosted.org/packages/d0/30/dc54f88dd4a2b5dc8a0279bdd7270e735851848b762aeb1c1184ed1f6b14/tqdm-4.67.1-py3-none-any.whl", hash = "sha256:26445eca388f82e72884e0d580d5464cd801a3ea01e63e5601bdff9ba6a48de2", size = 78540, upload-time = "2024-11-24T20:12:19.698Z" },
]

[[package]]
name = "transformers"
version = "4.57.1"
source = { registry = "https://pypi.org/simple" }
dependencies = [
    { name = "filelock" },
    { name = "huggingface-hub" },
    { name = "numpy" },
    { name = "packaging" },
    { name = "pyyaml" },
    { name = "regex" },
    { name = "requests" },
    { name = "safetensors" },
    { name = "tokenizers" },
    { name = "tqdm" },
]
sdist = { url = "https://files.pythonhosted.org/packages/d6/68/a39307bcc4116a30b2106f2e689130a48de8bd8a1e635b5e1030e46fcd9e/transformers-4.57.1.tar.gz", hash = "sha256:f06c837959196c75039809636cd964b959f6604b75b8eeec6fdfc0440b89cc55", size = 10142511, upload-time = "2025-10-14T15:39:26.18Z" }
wheels = [
    { url = "https://files.pythonhosted.org/packages/71/d3/c16c3b3cf7655a67db1144da94b021c200ac1303f82428f2beef6c2e72bb/transformers-4.57.1-py3-none-any.whl", hash = "sha256:b10d05da8fa67dc41644dbbf9bc45a44cb86ae33da6f9295f5fbf5b7890bd267", size = 11990925, upload-time = "2025-10-14T15:39:23.085Z" },
]

[[package]]
name = "triton"
version = "3.5.1"
source = { registry = "https://pypi.org/simple" }
wheels = [
    { url = "https://files.pythonhosted.org/packages/b0/72/ec90c3519eaf168f22cb1757ad412f3a2add4782ad3a92861c9ad135d886/triton-3.5.1-cp311-cp311-manylinux_2_27_x86_64.manylinux_2_28_x86_64.whl", hash = "sha256:61413522a48add32302353fdbaaf92daaaab06f6b5e3229940d21b5207f47579", size = 170425802, upload-time = "2025-11-11T17:40:53.209Z" },
]

[[package]]
name = "types-toml"
version = "0.10.8.20240310"
source = { registry = "https://pypi.org/simple" }
sdist = { url = "https://files.pythonhosted.org/packages/86/47/3e4c75042792bff8e90d7991aa5c51812cc668828cc6cce711e97f63a607/types-toml-0.10.8.20240310.tar.gz", hash = "sha256:3d41501302972436a6b8b239c850b26689657e25281b48ff0ec06345b8830331", size = 4392, upload-time = "2024-03-10T02:18:37.518Z" }
wheels = [
    { url = "https://files.pythonhosted.org/packages/da/a2/d32ab58c0b216912638b140ab2170ee4b8644067c293b170e19fba340ccc/types_toml-0.10.8.20240310-py3-none-any.whl", hash = "sha256:627b47775d25fa29977d9c70dc0cbab3f314f32c8d8d0c012f2ef5de7aaec05d", size = 4777, upload-time = "2024-03-10T02:18:36.568Z" },
]

[[package]]
name = "typing-extensions"
version = "4.15.0"
source = { registry = "https://pypi.org/simple" }
sdist = { url = "https://files.pythonhosted.org/packages/72/94/1a15dd82efb362ac84269196e94cf00f187f7ed21c242792a923cdb1c61f/typing_extensions-4.15.0.tar.gz", hash = "sha256:0cea48d173cc12fa28ecabc3b837ea3cf6f38c6d1136f85cbaaf598984861466", size = 109391, upload-time = "2025-08-25T13:49:26.313Z" }
wheels = [
    { url = "https://files.pythonhosted.org/packages/18/67/36e9267722cc04a6b9f15c7f3441c2363321a3ea07da7ae0c0707beb2a9c/typing_extensions-4.15.0-py3-none-any.whl", hash = "sha256:f0fa19c6845758ab08074a0cfa8b7aecb71c999ca73d62883bc25cc018c4e548", size = 44614, upload-time = "2025-08-25T13:49:24.86Z" },
]

[[package]]
name = "typing-inspection"
version = "0.4.2"
source = { registry = "https://pypi.org/simple" }
dependencies = [
    { name = "typing-extensions" },
]
sdist = { url = "https://files.pythonhosted.org/packages/55/e3/70399cb7dd41c10ac53367ae42139cf4b1ca5f36bb3dc6c9d33acdb43655/typing_inspection-0.4.2.tar.gz", hash = "sha256:ba561c48a67c5958007083d386c3295464928b01faa735ab8547c5692e87f464", size = 75949, upload-time = "2025-10-01T02:14:41.687Z" }
wheels = [
    { url = "https://files.pythonhosted.org/packages/dc/9b/47798a6c91d8bdb567fe2698fe81e0c6b7cb7ef4d13da4114b41d239f65d/typing_inspection-0.4.2-py3-none-any.whl", hash = "sha256:4ed1cacbdc298c220f1bd249ed5287caa16f34d44ef4e9c3d0cbad5b521545e7", size = 14611, upload-time = "2025-10-01T02:14:40.154Z" },
]

[[package]]
name = "urllib3"
version = "2.5.0"
source = { registry = "https://pypi.org/simple" }
sdist = { url = "https://files.pythonhosted.org/packages/15/22/9ee70a2574a4f4599c47dd506532914ce044817c7752a79b6a51286319bc/urllib3-2.5.0.tar.gz", hash = "sha256:3fc47733c7e419d4bc3f6b3dc2b4f890bb743906a30d56ba4a5bfa4bbff92760", size = 393185, upload-time = "2025-06-18T14:07:41.644Z" }
wheels = [
    { url = "https://files.pythonhosted.org/packages/a7/c2/fe1e52489ae3122415c51f387e221dd0773709bad6c6cdaa599e8a2c5185/urllib3-2.5.0-py3-none-any.whl", hash = "sha256:e6b01673c0fa6a13e374b50871808eb3bf7046c4b125b216f6bf1cc604cff0dc", size = 129795, upload-time = "2025-06-18T14:07:40.39Z" },
]

[[package]]
name = "uvicorn"
version = "0.38.0"
source = { registry = "https://pypi.org/simple" }
dependencies = [
    { name = "click" },
    { name = "h11" },
]
sdist = { url = "https://files.pythonhosted.org/packages/cb/ce/f06b84e2697fef4688ca63bdb2fdf113ca0a3be33f94488f2cadb690b0cf/uvicorn-0.38.0.tar.gz", hash = "sha256:fd97093bdd120a2609fc0d3afe931d4d4ad688b6e75f0f929fde1bc36fe0e91d", size = 80605, upload-time = "2025-10-18T13:46:44.63Z" }
wheels = [
    { url = "https://files.pythonhosted.org/packages/ee/d9/d88e73ca598f4f6ff671fb5fde8a32925c2e08a637303a1d12883c7305fa/uvicorn-0.38.0-py3-none-any.whl", hash = "sha256:48c0afd214ceb59340075b4a052ea1ee91c16fbc2a9b1469cca0e54566977b02", size = 68109, upload-time = "2025-10-18T13:46:42.958Z" },
]

[[package]]
name = "virtualenv"
version = "20.35.4"
source = { registry = "https://pypi.org/simple" }
dependencies = [
    { name = "distlib" },
    { name = "filelock" },
    { name = "platformdirs" },
]
sdist = { url = "https://files.pythonhosted.org/packages/20/28/e6f1a6f655d620846bd9df527390ecc26b3805a0c5989048c210e22c5ca9/virtualenv-20.35.4.tar.gz", hash = "sha256:643d3914d73d3eeb0c552cbb12d7e82adf0e504dbf86a3182f8771a153a1971c", size = 6028799, upload-time = "2025-10-29T06:57:40.511Z" }
wheels = [
    { url = "https://files.pythonhosted.org/packages/79/0c/c05523fa3181fdf0c9c52a6ba91a23fbf3246cc095f26f6516f9c60e6771/virtualenv-20.35.4-py3-none-any.whl", hash = "sha256:c21c9cede36c9753eeade68ba7d523529f228a403463376cf821eaae2b650f1b", size = 6005095, upload-time = "2025-10-29T06:57:37.598Z" },
]

[[package]]
name = "watchdog"
version = "6.0.0"
source = { registry = "https://pypi.org/simple" }
sdist = { url = "https://files.pythonhosted.org/packages/db/7d/7f3d619e951c88ed75c6037b246ddcf2d322812ee8ea189be89511721d54/watchdog-6.0.0.tar.gz", hash = "sha256:9ddf7c82fda3ae8e24decda1338ede66e1c99883db93711d8fb941eaa2d8c282", size = 131220, upload-time = "2024-11-01T14:07:13.037Z" }
wheels = [
    { url = "https://files.pythonhosted.org/packages/e0/24/d9be5cd6642a6aa68352ded4b4b10fb0d7889cb7f45814fb92cecd35f101/watchdog-6.0.0-cp311-cp311-macosx_10_9_universal2.whl", hash = "sha256:6eb11feb5a0d452ee41f824e271ca311a09e250441c262ca2fd7ebcf2461a06c", size = 96393, upload-time = "2024-11-01T14:06:31.756Z" },
    { url = "https://files.pythonhosted.org/packages/63/7a/6013b0d8dbc56adca7fdd4f0beed381c59f6752341b12fa0886fa7afc78b/watchdog-6.0.0-cp311-cp311-macosx_10_9_x86_64.whl", hash = "sha256:ef810fbf7b781a5a593894e4f439773830bdecb885e6880d957d5b9382a960d2", size = 88392, upload-time = "2024-11-01T14:06:32.99Z" },
    { url = "https://files.pythonhosted.org/packages/d1/40/b75381494851556de56281e053700e46bff5b37bf4c7267e858640af5a7f/watchdog-6.0.0-cp311-cp311-macosx_11_0_arm64.whl", hash = "sha256:afd0fe1b2270917c5e23c2a65ce50c2a4abb63daafb0d419fde368e272a76b7c", size = 89019, upload-time = "2024-11-01T14:06:34.963Z" },
    { url = "https://files.pythonhosted.org/packages/a9/c7/ca4bf3e518cb57a686b2feb4f55a1892fd9a3dd13f470fca14e00f80ea36/watchdog-6.0.0-py3-none-manylinux2014_aarch64.whl", hash = "sha256:7607498efa04a3542ae3e05e64da8202e58159aa1fa4acddf7678d34a35d4f13", size = 79079, upload-time = "2024-11-01T14:06:59.472Z" },
    { url = "https://files.pythonhosted.org/packages/5c/51/d46dc9332f9a647593c947b4b88e2381c8dfc0942d15b8edc0310fa4abb1/watchdog-6.0.0-py3-none-manylinux2014_armv7l.whl", hash = "sha256:9041567ee8953024c83343288ccc458fd0a2d811d6a0fd68c4c22609e3490379", size = 79078, upload-time = "2024-11-01T14:07:01.431Z" },
    { url = "https://files.pythonhosted.org/packages/d4/57/04edbf5e169cd318d5f07b4766fee38e825d64b6913ca157ca32d1a42267/watchdog-6.0.0-py3-none-manylinux2014_i686.whl", hash = "sha256:82dc3e3143c7e38ec49d61af98d6558288c415eac98486a5c581726e0737c00e", size = 79076, upload-time = "2024-11-01T14:07:02.568Z" },
    { url = "https://files.pythonhosted.org/packages/ab/cc/da8422b300e13cb187d2203f20b9253e91058aaf7db65b74142013478e66/watchdog-6.0.0-py3-none-manylinux2014_ppc64.whl", hash = "sha256:212ac9b8bf1161dc91bd09c048048a95ca3a4c4f5e5d4a7d1b1a7d5752a7f96f", size = 79077, upload-time = "2024-11-01T14:07:03.893Z" },
    { url = "https://files.pythonhosted.org/packages/2c/3b/b8964e04ae1a025c44ba8e4291f86e97fac443bca31de8bd98d3263d2fcf/watchdog-6.0.0-py3-none-manylinux2014_ppc64le.whl", hash = "sha256:e3df4cbb9a450c6d49318f6d14f4bbc80d763fa587ba46ec86f99f9e6876bb26", size = 79078, upload-time = "2024-11-01T14:07:05.189Z" },
    { url = "https://files.pythonhosted.org/packages/62/ae/a696eb424bedff7407801c257d4b1afda455fe40821a2be430e173660e81/watchdog-6.0.0-py3-none-manylinux2014_s390x.whl", hash = "sha256:2cce7cfc2008eb51feb6aab51251fd79b85d9894e98ba847408f662b3395ca3c", size = 79077, upload-time = "2024-11-01T14:07:06.376Z" },
    { url = "https://files.pythonhosted.org/packages/b5/e8/dbf020b4d98251a9860752a094d09a65e1b436ad181faf929983f697048f/watchdog-6.0.0-py3-none-manylinux2014_x86_64.whl", hash = "sha256:20ffe5b202af80ab4266dcd3e91aae72bf2da48c0d33bdb15c66658e685e94e2", size = 79078, upload-time = "2024-11-01T14:07:07.547Z" },
    { url = "https://files.pythonhosted.org/packages/07/f6/d0e5b343768e8bcb4cda79f0f2f55051bf26177ecd5651f84c07567461cf/watchdog-6.0.0-py3-none-win32.whl", hash = "sha256:07df1fdd701c5d4c8e55ef6cf55b8f0120fe1aef7ef39a1c6fc6bc2e606d517a", size = 79065, upload-time = "2024-11-01T14:07:09.525Z" },
    { url = "https://files.pythonhosted.org/packages/db/d9/c495884c6e548fce18a8f40568ff120bc3a4b7b99813081c8ac0c936fa64/watchdog-6.0.0-py3-none-win_amd64.whl", hash = "sha256:cbafb470cf848d93b5d013e2ecb245d4aa1c8fd0504e863ccefa32445359d680", size = 79070, upload-time = "2024-11-01T14:07:10.686Z" },
    { url = "https://files.pythonhosted.org/packages/33/e8/e40370e6d74ddba47f002a32919d91310d6074130fe4e17dabcafc15cbf1/watchdog-6.0.0-py3-none-win_ia64.whl", hash = "sha256:a1914259fa9e1454315171103c6a30961236f508b9b623eae470268bbcc6a22f", size = 79067, upload-time = "2024-11-01T14:07:11.845Z" },
]

[[package]]
name = "win32-setctime"
version = "1.2.0"
source = { registry = "https://pypi.org/simple" }
sdist = { url = "https://files.pythonhosted.org/packages/b3/8f/705086c9d734d3b663af0e9bb3d4de6578d08f46b1b101c2442fd9aecaa2/win32_setctime-1.2.0.tar.gz", hash = "sha256:ae1fdf948f5640aae05c511ade119313fb6a30d7eabe25fef9764dca5873c4c0", size = 4867, upload-time = "2024-12-07T15:28:28.314Z" }
wheels = [
    { url = "https://files.pythonhosted.org/packages/e1/07/c6fe3ad3e685340704d314d765b7912993bcb8dc198f0e7a89382d37974b/win32_setctime-1.2.0-py3-none-any.whl", hash = "sha256:95d644c4e708aba81dc3704a116d8cbc974d70b3bdb8be1d150e36be6e9d1390", size = 4083, upload-time = "2024-12-07T15:28:26.465Z" },
]<|MERGE_RESOLUTION|>--- conflicted
+++ resolved
@@ -36,11 +36,7 @@
 
 [[package]]
 name = "auto-coder"
-<<<<<<< HEAD
 version = "2025.11.22.7+gc4b9d5e"
-=======
-version = "2025.11.23+g3b3afbf"
->>>>>>> 46871499
 source = { editable = "." }
 dependencies = [
     { name = "build" },
