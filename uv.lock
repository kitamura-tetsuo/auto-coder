--- conflicted
+++ resolved
@@ -27,11 +27,7 @@
 
 [[package]]
 name = "auto-coder"
-<<<<<<< HEAD
-version = "2025.11.3+g3fc394e"
-=======
 version = "2025.11.3.3+ge3adb7c"
->>>>>>> 450ef689
 source = { editable = "." }
 dependencies = [
     { name = "click" },
