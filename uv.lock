version = 1
revision = 3
requires-python = "==3.11.*"

[[package]]
name = "annotated-types"
version = "0.7.0"
source = { registry = "https://pypi.org/simple" }
sdist = { url = "https://files.pythonhosted.org/packages/ee/67/531ea369ba64dcff5ec9c3402f9f51bf748cec26dde048a2f973a4eea7f5/annotated_types-0.7.0.tar.gz", hash = "sha256:aff07c09a53a08bc8cfccb9c85b05f1aa9a2a6f23728d790723543408344ce89", size = 16081, upload-time = "2024-05-20T21:33:25.928Z" }
wheels = [
    { url = "https://files.pythonhosted.org/packages/78/b6/6307fbef88d9b5ee7421e68d78a9f162e0da4900bc5f5793f6d3d0e34fb8/annotated_types-0.7.0-py3-none-any.whl", hash = "sha256:1f02e8b43a8fbbc3f3e0d4f0f4bfc8131bcb4eebe8849b8e5c773f3a1c582a53", size = 13643, upload-time = "2024-05-20T21:33:24.1Z" },
]

[[package]]
name = "anyio"
version = "4.11.0"
source = { registry = "https://pypi.org/simple" }
dependencies = [
    { name = "idna" },
    { name = "sniffio" },
    { name = "typing-extensions" },
]
sdist = { url = "https://files.pythonhosted.org/packages/c6/78/7d432127c41b50bccba979505f272c16cbcadcc33645d5fa3a738110ae75/anyio-4.11.0.tar.gz", hash = "sha256:82a8d0b81e318cc5ce71a5f1f8b5c4e63619620b63141ef8c995fa0db95a57c4", size = 219094, upload-time = "2025-09-23T09:19:12.58Z" }
wheels = [
    { url = "https://files.pythonhosted.org/packages/15/b3/9b1a8074496371342ec1e796a96f99c82c945a339cd81a8e73de28b4cf9e/anyio-4.11.0-py3-none-any.whl", hash = "sha256:0287e96f4d26d4149305414d4e3bc32f0dcd0862365a4bddea19d7a1ec38c4fc", size = 109097, upload-time = "2025-09-23T09:19:10.601Z" },
]

[[package]]
name = "auto-coder"
<<<<<<< HEAD
version = "2025.11.3.6+gf6947ec"
=======
version = "2025.11.3.7+g76ac9b7"
>>>>>>> eb86e0da
source = { editable = "." }
dependencies = [
    { name = "click" },
    { name = "gitpython" },
    { name = "loguru" },
    { name = "neo4j" },
    { name = "pathspec" },
    { name = "playwright" },
    { name = "pydantic" },
    { name = "pydantic-settings" },
    { name = "pygithub" },
    { name = "python-dotenv" },
    { name = "pyyaml" },
    { name = "qdrant-client" },
    { name = "requests" },
    { name = "sentence-transformers" },
    { name = "watchdog" },
]

[package.optional-dependencies]
dev = [
    { name = "black" },
    { name = "flake8" },
    { name = "isort" },
    { name = "mypy" },
    { name = "pre-commit" },
    { name = "pytest" },
    { name = "pytest-asyncio" },
    { name = "pytest-cov" },
    { name = "pytest-timeout" },
]
test = [
    { name = "playwright" },
    { name = "pytest" },
    { name = "pytest-asyncio" },
    { name = "pytest-cov" },
]

[package.dev-dependencies]
dev = [
    { name = "pytest" },
    { name = "pytest-cov" },
]

[package.metadata]
requires-dist = [
    { name = "black", marker = "extra == 'dev'", specifier = ">=23.0.0" },
    { name = "click", specifier = ">=8.1.0" },
    { name = "flake8", marker = "extra == 'dev'", specifier = ">=6.0.0" },
    { name = "gitpython", specifier = ">=3.1.0" },
    { name = "isort", marker = "extra == 'dev'", specifier = ">=5.12.0" },
    { name = "loguru", specifier = ">=0.7.0" },
    { name = "mypy", marker = "extra == 'dev'", specifier = ">=1.5.0" },
    { name = "neo4j", specifier = ">=5.14.0" },
    { name = "pathspec", specifier = ">=0.12.0" },
    { name = "playwright", specifier = ">=1.54.0" },
    { name = "playwright", marker = "extra == 'test'", specifier = ">=1.40.0" },
    { name = "pre-commit", marker = "extra == 'dev'", specifier = ">=3.3.0" },
    { name = "pydantic", specifier = ">=2.0.0,<3.0.0" },
    { name = "pydantic-settings", specifier = ">=2.0.0" },
    { name = "pygithub", specifier = ">=1.59.0" },
    { name = "pytest", marker = "extra == 'dev'", specifier = ">=7.4.0" },
    { name = "pytest", marker = "extra == 'test'", specifier = ">=7.4.0" },
    { name = "pytest-asyncio", marker = "extra == 'dev'", specifier = ">=0.21.0" },
    { name = "pytest-asyncio", marker = "extra == 'test'", specifier = ">=0.21.0" },
    { name = "pytest-cov", marker = "extra == 'dev'", specifier = ">=4.1.0" },
    { name = "pytest-cov", marker = "extra == 'test'", specifier = ">=4.1.0" },
    { name = "pytest-timeout", marker = "extra == 'dev'", specifier = ">=2.1.0" },
    { name = "python-dotenv", specifier = ">=1.0.0" },
    { name = "pyyaml", specifier = ">=6.0" },
    { name = "qdrant-client", specifier = ">=1.7.0" },
    { name = "requests", specifier = ">=2.31.0" },
    { name = "sentence-transformers", specifier = ">=2.2.0" },
    { name = "watchdog", specifier = ">=6.0.0" },
]
provides-extras = ["dev", "test"]

[package.metadata.requires-dev]
dev = [
    { name = "pytest", specifier = ">=8.4.1" },
    { name = "pytest-cov", specifier = ">=6.2.1" },
]

[[package]]
name = "black"
version = "25.1.0"
source = { registry = "https://pypi.org/simple" }
dependencies = [
    { name = "click" },
    { name = "mypy-extensions" },
    { name = "packaging" },
    { name = "pathspec" },
    { name = "platformdirs" },
]
sdist = { url = "https://files.pythonhosted.org/packages/94/49/26a7b0f3f35da4b5a65f081943b7bcd22d7002f5f0fb8098ec1ff21cb6ef/black-25.1.0.tar.gz", hash = "sha256:33496d5cd1222ad73391352b4ae8da15253c5de89b93a80b3e2c8d9a19ec2666", size = 649449, upload-time = "2025-01-29T04:15:40.373Z" }
wheels = [
    { url = "https://files.pythonhosted.org/packages/7e/4f/87f596aca05c3ce5b94b8663dbfe242a12843caaa82dd3f85f1ffdc3f177/black-25.1.0-cp311-cp311-macosx_10_9_x86_64.whl", hash = "sha256:a39337598244de4bae26475f77dda852ea00a93bd4c728e09eacd827ec929df0", size = 1614372, upload-time = "2025-01-29T05:37:11.71Z" },
    { url = "https://files.pythonhosted.org/packages/e7/d0/2c34c36190b741c59c901e56ab7f6e54dad8df05a6272a9747ecef7c6036/black-25.1.0-cp311-cp311-macosx_11_0_arm64.whl", hash = "sha256:96c1c7cd856bba8e20094e36e0f948718dc688dba4a9d78c3adde52b9e6c2299", size = 1442865, upload-time = "2025-01-29T05:37:14.309Z" },
    { url = "https://files.pythonhosted.org/packages/21/d4/7518c72262468430ead45cf22bd86c883a6448b9eb43672765d69a8f1248/black-25.1.0-cp311-cp311-manylinux_2_17_x86_64.manylinux2014_x86_64.manylinux_2_28_x86_64.whl", hash = "sha256:bce2e264d59c91e52d8000d507eb20a9aca4a778731a08cfff7e5ac4a4bb7096", size = 1749699, upload-time = "2025-01-29T04:18:17.688Z" },
    { url = "https://files.pythonhosted.org/packages/58/db/4f5beb989b547f79096e035c4981ceb36ac2b552d0ac5f2620e941501c99/black-25.1.0-cp311-cp311-win_amd64.whl", hash = "sha256:172b1dbff09f86ce6f4eb8edf9dede08b1fce58ba194c87d7a4f1a5aa2f5b3c2", size = 1428028, upload-time = "2025-01-29T04:18:51.711Z" },
    { url = "https://files.pythonhosted.org/packages/09/71/54e999902aed72baf26bca0d50781b01838251a462612966e9fc4891eadd/black-25.1.0-py3-none-any.whl", hash = "sha256:95e8176dae143ba9097f351d174fdaf0ccd29efb414b362ae3fd72bf0f710717", size = 207646, upload-time = "2025-01-29T04:15:38.082Z" },
]

[[package]]
name = "certifi"
version = "2025.8.3"
source = { registry = "https://pypi.org/simple" }
sdist = { url = "https://files.pythonhosted.org/packages/dc/67/960ebe6bf230a96cda2e0abcf73af550ec4f090005363542f0765df162e0/certifi-2025.8.3.tar.gz", hash = "sha256:e564105f78ded564e3ae7c923924435e1daa7463faeab5bb932bc53ffae63407", size = 162386, upload-time = "2025-08-03T03:07:47.08Z" }
wheels = [
    { url = "https://files.pythonhosted.org/packages/e5/48/1549795ba7742c948d2ad169c1c8cdbae65bc450d6cd753d124b17c8cd32/certifi-2025.8.3-py3-none-any.whl", hash = "sha256:f6c12493cfb1b06ba2ff328595af9350c65d6644968e5d3a2ffd78699af217a5", size = 161216, upload-time = "2025-08-03T03:07:45.777Z" },
]

[[package]]
name = "cffi"
version = "1.17.1"
source = { registry = "https://pypi.org/simple" }
dependencies = [
    { name = "pycparser" },
]
sdist = { url = "https://files.pythonhosted.org/packages/fc/97/c783634659c2920c3fc70419e3af40972dbaf758daa229a7d6ea6135c90d/cffi-1.17.1.tar.gz", hash = "sha256:1c39c6016c32bc48dd54561950ebd6836e1670f2ae46128f67cf49e789c52824", size = 516621, upload-time = "2024-09-04T20:45:21.852Z" }
wheels = [
    { url = "https://files.pythonhosted.org/packages/6b/f4/927e3a8899e52a27fa57a48607ff7dc91a9ebe97399b357b85a0c7892e00/cffi-1.17.1-cp311-cp311-macosx_10_9_x86_64.whl", hash = "sha256:a45e3c6913c5b87b3ff120dcdc03f6131fa0065027d0ed7ee6190736a74cd401", size = 182264, upload-time = "2024-09-04T20:43:51.124Z" },
    { url = "https://files.pythonhosted.org/packages/6c/f5/6c3a8efe5f503175aaddcbea6ad0d2c96dad6f5abb205750d1b3df44ef29/cffi-1.17.1-cp311-cp311-macosx_11_0_arm64.whl", hash = "sha256:30c5e0cb5ae493c04c8b42916e52ca38079f1b235c2f8ae5f4527b963c401caf", size = 178651, upload-time = "2024-09-04T20:43:52.872Z" },
    { url = "https://files.pythonhosted.org/packages/94/dd/a3f0118e688d1b1a57553da23b16bdade96d2f9bcda4d32e7d2838047ff7/cffi-1.17.1-cp311-cp311-manylinux_2_12_i686.manylinux2010_i686.manylinux_2_17_i686.manylinux2014_i686.whl", hash = "sha256:f75c7ab1f9e4aca5414ed4d8e5c0e303a34f4421f8a0d47a4d019ceff0ab6af4", size = 445259, upload-time = "2024-09-04T20:43:56.123Z" },
    { url = "https://files.pythonhosted.org/packages/2e/ea/70ce63780f096e16ce8588efe039d3c4f91deb1dc01e9c73a287939c79a6/cffi-1.17.1-cp311-cp311-manylinux_2_17_aarch64.manylinux2014_aarch64.whl", hash = "sha256:a1ed2dd2972641495a3ec98445e09766f077aee98a1c896dcb4ad0d303628e41", size = 469200, upload-time = "2024-09-04T20:43:57.891Z" },
    { url = "https://files.pythonhosted.org/packages/1c/a0/a4fa9f4f781bda074c3ddd57a572b060fa0df7655d2a4247bbe277200146/cffi-1.17.1-cp311-cp311-manylinux_2_17_ppc64le.manylinux2014_ppc64le.whl", hash = "sha256:46bf43160c1a35f7ec506d254e5c890f3c03648a4dbac12d624e4490a7046cd1", size = 477235, upload-time = "2024-09-04T20:44:00.18Z" },
    { url = "https://files.pythonhosted.org/packages/62/12/ce8710b5b8affbcdd5c6e367217c242524ad17a02fe5beec3ee339f69f85/cffi-1.17.1-cp311-cp311-manylinux_2_17_s390x.manylinux2014_s390x.whl", hash = "sha256:a24ed04c8ffd54b0729c07cee15a81d964e6fee0e3d4d342a27b020d22959dc6", size = 459721, upload-time = "2024-09-04T20:44:01.585Z" },
    { url = "https://files.pythonhosted.org/packages/ff/6b/d45873c5e0242196f042d555526f92aa9e0c32355a1be1ff8c27f077fd37/cffi-1.17.1-cp311-cp311-manylinux_2_17_x86_64.manylinux2014_x86_64.whl", hash = "sha256:610faea79c43e44c71e1ec53a554553fa22321b65fae24889706c0a84d4ad86d", size = 467242, upload-time = "2024-09-04T20:44:03.467Z" },
    { url = "https://files.pythonhosted.org/packages/1a/52/d9a0e523a572fbccf2955f5abe883cfa8bcc570d7faeee06336fbd50c9fc/cffi-1.17.1-cp311-cp311-musllinux_1_1_aarch64.whl", hash = "sha256:a9b15d491f3ad5d692e11f6b71f7857e7835eb677955c00cc0aefcd0669adaf6", size = 477999, upload-time = "2024-09-04T20:44:05.023Z" },
    { url = "https://files.pythonhosted.org/packages/44/74/f2a2460684a1a2d00ca799ad880d54652841a780c4c97b87754f660c7603/cffi-1.17.1-cp311-cp311-musllinux_1_1_i686.whl", hash = "sha256:de2ea4b5833625383e464549fec1bc395c1bdeeb5f25c4a3a82b5a8c756ec22f", size = 454242, upload-time = "2024-09-04T20:44:06.444Z" },
    { url = "https://files.pythonhosted.org/packages/f8/4a/34599cac7dfcd888ff54e801afe06a19c17787dfd94495ab0c8d35fe99fb/cffi-1.17.1-cp311-cp311-musllinux_1_1_x86_64.whl", hash = "sha256:fc48c783f9c87e60831201f2cce7f3b2e4846bf4d8728eabe54d60700b318a0b", size = 478604, upload-time = "2024-09-04T20:44:08.206Z" },
    { url = "https://files.pythonhosted.org/packages/34/33/e1b8a1ba29025adbdcda5fb3a36f94c03d771c1b7b12f726ff7fef2ebe36/cffi-1.17.1-cp311-cp311-win32.whl", hash = "sha256:85a950a4ac9c359340d5963966e3e0a94a676bd6245a4b55bc43949eee26a655", size = 171727, upload-time = "2024-09-04T20:44:09.481Z" },
    { url = "https://files.pythonhosted.org/packages/3d/97/50228be003bb2802627d28ec0627837ac0bf35c90cf769812056f235b2d1/cffi-1.17.1-cp311-cp311-win_amd64.whl", hash = "sha256:caaf0640ef5f5517f49bc275eca1406b0ffa6aa184892812030f04c2abf589a0", size = 181400, upload-time = "2024-09-04T20:44:10.873Z" },
]

[[package]]
name = "cfgv"
version = "3.4.0"
source = { registry = "https://pypi.org/simple" }
sdist = { url = "https://files.pythonhosted.org/packages/11/74/539e56497d9bd1d484fd863dd69cbbfa653cd2aa27abfe35653494d85e94/cfgv-3.4.0.tar.gz", hash = "sha256:e52591d4c5f5dead8e0f673fb16db7949d2cfb3f7da4582893288f0ded8fe560", size = 7114, upload-time = "2023-08-12T20:38:17.776Z" }
wheels = [
    { url = "https://files.pythonhosted.org/packages/c5/55/51844dd50c4fc7a33b653bfaba4c2456f06955289ca770a5dbd5fd267374/cfgv-3.4.0-py2.py3-none-any.whl", hash = "sha256:b7265b1f29fd3316bfcd2b330d63d024f2bfd8bcb8b0272f8e19a504856c48f9", size = 7249, upload-time = "2023-08-12T20:38:16.269Z" },
]

[[package]]
name = "charset-normalizer"
version = "3.4.3"
source = { registry = "https://pypi.org/simple" }
sdist = { url = "https://files.pythonhosted.org/packages/83/2d/5fd176ceb9b2fc619e63405525573493ca23441330fcdaee6bef9460e924/charset_normalizer-3.4.3.tar.gz", hash = "sha256:6fce4b8500244f6fcb71465d4a4930d132ba9ab8e71a7859e6a5d59851068d14", size = 122371, upload-time = "2025-08-09T07:57:28.46Z" }
wheels = [
    { url = "https://files.pythonhosted.org/packages/7f/b5/991245018615474a60965a7c9cd2b4efbaabd16d582a5547c47ee1c7730b/charset_normalizer-3.4.3-cp311-cp311-macosx_10_9_universal2.whl", hash = "sha256:b256ee2e749283ef3ddcff51a675ff43798d92d746d1a6e4631bf8c707d22d0b", size = 204483, upload-time = "2025-08-09T07:55:53.12Z" },
    { url = "https://files.pythonhosted.org/packages/c7/2a/ae245c41c06299ec18262825c1569c5d3298fc920e4ddf56ab011b417efd/charset_normalizer-3.4.3-cp311-cp311-manylinux2014_aarch64.manylinux_2_17_aarch64.manylinux_2_28_aarch64.whl", hash = "sha256:13faeacfe61784e2559e690fc53fa4c5ae97c6fcedb8eb6fb8d0a15b475d2c64", size = 145520, upload-time = "2025-08-09T07:55:54.712Z" },
    { url = "https://files.pythonhosted.org/packages/3a/a4/b3b6c76e7a635748c4421d2b92c7b8f90a432f98bda5082049af37ffc8e3/charset_normalizer-3.4.3-cp311-cp311-manylinux2014_ppc64le.manylinux_2_17_ppc64le.manylinux_2_28_ppc64le.whl", hash = "sha256:00237675befef519d9af72169d8604a067d92755e84fe76492fef5441db05b91", size = 158876, upload-time = "2025-08-09T07:55:56.024Z" },
    { url = "https://files.pythonhosted.org/packages/e2/e6/63bb0e10f90a8243c5def74b5b105b3bbbfb3e7bb753915fe333fb0c11ea/charset_normalizer-3.4.3-cp311-cp311-manylinux2014_s390x.manylinux_2_17_s390x.manylinux_2_28_s390x.whl", hash = "sha256:585f3b2a80fbd26b048a0be90c5aae8f06605d3c92615911c3a2b03a8a3b796f", size = 156083, upload-time = "2025-08-09T07:55:57.582Z" },
    { url = "https://files.pythonhosted.org/packages/87/df/b7737ff046c974b183ea9aa111b74185ac8c3a326c6262d413bd5a1b8c69/charset_normalizer-3.4.3-cp311-cp311-manylinux2014_x86_64.manylinux_2_17_x86_64.manylinux_2_28_x86_64.whl", hash = "sha256:0e78314bdc32fa80696f72fa16dc61168fda4d6a0c014e0380f9d02f0e5d8a07", size = 150295, upload-time = "2025-08-09T07:55:59.147Z" },
    { url = "https://files.pythonhosted.org/packages/61/f1/190d9977e0084d3f1dc169acd060d479bbbc71b90bf3e7bf7b9927dec3eb/charset_normalizer-3.4.3-cp311-cp311-musllinux_1_2_aarch64.whl", hash = "sha256:96b2b3d1a83ad55310de8c7b4a2d04d9277d5591f40761274856635acc5fcb30", size = 148379, upload-time = "2025-08-09T07:56:00.364Z" },
    { url = "https://files.pythonhosted.org/packages/4c/92/27dbe365d34c68cfe0ca76f1edd70e8705d82b378cb54ebbaeabc2e3029d/charset_normalizer-3.4.3-cp311-cp311-musllinux_1_2_ppc64le.whl", hash = "sha256:939578d9d8fd4299220161fdd76e86c6a251987476f5243e8864a7844476ba14", size = 160018, upload-time = "2025-08-09T07:56:01.678Z" },
    { url = "https://files.pythonhosted.org/packages/99/04/baae2a1ea1893a01635d475b9261c889a18fd48393634b6270827869fa34/charset_normalizer-3.4.3-cp311-cp311-musllinux_1_2_s390x.whl", hash = "sha256:fd10de089bcdcd1be95a2f73dbe6254798ec1bda9f450d5828c96f93e2536b9c", size = 157430, upload-time = "2025-08-09T07:56:02.87Z" },
    { url = "https://files.pythonhosted.org/packages/2f/36/77da9c6a328c54d17b960c89eccacfab8271fdaaa228305330915b88afa9/charset_normalizer-3.4.3-cp311-cp311-musllinux_1_2_x86_64.whl", hash = "sha256:1e8ac75d72fa3775e0b7cb7e4629cec13b7514d928d15ef8ea06bca03ef01cae", size = 151600, upload-time = "2025-08-09T07:56:04.089Z" },
    { url = "https://files.pythonhosted.org/packages/64/d4/9eb4ff2c167edbbf08cdd28e19078bf195762e9bd63371689cab5ecd3d0d/charset_normalizer-3.4.3-cp311-cp311-win32.whl", hash = "sha256:6cf8fd4c04756b6b60146d98cd8a77d0cdae0e1ca20329da2ac85eed779b6849", size = 99616, upload-time = "2025-08-09T07:56:05.658Z" },
    { url = "https://files.pythonhosted.org/packages/f4/9c/996a4a028222e7761a96634d1820de8a744ff4327a00ada9c8942033089b/charset_normalizer-3.4.3-cp311-cp311-win_amd64.whl", hash = "sha256:31a9a6f775f9bcd865d88ee350f0ffb0e25936a7f930ca98995c05abf1faf21c", size = 107108, upload-time = "2025-08-09T07:56:07.176Z" },
    { url = "https://files.pythonhosted.org/packages/8a/1f/f041989e93b001bc4e44bb1669ccdcf54d3f00e628229a85b08d330615c5/charset_normalizer-3.4.3-py3-none-any.whl", hash = "sha256:ce571ab16d890d23b5c278547ba694193a45011ff86a9162a71307ed9f86759a", size = 53175, upload-time = "2025-08-09T07:57:26.864Z" },
]

[[package]]
name = "click"
version = "8.2.1"
source = { registry = "https://pypi.org/simple" }
dependencies = [
    { name = "colorama", marker = "sys_platform == 'win32'" },
]
sdist = { url = "https://files.pythonhosted.org/packages/60/6c/8ca2efa64cf75a977a0d7fac081354553ebe483345c734fb6b6515d96bbc/click-8.2.1.tar.gz", hash = "sha256:27c491cc05d968d271d5a1db13e3b5a184636d9d930f148c50b038f0d0646202", size = 286342, upload-time = "2025-05-20T23:19:49.832Z" }
wheels = [
    { url = "https://files.pythonhosted.org/packages/85/32/10bb5764d90a8eee674e9dc6f4db6a0ab47c8c4d0d83c27f7c39ac415a4d/click-8.2.1-py3-none-any.whl", hash = "sha256:61a3265b914e850b85317d0b3109c7f8cd35a670f963866005d6ef1d5175a12b", size = 102215, upload-time = "2025-05-20T23:19:47.796Z" },
]

[[package]]
name = "colorama"
version = "0.4.6"
source = { registry = "https://pypi.org/simple" }
sdist = { url = "https://files.pythonhosted.org/packages/d8/53/6f443c9a4a8358a93a6792e2acffb9d9d5cb0a5cfd8802644b7b1c9a02e4/colorama-0.4.6.tar.gz", hash = "sha256:08695f5cb7ed6e0531a20572697297273c47b8cae5a63ffc6d6ed5c201be6e44", size = 27697, upload-time = "2022-10-25T02:36:22.414Z" }
wheels = [
    { url = "https://files.pythonhosted.org/packages/d1/d6/3965ed04c63042e047cb6a3e6ed1a63a35087b6a609aa3a15ed8ac56c221/colorama-0.4.6-py2.py3-none-any.whl", hash = "sha256:4f1d9991f5acc0ca119f9d443620b77f9d6b33703e51011c16baf57afb285fc6", size = 25335, upload-time = "2022-10-25T02:36:20.889Z" },
]

[[package]]
name = "coverage"
version = "7.10.4"
source = { registry = "https://pypi.org/simple" }
sdist = { url = "https://files.pythonhosted.org/packages/d6/4e/08b493f1f1d8a5182df0044acc970799b58a8d289608e0d891a03e9d269a/coverage-7.10.4.tar.gz", hash = "sha256:25f5130af6c8e7297fd14634955ba9e1697f47143f289e2a23284177c0061d27", size = 823798, upload-time = "2025-08-17T00:26:43.314Z" }
wheels = [
    { url = "https://files.pythonhosted.org/packages/ec/ba/2c9817e62018e7d480d14f684c160b3038df9ff69c5af7d80e97d143e4d1/coverage-7.10.4-cp311-cp311-macosx_10_9_x86_64.whl", hash = "sha256:05d5f98ec893d4a2abc8bc5f046f2f4367404e7e5d5d18b83de8fde1093ebc4f", size = 216514, upload-time = "2025-08-17T00:24:34.188Z" },
    { url = "https://files.pythonhosted.org/packages/e3/5a/093412a959a6b6261446221ba9fb23bb63f661a5de70b5d130763c87f916/coverage-7.10.4-cp311-cp311-macosx_11_0_arm64.whl", hash = "sha256:9267efd28f8994b750d171e58e481e3bbd69e44baed540e4c789f8e368b24b88", size = 216914, upload-time = "2025-08-17T00:24:35.881Z" },
    { url = "https://files.pythonhosted.org/packages/2c/1f/2fdf4a71cfe93b07eae845ebf763267539a7d8b7e16b062f959d56d7e433/coverage-7.10.4-cp311-cp311-manylinux1_i686.manylinux_2_28_i686.manylinux_2_5_i686.whl", hash = "sha256:4456a039fdc1a89ea60823d0330f1ac6f97b0dbe9e2b6fb4873e889584b085fb", size = 247308, upload-time = "2025-08-17T00:24:37.61Z" },
    { url = "https://files.pythonhosted.org/packages/ba/16/33f6cded458e84f008b9f6bc379609a6a1eda7bffe349153b9960803fc11/coverage-7.10.4-cp311-cp311-manylinux1_x86_64.manylinux_2_28_x86_64.manylinux_2_5_x86_64.whl", hash = "sha256:c2bfbd2a9f7e68a21c5bd191be94bfdb2691ac40d325bac9ef3ae45ff5c753d9", size = 249241, upload-time = "2025-08-17T00:24:38.919Z" },
    { url = "https://files.pythonhosted.org/packages/84/98/9c18e47c889be58339ff2157c63b91a219272503ee32b49d926eea2337f2/coverage-7.10.4-cp311-cp311-manylinux2014_aarch64.manylinux_2_17_aarch64.manylinux_2_28_aarch64.whl", hash = "sha256:0ab7765f10ae1df7e7fe37de9e64b5a269b812ee22e2da3f84f97b1c7732a0d8", size = 251346, upload-time = "2025-08-17T00:24:40.507Z" },
    { url = "https://files.pythonhosted.org/packages/6d/07/00a6c0d53e9a22d36d8e95ddd049b860eef8f4b9fd299f7ce34d8e323356/coverage-7.10.4-cp311-cp311-musllinux_1_2_aarch64.whl", hash = "sha256:0a09b13695166236e171ec1627ff8434b9a9bae47528d0ba9d944c912d33b3d2", size = 249037, upload-time = "2025-08-17T00:24:41.904Z" },
    { url = "https://files.pythonhosted.org/packages/3e/0e/1e1b944d6a6483d07bab5ef6ce063fcf3d0cc555a16a8c05ebaab11f5607/coverage-7.10.4-cp311-cp311-musllinux_1_2_i686.whl", hash = "sha256:5c9e75dfdc0167d5675e9804f04a56b2cf47fb83a524654297000b578b8adcb7", size = 247090, upload-time = "2025-08-17T00:24:43.193Z" },
    { url = "https://files.pythonhosted.org/packages/62/43/2ce5ab8a728b8e25ced077111581290ffaef9efaf860a28e25435ab925cf/coverage-7.10.4-cp311-cp311-musllinux_1_2_x86_64.whl", hash = "sha256:c751261bfe6481caba15ec005a194cb60aad06f29235a74c24f18546d8377df0", size = 247732, upload-time = "2025-08-17T00:24:44.906Z" },
    { url = "https://files.pythonhosted.org/packages/a4/f3/706c4a24f42c1c5f3a2ca56637ab1270f84d9e75355160dc34d5e39bb5b7/coverage-7.10.4-cp311-cp311-win32.whl", hash = "sha256:051c7c9e765f003c2ff6e8c81ccea28a70fb5b0142671e4e3ede7cebd45c80af", size = 218961, upload-time = "2025-08-17T00:24:46.241Z" },
    { url = "https://files.pythonhosted.org/packages/e8/aa/6b9ea06e0290bf1cf2a2765bba89d561c5c563b4e9db8298bf83699c8b67/coverage-7.10.4-cp311-cp311-win_amd64.whl", hash = "sha256:1a647b152f10be08fb771ae4a1421dbff66141e3d8ab27d543b5eb9ea5af8e52", size = 219851, upload-time = "2025-08-17T00:24:48.795Z" },
    { url = "https://files.pythonhosted.org/packages/8b/be/f0dc9ad50ee183369e643cd7ed8f2ef5c491bc20b4c3387cbed97dd6e0d1/coverage-7.10.4-cp311-cp311-win_arm64.whl", hash = "sha256:b09b9e4e1de0d406ca9f19a371c2beefe3193b542f64a6dd40cfcf435b7d6aa0", size = 218530, upload-time = "2025-08-17T00:24:50.164Z" },
    { url = "https://files.pythonhosted.org/packages/bb/78/983efd23200921d9edb6bd40512e1aa04af553d7d5a171e50f9b2b45d109/coverage-7.10.4-py3-none-any.whl", hash = "sha256:065d75447228d05121e5c938ca8f0e91eed60a1eb2d1258d42d5084fecfc3302", size = 208365, upload-time = "2025-08-17T00:26:41.479Z" },
]

[package.optional-dependencies]
toml = [
    { name = "tomli", marker = "python_full_version <= '3.11'" },
]

[[package]]
name = "cryptography"
version = "45.0.6"
source = { registry = "https://pypi.org/simple" }
dependencies = [
    { name = "cffi", marker = "platform_python_implementation != 'PyPy'" },
]
sdist = { url = "https://files.pythonhosted.org/packages/d6/0d/d13399c94234ee8f3df384819dc67e0c5ce215fb751d567a55a1f4b028c7/cryptography-45.0.6.tar.gz", hash = "sha256:5c966c732cf6e4a276ce83b6e4c729edda2df6929083a952cc7da973c539c719", size = 744949, upload-time = "2025-08-05T23:59:27.93Z" }
wheels = [
    { url = "https://files.pythonhosted.org/packages/8c/29/2793d178d0eda1ca4a09a7c4e09a5185e75738cc6d526433e8663b460ea6/cryptography-45.0.6-cp311-abi3-macosx_10_9_universal2.whl", hash = "sha256:048e7ad9e08cf4c0ab07ff7f36cc3115924e22e2266e034450a890d9e312dd74", size = 7042702, upload-time = "2025-08-05T23:58:23.464Z" },
    { url = "https://files.pythonhosted.org/packages/b3/b6/cabd07410f222f32c8d55486c464f432808abaa1f12af9afcbe8f2f19030/cryptography-45.0.6-cp311-abi3-manylinux2014_aarch64.manylinux_2_17_aarch64.whl", hash = "sha256:44647c5d796f5fc042bbc6d61307d04bf29bccb74d188f18051b635f20a9c75f", size = 4206483, upload-time = "2025-08-05T23:58:27.132Z" },
    { url = "https://files.pythonhosted.org/packages/8b/9e/f9c7d36a38b1cfeb1cc74849aabe9bf817990f7603ff6eb485e0d70e0b27/cryptography-45.0.6-cp311-abi3-manylinux2014_x86_64.manylinux_2_17_x86_64.whl", hash = "sha256:e40b80ecf35ec265c452eea0ba94c9587ca763e739b8e559c128d23bff7ebbbf", size = 4429679, upload-time = "2025-08-05T23:58:29.152Z" },
    { url = "https://files.pythonhosted.org/packages/9c/2a/4434c17eb32ef30b254b9e8b9830cee4e516f08b47fdd291c5b1255b8101/cryptography-45.0.6-cp311-abi3-manylinux_2_28_aarch64.whl", hash = "sha256:00e8724bdad672d75e6f069b27970883179bd472cd24a63f6e620ca7e41cc0c5", size = 4210553, upload-time = "2025-08-05T23:58:30.596Z" },
    { url = "https://files.pythonhosted.org/packages/ef/1d/09a5df8e0c4b7970f5d1f3aff1b640df6d4be28a64cae970d56c6cf1c772/cryptography-45.0.6-cp311-abi3-manylinux_2_28_armv7l.manylinux_2_31_armv7l.whl", hash = "sha256:7a3085d1b319d35296176af31c90338eeb2ddac8104661df79f80e1d9787b8b2", size = 3894499, upload-time = "2025-08-05T23:58:32.03Z" },
    { url = "https://files.pythonhosted.org/packages/79/62/120842ab20d9150a9d3a6bdc07fe2870384e82f5266d41c53b08a3a96b34/cryptography-45.0.6-cp311-abi3-manylinux_2_28_x86_64.whl", hash = "sha256:1b7fa6a1c1188c7ee32e47590d16a5a0646270921f8020efc9a511648e1b2e08", size = 4458484, upload-time = "2025-08-05T23:58:33.526Z" },
    { url = "https://files.pythonhosted.org/packages/fd/80/1bc3634d45ddfed0871bfba52cf8f1ad724761662a0c792b97a951fb1b30/cryptography-45.0.6-cp311-abi3-manylinux_2_34_aarch64.whl", hash = "sha256:275ba5cc0d9e320cd70f8e7b96d9e59903c815ca579ab96c1e37278d231fc402", size = 4210281, upload-time = "2025-08-05T23:58:35.445Z" },
    { url = "https://files.pythonhosted.org/packages/7d/fe/ffb12c2d83d0ee625f124880a1f023b5878f79da92e64c37962bbbe35f3f/cryptography-45.0.6-cp311-abi3-manylinux_2_34_x86_64.whl", hash = "sha256:f4028f29a9f38a2025abedb2e409973709c660d44319c61762202206ed577c42", size = 4456890, upload-time = "2025-08-05T23:58:36.923Z" },
    { url = "https://files.pythonhosted.org/packages/8c/8e/b3f3fe0dc82c77a0deb5f493b23311e09193f2268b77196ec0f7a36e3f3e/cryptography-45.0.6-cp311-abi3-musllinux_1_2_aarch64.whl", hash = "sha256:ee411a1b977f40bd075392c80c10b58025ee5c6b47a822a33c1198598a7a5f05", size = 4333247, upload-time = "2025-08-05T23:58:38.781Z" },
    { url = "https://files.pythonhosted.org/packages/b3/a6/c3ef2ab9e334da27a1d7b56af4a2417d77e7806b2e0f90d6267ce120d2e4/cryptography-45.0.6-cp311-abi3-musllinux_1_2_x86_64.whl", hash = "sha256:e2a21a8eda2d86bb604934b6b37691585bd095c1f788530c1fcefc53a82b3453", size = 4565045, upload-time = "2025-08-05T23:58:40.415Z" },
    { url = "https://files.pythonhosted.org/packages/31/c3/77722446b13fa71dddd820a5faab4ce6db49e7e0bf8312ef4192a3f78e2f/cryptography-45.0.6-cp311-abi3-win32.whl", hash = "sha256:d063341378d7ee9c91f9d23b431a3502fc8bfacd54ef0a27baa72a0843b29159", size = 2928923, upload-time = "2025-08-05T23:58:41.919Z" },
    { url = "https://files.pythonhosted.org/packages/38/63/a025c3225188a811b82932a4dcc8457a26c3729d81578ccecbcce2cb784e/cryptography-45.0.6-cp311-abi3-win_amd64.whl", hash = "sha256:833dc32dfc1e39b7376a87b9a6a4288a10aae234631268486558920029b086ec", size = 3403805, upload-time = "2025-08-05T23:58:43.792Z" },
    { url = "https://files.pythonhosted.org/packages/5b/af/bcfbea93a30809f126d51c074ee0fac5bd9d57d068edf56c2a73abedbea4/cryptography-45.0.6-cp37-abi3-macosx_10_9_universal2.whl", hash = "sha256:3436128a60a5e5490603ab2adbabc8763613f638513ffa7d311c900a8349a2a0", size = 7020111, upload-time = "2025-08-05T23:58:45.316Z" },
    { url = "https://files.pythonhosted.org/packages/98/c6/ea5173689e014f1a8470899cd5beeb358e22bb3cf5a876060f9d1ca78af4/cryptography-45.0.6-cp37-abi3-manylinux2014_aarch64.manylinux_2_17_aarch64.whl", hash = "sha256:0d9ef57b6768d9fa58e92f4947cea96ade1233c0e236db22ba44748ffedca394", size = 4198169, upload-time = "2025-08-05T23:58:47.121Z" },
    { url = "https://files.pythonhosted.org/packages/ba/73/b12995edc0c7e2311ffb57ebd3b351f6b268fed37d93bfc6f9856e01c473/cryptography-45.0.6-cp37-abi3-manylinux2014_x86_64.manylinux_2_17_x86_64.whl", hash = "sha256:ea3c42f2016a5bbf71825537c2ad753f2870191134933196bee408aac397b3d9", size = 4421273, upload-time = "2025-08-05T23:58:48.557Z" },
    { url = "https://files.pythonhosted.org/packages/f7/6e/286894f6f71926bc0da67408c853dd9ba953f662dcb70993a59fd499f111/cryptography-45.0.6-cp37-abi3-manylinux_2_28_aarch64.whl", hash = "sha256:20ae4906a13716139d6d762ceb3e0e7e110f7955f3bc3876e3a07f5daadec5f3", size = 4199211, upload-time = "2025-08-05T23:58:50.139Z" },
    { url = "https://files.pythonhosted.org/packages/de/34/a7f55e39b9623c5cb571d77a6a90387fe557908ffc44f6872f26ca8ae270/cryptography-45.0.6-cp37-abi3-manylinux_2_28_armv7l.manylinux_2_31_armv7l.whl", hash = "sha256:2dac5ec199038b8e131365e2324c03d20e97fe214af051d20c49db129844e8b3", size = 3883732, upload-time = "2025-08-05T23:58:52.253Z" },
    { url = "https://files.pythonhosted.org/packages/f9/b9/c6d32edbcba0cd9f5df90f29ed46a65c4631c4fbe11187feb9169c6ff506/cryptography-45.0.6-cp37-abi3-manylinux_2_28_x86_64.whl", hash = "sha256:18f878a34b90d688982e43f4b700408b478102dd58b3e39de21b5ebf6509c301", size = 4450655, upload-time = "2025-08-05T23:58:53.848Z" },
    { url = "https://files.pythonhosted.org/packages/77/2d/09b097adfdee0227cfd4c699b3375a842080f065bab9014248933497c3f9/cryptography-45.0.6-cp37-abi3-manylinux_2_34_aarch64.whl", hash = "sha256:5bd6020c80c5b2b2242d6c48487d7b85700f5e0038e67b29d706f98440d66eb5", size = 4198956, upload-time = "2025-08-05T23:58:55.209Z" },
    { url = "https://files.pythonhosted.org/packages/55/66/061ec6689207d54effdff535bbdf85cc380d32dd5377173085812565cf38/cryptography-45.0.6-cp37-abi3-manylinux_2_34_x86_64.whl", hash = "sha256:eccddbd986e43014263eda489abbddfbc287af5cddfd690477993dbb31e31016", size = 4449859, upload-time = "2025-08-05T23:58:56.639Z" },
    { url = "https://files.pythonhosted.org/packages/41/ff/e7d5a2ad2d035e5a2af116e1a3adb4d8fcd0be92a18032917a089c6e5028/cryptography-45.0.6-cp37-abi3-musllinux_1_2_aarch64.whl", hash = "sha256:550ae02148206beb722cfe4ef0933f9352bab26b087af00e48fdfb9ade35c5b3", size = 4320254, upload-time = "2025-08-05T23:58:58.833Z" },
    { url = "https://files.pythonhosted.org/packages/82/27/092d311af22095d288f4db89fcaebadfb2f28944f3d790a4cf51fe5ddaeb/cryptography-45.0.6-cp37-abi3-musllinux_1_2_x86_64.whl", hash = "sha256:5b64e668fc3528e77efa51ca70fadcd6610e8ab231e3e06ae2bab3b31c2b8ed9", size = 4554815, upload-time = "2025-08-05T23:59:00.283Z" },
    { url = "https://files.pythonhosted.org/packages/7e/01/aa2f4940262d588a8fdf4edabe4cda45854d00ebc6eaac12568b3a491a16/cryptography-45.0.6-cp37-abi3-win32.whl", hash = "sha256:780c40fb751c7d2b0c6786ceee6b6f871e86e8718a8ff4bc35073ac353c7cd02", size = 2912147, upload-time = "2025-08-05T23:59:01.716Z" },
    { url = "https://files.pythonhosted.org/packages/0a/bc/16e0276078c2de3ceef6b5a34b965f4436215efac45313df90d55f0ba2d2/cryptography-45.0.6-cp37-abi3-win_amd64.whl", hash = "sha256:20d15aed3ee522faac1a39fbfdfee25d17b1284bafd808e1640a74846d7c4d1b", size = 3390459, upload-time = "2025-08-05T23:59:03.358Z" },
    { url = "https://files.pythonhosted.org/packages/61/69/c252de4ec047ba2f567ecb53149410219577d408c2aea9c989acae7eafce/cryptography-45.0.6-pp311-pypy311_pp73-macosx_10_9_x86_64.whl", hash = "sha256:fc022c1fa5acff6def2fc6d7819bbbd31ccddfe67d075331a65d9cfb28a20983", size = 3584669, upload-time = "2025-08-05T23:59:15.431Z" },
    { url = "https://files.pythonhosted.org/packages/e3/fe/deea71e9f310a31fe0a6bfee670955152128d309ea2d1c79e2a5ae0f0401/cryptography-45.0.6-pp311-pypy311_pp73-manylinux_2_28_aarch64.whl", hash = "sha256:3de77e4df42ac8d4e4d6cdb342d989803ad37707cf8f3fbf7b088c9cbdd46427", size = 4153022, upload-time = "2025-08-05T23:59:16.954Z" },
    { url = "https://files.pythonhosted.org/packages/60/45/a77452f5e49cb580feedba6606d66ae7b82c128947aa754533b3d1bd44b0/cryptography-45.0.6-pp311-pypy311_pp73-manylinux_2_28_x86_64.whl", hash = "sha256:599c8d7df950aa68baa7e98f7b73f4f414c9f02d0e8104a30c0182a07732638b", size = 4386802, upload-time = "2025-08-05T23:59:18.55Z" },
    { url = "https://files.pythonhosted.org/packages/a3/b9/a2f747d2acd5e3075fdf5c145c7c3568895daaa38b3b0c960ef830db6cdc/cryptography-45.0.6-pp311-pypy311_pp73-manylinux_2_34_aarch64.whl", hash = "sha256:31a2b9a10530a1cb04ffd6aa1cd4d3be9ed49f7d77a4dafe198f3b382f41545c", size = 4152706, upload-time = "2025-08-05T23:59:20.044Z" },
    { url = "https://files.pythonhosted.org/packages/81/ec/381b3e8d0685a3f3f304a382aa3dfce36af2d76467da0fd4bb21ddccc7b2/cryptography-45.0.6-pp311-pypy311_pp73-manylinux_2_34_x86_64.whl", hash = "sha256:e5b3dda1b00fb41da3af4c5ef3f922a200e33ee5ba0f0bc9ecf0b0c173958385", size = 4386740, upload-time = "2025-08-05T23:59:21.525Z" },
    { url = "https://files.pythonhosted.org/packages/0a/76/cf8d69da8d0b5ecb0db406f24a63a3f69ba5e791a11b782aeeefef27ccbb/cryptography-45.0.6-pp311-pypy311_pp73-win_amd64.whl", hash = "sha256:629127cfdcdc6806dfe234734d7cb8ac54edaf572148274fa377a7d3405b0043", size = 3331874, upload-time = "2025-08-05T23:59:23.017Z" },
]

[[package]]
name = "distlib"
version = "0.4.0"
source = { registry = "https://pypi.org/simple" }
sdist = { url = "https://files.pythonhosted.org/packages/96/8e/709914eb2b5749865801041647dc7f4e6d00b549cfe88b65ca192995f07c/distlib-0.4.0.tar.gz", hash = "sha256:feec40075be03a04501a973d81f633735b4b69f98b05450592310c0f401a4e0d", size = 614605, upload-time = "2025-07-17T16:52:00.465Z" }
wheels = [
    { url = "https://files.pythonhosted.org/packages/33/6b/e0547afaf41bf2c42e52430072fa5658766e3d65bd4b03a563d1b6336f57/distlib-0.4.0-py2.py3-none-any.whl", hash = "sha256:9659f7d87e46584a30b5780e43ac7a2143098441670ff0a49d5f9034c54a6c16", size = 469047, upload-time = "2025-07-17T16:51:58.613Z" },
]

[[package]]
name = "filelock"
version = "3.19.1"
source = { registry = "https://pypi.org/simple" }
sdist = { url = "https://files.pythonhosted.org/packages/40/bb/0ab3e58d22305b6f5440629d20683af28959bf793d98d11950e305c1c326/filelock-3.19.1.tar.gz", hash = "sha256:66eda1888b0171c998b35be2bcc0f6d75c388a7ce20c3f3f37aa8e96c2dddf58", size = 17687, upload-time = "2025-08-14T16:56:03.016Z" }
wheels = [
    { url = "https://files.pythonhosted.org/packages/42/14/42b2651a2f46b022ccd948bca9f2d5af0fd8929c4eec235b8d6d844fbe67/filelock-3.19.1-py3-none-any.whl", hash = "sha256:d38e30481def20772f5baf097c122c3babc4fcdb7e14e57049eb9d88c6dc017d", size = 15988, upload-time = "2025-08-14T16:56:01.633Z" },
]

[[package]]
name = "flake8"
version = "7.3.0"
source = { registry = "https://pypi.org/simple" }
dependencies = [
    { name = "mccabe" },
    { name = "pycodestyle" },
    { name = "pyflakes" },
]
sdist = { url = "https://files.pythonhosted.org/packages/9b/af/fbfe3c4b5a657d79e5c47a2827a362f9e1b763336a52f926126aa6dc7123/flake8-7.3.0.tar.gz", hash = "sha256:fe044858146b9fc69b551a4b490d69cf960fcb78ad1edcb84e7fbb1b4a8e3872", size = 48326, upload-time = "2025-06-20T19:31:35.838Z" }
wheels = [
    { url = "https://files.pythonhosted.org/packages/9f/56/13ab06b4f93ca7cac71078fbe37fcea175d3216f31f85c3168a6bbd0bb9a/flake8-7.3.0-py2.py3-none-any.whl", hash = "sha256:b9696257b9ce8beb888cdbe31cf885c90d31928fe202be0889a7cdafad32f01e", size = 57922, upload-time = "2025-06-20T19:31:34.425Z" },
]

[[package]]
name = "fsspec"
version = "2025.10.0"
source = { registry = "https://pypi.org/simple" }
sdist = { url = "https://files.pythonhosted.org/packages/24/7f/2747c0d332b9acfa75dc84447a066fdf812b5a6b8d30472b74d309bfe8cb/fsspec-2025.10.0.tar.gz", hash = "sha256:b6789427626f068f9a83ca4e8a3cc050850b6c0f71f99ddb4f542b8266a26a59", size = 309285, upload-time = "2025-10-30T14:58:44.036Z" }
wheels = [
    { url = "https://files.pythonhosted.org/packages/eb/02/a6b21098b1d5d6249b7c5ab69dde30108a71e4e819d4a9778f1de1d5b70d/fsspec-2025.10.0-py3-none-any.whl", hash = "sha256:7c7712353ae7d875407f97715f0e1ffcc21e33d5b24556cb1e090ae9409ec61d", size = 200966, upload-time = "2025-10-30T14:58:42.53Z" },
]

[[package]]
name = "gitdb"
version = "4.0.12"
source = { registry = "https://pypi.org/simple" }
dependencies = [
    { name = "smmap" },
]
sdist = { url = "https://files.pythonhosted.org/packages/72/94/63b0fc47eb32792c7ba1fe1b694daec9a63620db1e313033d18140c2320a/gitdb-4.0.12.tar.gz", hash = "sha256:5ef71f855d191a3326fcfbc0d5da835f26b13fbcba60c32c21091c349ffdb571", size = 394684, upload-time = "2025-01-02T07:20:46.413Z" }
wheels = [
    { url = "https://files.pythonhosted.org/packages/a0/61/5c78b91c3143ed5c14207f463aecfc8f9dbb5092fb2869baf37c273b2705/gitdb-4.0.12-py3-none-any.whl", hash = "sha256:67073e15955400952c6565cc3e707c554a4eea2e428946f7a4c162fab9bd9bcf", size = 62794, upload-time = "2025-01-02T07:20:43.624Z" },
]

[[package]]
name = "gitpython"
version = "3.1.45"
source = { registry = "https://pypi.org/simple" }
dependencies = [
    { name = "gitdb" },
]
sdist = { url = "https://files.pythonhosted.org/packages/9a/c8/dd58967d119baab745caec2f9d853297cec1989ec1d63f677d3880632b88/gitpython-3.1.45.tar.gz", hash = "sha256:85b0ee964ceddf211c41b9f27a49086010a190fd8132a24e21f362a4b36a791c", size = 215076, upload-time = "2025-07-24T03:45:54.871Z" }
wheels = [
    { url = "https://files.pythonhosted.org/packages/01/61/d4b89fec821f72385526e1b9d9a3a0385dda4a72b206d28049e2c7cd39b8/gitpython-3.1.45-py3-none-any.whl", hash = "sha256:8908cb2e02fb3b93b7eb0f2827125cb699869470432cc885f019b8fd0fccff77", size = 208168, upload-time = "2025-07-24T03:45:52.517Z" },
]

[[package]]
name = "greenlet"
version = "3.2.4"
source = { registry = "https://pypi.org/simple" }
sdist = { url = "https://files.pythonhosted.org/packages/03/b8/704d753a5a45507a7aab61f18db9509302ed3d0a27ac7e0359ec2905b1a6/greenlet-3.2.4.tar.gz", hash = "sha256:0dca0d95ff849f9a364385f36ab49f50065d76964944638be9691e1832e9f86d", size = 188260, upload-time = "2025-08-07T13:24:33.51Z" }
wheels = [
    { url = "https://files.pythonhosted.org/packages/a4/de/f28ced0a67749cac23fecb02b694f6473f47686dff6afaa211d186e2ef9c/greenlet-3.2.4-cp311-cp311-macosx_11_0_universal2.whl", hash = "sha256:96378df1de302bc38e99c3a9aa311967b7dc80ced1dcc6f171e99842987882a2", size = 272305, upload-time = "2025-08-07T13:15:41.288Z" },
    { url = "https://files.pythonhosted.org/packages/09/16/2c3792cba130000bf2a31c5272999113f4764fd9d874fb257ff588ac779a/greenlet-3.2.4-cp311-cp311-manylinux2014_aarch64.manylinux_2_17_aarch64.whl", hash = "sha256:1ee8fae0519a337f2329cb78bd7a8e128ec0f881073d43f023c7b8d4831d5246", size = 632472, upload-time = "2025-08-07T13:42:55.044Z" },
    { url = "https://files.pythonhosted.org/packages/ae/8f/95d48d7e3d433e6dae5b1682e4292242a53f22df82e6d3dda81b1701a960/greenlet-3.2.4-cp311-cp311-manylinux2014_ppc64le.manylinux_2_17_ppc64le.whl", hash = "sha256:94abf90142c2a18151632371140b3dba4dee031633fe614cb592dbb6c9e17bc3", size = 644646, upload-time = "2025-08-07T13:45:26.523Z" },
    { url = "https://files.pythonhosted.org/packages/d5/5e/405965351aef8c76b8ef7ad370e5da58d57ef6068df197548b015464001a/greenlet-3.2.4-cp311-cp311-manylinux2014_s390x.manylinux_2_17_s390x.whl", hash = "sha256:4d1378601b85e2e5171b99be8d2dc85f594c79967599328f95c1dc1a40f1c633", size = 640519, upload-time = "2025-08-07T13:53:13.928Z" },
    { url = "https://files.pythonhosted.org/packages/25/5d/382753b52006ce0218297ec1b628e048c4e64b155379331f25a7316eb749/greenlet-3.2.4-cp311-cp311-manylinux2014_x86_64.manylinux_2_17_x86_64.whl", hash = "sha256:0db5594dce18db94f7d1650d7489909b57afde4c580806b8d9203b6e79cdc079", size = 639707, upload-time = "2025-08-07T13:18:27.146Z" },
    { url = "https://files.pythonhosted.org/packages/1f/8e/abdd3f14d735b2929290a018ecf133c901be4874b858dd1c604b9319f064/greenlet-3.2.4-cp311-cp311-manylinux_2_24_x86_64.manylinux_2_28_x86_64.whl", hash = "sha256:2523e5246274f54fdadbce8494458a2ebdcdbc7b802318466ac5606d3cded1f8", size = 587684, upload-time = "2025-08-07T13:18:25.164Z" },
    { url = "https://files.pythonhosted.org/packages/5d/65/deb2a69c3e5996439b0176f6651e0052542bb6c8f8ec2e3fba97c9768805/greenlet-3.2.4-cp311-cp311-musllinux_1_1_aarch64.whl", hash = "sha256:1987de92fec508535687fb807a5cea1560f6196285a4cde35c100b8cd632cc52", size = 1116647, upload-time = "2025-08-07T13:42:38.655Z" },
    { url = "https://files.pythonhosted.org/packages/3f/cc/b07000438a29ac5cfb2194bfc128151d52f333cee74dd7dfe3fb733fc16c/greenlet-3.2.4-cp311-cp311-musllinux_1_1_x86_64.whl", hash = "sha256:55e9c5affaa6775e2c6b67659f3a71684de4c549b3dd9afca3bc773533d284fa", size = 1142073, upload-time = "2025-08-07T13:18:21.737Z" },
    { url = "https://files.pythonhosted.org/packages/d8/0f/30aef242fcab550b0b3520b8e3561156857c94288f0332a79928c31a52cf/greenlet-3.2.4-cp311-cp311-win_amd64.whl", hash = "sha256:9c40adce87eaa9ddb593ccb0fa6a07caf34015a29bf8d344811665b573138db9", size = 299100, upload-time = "2025-08-07T13:44:12.287Z" },
]

[[package]]
name = "grpcio"
version = "1.76.0"
source = { registry = "https://pypi.org/simple" }
dependencies = [
    { name = "typing-extensions" },
]
sdist = { url = "https://files.pythonhosted.org/packages/b6/e0/318c1ce3ae5a17894d5791e87aea147587c9e702f24122cc7a5c8bbaeeb1/grpcio-1.76.0.tar.gz", hash = "sha256:7be78388d6da1a25c0d5ec506523db58b18be22d9c37d8d3a32c08be4987bd73", size = 12785182, upload-time = "2025-10-21T16:23:12.106Z" }
wheels = [
    { url = "https://files.pythonhosted.org/packages/a0/00/8163a1beeb6971f66b4bbe6ac9457b97948beba8dd2fc8e1281dce7f79ec/grpcio-1.76.0-cp311-cp311-linux_armv7l.whl", hash = "sha256:2e1743fbd7f5fa713a1b0a8ac8ebabf0ec980b5d8809ec358d488e273b9cf02a", size = 5843567, upload-time = "2025-10-21T16:20:52.829Z" },
    { url = "https://files.pythonhosted.org/packages/10/c1/934202f5cf335e6d852530ce14ddb0fef21be612ba9ecbbcbd4d748ca32d/grpcio-1.76.0-cp311-cp311-macosx_11_0_universal2.whl", hash = "sha256:a8c2cf1209497cf659a667d7dea88985e834c24b7c3b605e6254cbb5076d985c", size = 11848017, upload-time = "2025-10-21T16:20:56.705Z" },
    { url = "https://files.pythonhosted.org/packages/11/0b/8dec16b1863d74af6eb3543928600ec2195af49ca58b16334972f6775663/grpcio-1.76.0-cp311-cp311-manylinux2014_aarch64.manylinux_2_17_aarch64.whl", hash = "sha256:08caea849a9d3c71a542827d6df9d5a69067b0a1efbea8a855633ff5d9571465", size = 6412027, upload-time = "2025-10-21T16:20:59.3Z" },
    { url = "https://files.pythonhosted.org/packages/d7/64/7b9e6e7ab910bea9d46f2c090380bab274a0b91fb0a2fe9b0cd399fffa12/grpcio-1.76.0-cp311-cp311-manylinux2014_i686.manylinux_2_17_i686.whl", hash = "sha256:f0e34c2079d47ae9f6188211db9e777c619a21d4faba6977774e8fa43b085e48", size = 7075913, upload-time = "2025-10-21T16:21:01.645Z" },
    { url = "https://files.pythonhosted.org/packages/68/86/093c46e9546073cefa789bd76d44c5cb2abc824ca62af0c18be590ff13ba/grpcio-1.76.0-cp311-cp311-manylinux2014_x86_64.manylinux_2_17_x86_64.whl", hash = "sha256:8843114c0cfce61b40ad48df65abcfc00d4dba82eae8718fab5352390848c5da", size = 6615417, upload-time = "2025-10-21T16:21:03.844Z" },
    { url = "https://files.pythonhosted.org/packages/f7/b6/5709a3a68500a9c03da6fb71740dcdd5ef245e39266461a03f31a57036d8/grpcio-1.76.0-cp311-cp311-musllinux_1_2_aarch64.whl", hash = "sha256:8eddfb4d203a237da6f3cc8a540dad0517d274b5a1e9e636fd8d2c79b5c1d397", size = 7199683, upload-time = "2025-10-21T16:21:06.195Z" },
    { url = "https://files.pythonhosted.org/packages/91/d3/4b1f2bf16ed52ce0b508161df3a2d186e4935379a159a834cb4a7d687429/grpcio-1.76.0-cp311-cp311-musllinux_1_2_i686.whl", hash = "sha256:32483fe2aab2c3794101c2a159070584e5db11d0aa091b2c0ea9c4fc43d0d749", size = 8163109, upload-time = "2025-10-21T16:21:08.498Z" },
    { url = "https://files.pythonhosted.org/packages/5c/61/d9043f95f5f4cf085ac5dd6137b469d41befb04bd80280952ffa2a4c3f12/grpcio-1.76.0-cp311-cp311-musllinux_1_2_x86_64.whl", hash = "sha256:dcfe41187da8992c5f40aa8c5ec086fa3672834d2be57a32384c08d5a05b4c00", size = 7626676, upload-time = "2025-10-21T16:21:10.693Z" },
    { url = "https://files.pythonhosted.org/packages/36/95/fd9a5152ca02d8881e4dd419cdd790e11805979f499a2e5b96488b85cf27/grpcio-1.76.0-cp311-cp311-win32.whl", hash = "sha256:2107b0c024d1b35f4083f11245c0e23846ae64d02f40b2b226684840260ed054", size = 3997688, upload-time = "2025-10-21T16:21:12.746Z" },
    { url = "https://files.pythonhosted.org/packages/60/9c/5c359c8d4c9176cfa3c61ecd4efe5affe1f38d9bae81e81ac7186b4c9cc8/grpcio-1.76.0-cp311-cp311-win_amd64.whl", hash = "sha256:522175aba7af9113c48ec10cc471b9b9bd4f6ceb36aeb4544a8e2c80ed9d252d", size = 4709315, upload-time = "2025-10-21T16:21:15.26Z" },
]

[[package]]
name = "h11"
version = "0.16.0"
source = { registry = "https://pypi.org/simple" }
sdist = { url = "https://files.pythonhosted.org/packages/01/ee/02a2c011bdab74c6fb3c75474d40b3052059d95df7e73351460c8588d963/h11-0.16.0.tar.gz", hash = "sha256:4e35b956cf45792e4caa5885e69fba00bdbc6ffafbfa020300e549b208ee5ff1", size = 101250, upload-time = "2025-04-24T03:35:25.427Z" }
wheels = [
    { url = "https://files.pythonhosted.org/packages/04/4b/29cac41a4d98d144bf5f6d33995617b185d14b22401f75ca86f384e87ff1/h11-0.16.0-py3-none-any.whl", hash = "sha256:63cf8bbe7522de3bf65932fda1d9c2772064ffb3dae62d55932da54b31cb6c86", size = 37515, upload-time = "2025-04-24T03:35:24.344Z" },
]

[[package]]
name = "h2"
version = "4.3.0"
source = { registry = "https://pypi.org/simple" }
dependencies = [
    { name = "hpack" },
    { name = "hyperframe" },
]
sdist = { url = "https://files.pythonhosted.org/packages/1d/17/afa56379f94ad0fe8defd37d6eb3f89a25404ffc71d4d848893d270325fc/h2-4.3.0.tar.gz", hash = "sha256:6c59efe4323fa18b47a632221a1888bd7fde6249819beda254aeca909f221bf1", size = 2152026, upload-time = "2025-08-23T18:12:19.778Z" }
wheels = [
    { url = "https://files.pythonhosted.org/packages/69/b2/119f6e6dcbd96f9069ce9a2665e0146588dc9f88f29549711853645e736a/h2-4.3.0-py3-none-any.whl", hash = "sha256:c438f029a25f7945c69e0ccf0fb951dc3f73a5f6412981daee861431b70e2bdd", size = 61779, upload-time = "2025-08-23T18:12:17.779Z" },
]

[[package]]
name = "hf-xet"
version = "1.2.0"
source = { registry = "https://pypi.org/simple" }
sdist = { url = "https://files.pythonhosted.org/packages/5e/6e/0f11bacf08a67f7fb5ee09740f2ca54163863b07b70d579356e9222ce5d8/hf_xet-1.2.0.tar.gz", hash = "sha256:a8c27070ca547293b6890c4bf389f713f80e8c478631432962bb7f4bc0bd7d7f", size = 506020, upload-time = "2025-10-24T19:04:32.129Z" }
wheels = [
    { url = "https://files.pythonhosted.org/packages/96/2d/22338486473df5923a9ab7107d375dbef9173c338ebef5098ef593d2b560/hf_xet-1.2.0-cp37-abi3-macosx_10_12_x86_64.whl", hash = "sha256:46740d4ac024a7ca9b22bebf77460ff43332868b661186a8e46c227fdae01848", size = 2866099, upload-time = "2025-10-24T19:04:15.366Z" },
    { url = "https://files.pythonhosted.org/packages/7f/8c/c5becfa53234299bc2210ba314eaaae36c2875e0045809b82e40a9544f0c/hf_xet-1.2.0-cp37-abi3-macosx_11_0_arm64.whl", hash = "sha256:27df617a076420d8845bea087f59303da8be17ed7ec0cd7ee3b9b9f579dff0e4", size = 2722178, upload-time = "2025-10-24T19:04:13.695Z" },
    { url = "https://files.pythonhosted.org/packages/9a/92/cf3ab0b652b082e66876d08da57fcc6fa2f0e6c70dfbbafbd470bb73eb47/hf_xet-1.2.0-cp37-abi3-manylinux_2_17_x86_64.manylinux2014_x86_64.whl", hash = "sha256:3651fd5bfe0281951b988c0facbe726aa5e347b103a675f49a3fa8144c7968fd", size = 3320214, upload-time = "2025-10-24T19:04:03.596Z" },
    { url = "https://files.pythonhosted.org/packages/46/92/3f7ec4a1b6a65bf45b059b6d4a5d38988f63e193056de2f420137e3c3244/hf_xet-1.2.0-cp37-abi3-manylinux_2_28_aarch64.whl", hash = "sha256:d06fa97c8562fb3ee7a378dd9b51e343bc5bc8190254202c9771029152f5e08c", size = 3229054, upload-time = "2025-10-24T19:04:01.949Z" },
    { url = "https://files.pythonhosted.org/packages/0b/dd/7ac658d54b9fb7999a0ccb07ad863b413cbaf5cf172f48ebcd9497ec7263/hf_xet-1.2.0-cp37-abi3-musllinux_1_2_aarch64.whl", hash = "sha256:4c1428c9ae73ec0939410ec73023c4f842927f39db09b063b9482dac5a3bb737", size = 3413812, upload-time = "2025-10-24T19:04:24.585Z" },
    { url = "https://files.pythonhosted.org/packages/92/68/89ac4e5b12a9ff6286a12174c8538a5930e2ed662091dd2572bbe0a18c8a/hf_xet-1.2.0-cp37-abi3-musllinux_1_2_x86_64.whl", hash = "sha256:a55558084c16b09b5ed32ab9ed38421e2d87cf3f1f89815764d1177081b99865", size = 3508920, upload-time = "2025-10-24T19:04:26.927Z" },
    { url = "https://files.pythonhosted.org/packages/cb/44/870d44b30e1dcfb6a65932e3e1506c103a8a5aea9103c337e7a53180322c/hf_xet-1.2.0-cp37-abi3-win_amd64.whl", hash = "sha256:e6584a52253f72c9f52f9e549d5895ca7a471608495c4ecaa6cc73dba2b24d69", size = 2905735, upload-time = "2025-10-24T19:04:35.928Z" },
]

[[package]]
name = "hpack"
version = "4.1.0"
source = { registry = "https://pypi.org/simple" }
sdist = { url = "https://files.pythonhosted.org/packages/2c/48/71de9ed269fdae9c8057e5a4c0aa7402e8bb16f2c6e90b3aa53327b113f8/hpack-4.1.0.tar.gz", hash = "sha256:ec5eca154f7056aa06f196a557655c5b009b382873ac8d1e66e79e87535f1dca", size = 51276, upload-time = "2025-01-22T21:44:58.347Z" }
wheels = [
    { url = "https://files.pythonhosted.org/packages/07/c6/80c95b1b2b94682a72cbdbfb85b81ae2daffa4291fbfa1b1464502ede10d/hpack-4.1.0-py3-none-any.whl", hash = "sha256:157ac792668d995c657d93111f46b4535ed114f0c9c8d672271bbec7eae1b496", size = 34357, upload-time = "2025-01-22T21:44:56.92Z" },
]

[[package]]
name = "httpcore"
version = "1.0.9"
source = { registry = "https://pypi.org/simple" }
dependencies = [
    { name = "certifi" },
    { name = "h11" },
]
sdist = { url = "https://files.pythonhosted.org/packages/06/94/82699a10bca87a5556c9c59b5963f2d039dbd239f25bc2a63907a05a14cb/httpcore-1.0.9.tar.gz", hash = "sha256:6e34463af53fd2ab5d807f399a9b45ea31c3dfa2276f15a2c3f00afff6e176e8", size = 85484, upload-time = "2025-04-24T22:06:22.219Z" }
wheels = [
    { url = "https://files.pythonhosted.org/packages/7e/f5/f66802a942d491edb555dd61e3a9961140fd64c90bce1eafd741609d334d/httpcore-1.0.9-py3-none-any.whl", hash = "sha256:2d400746a40668fc9dec9810239072b40b4484b640a8c38fd654a024c7a1bf55", size = 78784, upload-time = "2025-04-24T22:06:20.566Z" },
]

[[package]]
name = "httpx"
version = "0.28.1"
source = { registry = "https://pypi.org/simple" }
dependencies = [
    { name = "anyio" },
    { name = "certifi" },
    { name = "httpcore" },
    { name = "idna" },
]
sdist = { url = "https://files.pythonhosted.org/packages/b1/df/48c586a5fe32a0f01324ee087459e112ebb7224f646c0b5023f5e79e9956/httpx-0.28.1.tar.gz", hash = "sha256:75e98c5f16b0f35b567856f597f06ff2270a374470a5c2392242528e3e3e42fc", size = 141406, upload-time = "2024-12-06T15:37:23.222Z" }
wheels = [
    { url = "https://files.pythonhosted.org/packages/2a/39/e50c7c3a983047577ee07d2a9e53faf5a69493943ec3f6a384bdc792deb2/httpx-0.28.1-py3-none-any.whl", hash = "sha256:d909fcccc110f8c7faf814ca82a9a4d816bc5a6dbfea25d6591d6985b8ba59ad", size = 73517, upload-time = "2024-12-06T15:37:21.509Z" },
]

[package.optional-dependencies]
http2 = [
    { name = "h2" },
]

[[package]]
name = "huggingface-hub"
version = "0.36.0"
source = { registry = "https://pypi.org/simple" }
dependencies = [
    { name = "filelock" },
    { name = "fsspec" },
    { name = "hf-xet", marker = "platform_machine == 'aarch64' or platform_machine == 'amd64' or platform_machine == 'arm64' or platform_machine == 'x86_64'" },
    { name = "packaging" },
    { name = "pyyaml" },
    { name = "requests" },
    { name = "tqdm" },
    { name = "typing-extensions" },
]
sdist = { url = "https://files.pythonhosted.org/packages/98/63/4910c5fa9128fdadf6a9c5ac138e8b1b6cee4ca44bf7915bbfbce4e355ee/huggingface_hub-0.36.0.tar.gz", hash = "sha256:47b3f0e2539c39bf5cde015d63b72ec49baff67b6931c3d97f3f84532e2b8d25", size = 463358, upload-time = "2025-10-23T12:12:01.413Z" }
wheels = [
    { url = "https://files.pythonhosted.org/packages/cb/bd/1a875e0d592d447cbc02805fd3fe0f497714d6a2583f59d14fa9ebad96eb/huggingface_hub-0.36.0-py3-none-any.whl", hash = "sha256:7bcc9ad17d5b3f07b57c78e79d527102d08313caa278a641993acddcb894548d", size = 566094, upload-time = "2025-10-23T12:11:59.557Z" },
]

[[package]]
name = "hyperframe"
version = "6.1.0"
source = { registry = "https://pypi.org/simple" }
sdist = { url = "https://files.pythonhosted.org/packages/02/e7/94f8232d4a74cc99514c13a9f995811485a6903d48e5d952771ef6322e30/hyperframe-6.1.0.tar.gz", hash = "sha256:f630908a00854a7adeabd6382b43923a4c4cd4b821fcb527e6ab9e15382a3b08", size = 26566, upload-time = "2025-01-22T21:41:49.302Z" }
wheels = [
    { url = "https://files.pythonhosted.org/packages/48/30/47d0bf6072f7252e6521f3447ccfa40b421b6824517f82854703d0f5a98b/hyperframe-6.1.0-py3-none-any.whl", hash = "sha256:b03380493a519fce58ea5af42e4a42317bf9bd425596f7a0835ffce80f1a42e5", size = 13007, upload-time = "2025-01-22T21:41:47.295Z" },
]

[[package]]
name = "identify"
version = "2.6.13"
source = { registry = "https://pypi.org/simple" }
sdist = { url = "https://files.pythonhosted.org/packages/82/ca/ffbabe3635bb839aa36b3a893c91a9b0d368cb4d8073e03a12896970af82/identify-2.6.13.tar.gz", hash = "sha256:da8d6c828e773620e13bfa86ea601c5a5310ba4bcd65edf378198b56a1f9fb32", size = 99243, upload-time = "2025-08-09T19:35:00.6Z" }
wheels = [
    { url = "https://files.pythonhosted.org/packages/e7/ce/461b60a3ee109518c055953729bf9ed089a04db895d47e95444071dcdef2/identify-2.6.13-py2.py3-none-any.whl", hash = "sha256:60381139b3ae39447482ecc406944190f690d4a2997f2584062089848361b33b", size = 99153, upload-time = "2025-08-09T19:34:59.1Z" },
]

[[package]]
name = "idna"
version = "3.10"
source = { registry = "https://pypi.org/simple" }
sdist = { url = "https://files.pythonhosted.org/packages/f1/70/7703c29685631f5a7590aa73f1f1d3fa9a380e654b86af429e0934a32f7d/idna-3.10.tar.gz", hash = "sha256:12f65c9b470abda6dc35cf8e63cc574b1c52b11df2c86030af0ac09b01b13ea9", size = 190490, upload-time = "2024-09-15T18:07:39.745Z" }
wheels = [
    { url = "https://files.pythonhosted.org/packages/76/c6/c88e154df9c4e1a2a66ccf0005a88dfb2650c1dffb6f5ce603dfbd452ce3/idna-3.10-py3-none-any.whl", hash = "sha256:946d195a0d259cbba61165e88e65941f16e9b36ea6ddb97f00452bae8b1287d3", size = 70442, upload-time = "2024-09-15T18:07:37.964Z" },
]

[[package]]
name = "iniconfig"
version = "2.1.0"
source = { registry = "https://pypi.org/simple" }
sdist = { url = "https://files.pythonhosted.org/packages/f2/97/ebf4da567aa6827c909642694d71c9fcf53e5b504f2d96afea02718862f3/iniconfig-2.1.0.tar.gz", hash = "sha256:3abbd2e30b36733fee78f9c7f7308f2d0050e88f0087fd25c2645f63c773e1c7", size = 4793, upload-time = "2025-03-19T20:09:59.721Z" }
wheels = [
    { url = "https://files.pythonhosted.org/packages/2c/e1/e6716421ea10d38022b952c159d5161ca1193197fb744506875fbb87ea7b/iniconfig-2.1.0-py3-none-any.whl", hash = "sha256:9deba5723312380e77435581c6bf4935c94cbfab9b1ed33ef8d238ea168eb760", size = 6050, upload-time = "2025-03-19T20:10:01.071Z" },
]

[[package]]
name = "isort"
version = "6.0.1"
source = { registry = "https://pypi.org/simple" }
sdist = { url = "https://files.pythonhosted.org/packages/b8/21/1e2a441f74a653a144224d7d21afe8f4169e6c7c20bb13aec3a2dc3815e0/isort-6.0.1.tar.gz", hash = "sha256:1cb5df28dfbc742e490c5e41bad6da41b805b0a8be7bc93cd0fb2a8a890ac450", size = 821955, upload-time = "2025-02-26T21:13:16.955Z" }
wheels = [
    { url = "https://files.pythonhosted.org/packages/c1/11/114d0a5f4dabbdcedc1125dee0888514c3c3b16d3e9facad87ed96fad97c/isort-6.0.1-py3-none-any.whl", hash = "sha256:2dc5d7f65c9678d94c88dfc29161a320eec67328bc97aad576874cb4be1e9615", size = 94186, upload-time = "2025-02-26T21:13:14.911Z" },
]

[[package]]
name = "jinja2"
version = "3.1.6"
source = { registry = "https://pypi.org/simple" }
dependencies = [
    { name = "markupsafe" },
]
sdist = { url = "https://files.pythonhosted.org/packages/df/bf/f7da0350254c0ed7c72f3e33cef02e048281fec7ecec5f032d4aac52226b/jinja2-3.1.6.tar.gz", hash = "sha256:0137fb05990d35f1275a587e9aee6d56da821fc83491a0fb838183be43f66d6d", size = 245115, upload-time = "2025-03-05T20:05:02.478Z" }
wheels = [
    { url = "https://files.pythonhosted.org/packages/62/a1/3d680cbfd5f4b8f15abc1d571870c5fc3e594bb582bc3b64ea099db13e56/jinja2-3.1.6-py3-none-any.whl", hash = "sha256:85ece4451f492d0c13c5dd7c13a64681a86afae63a5f347908daf103ce6d2f67", size = 134899, upload-time = "2025-03-05T20:05:00.369Z" },
]

[[package]]
name = "joblib"
version = "1.5.2"
source = { registry = "https://pypi.org/simple" }
sdist = { url = "https://files.pythonhosted.org/packages/e8/5d/447af5ea094b9e4c4054f82e223ada074c552335b9b4b2d14bd9b35a67c4/joblib-1.5.2.tar.gz", hash = "sha256:3faa5c39054b2f03ca547da9b2f52fde67c06240c31853f306aea97f13647b55", size = 331077, upload-time = "2025-08-27T12:15:46.575Z" }
wheels = [
    { url = "https://files.pythonhosted.org/packages/1e/e8/685f47e0d754320684db4425a0967f7d3fa70126bffd76110b7009a0090f/joblib-1.5.2-py3-none-any.whl", hash = "sha256:4e1f0bdbb987e6d843c70cf43714cb276623def372df3c22fe5266b2670bc241", size = 308396, upload-time = "2025-08-27T12:15:45.188Z" },
]

[[package]]
name = "loguru"
version = "0.7.3"
source = { registry = "https://pypi.org/simple" }
dependencies = [
    { name = "colorama", marker = "sys_platform == 'win32'" },
    { name = "win32-setctime", marker = "sys_platform == 'win32'" },
]
sdist = { url = "https://files.pythonhosted.org/packages/3a/05/a1dae3dffd1116099471c643b8924f5aa6524411dc6c63fdae648c4f1aca/loguru-0.7.3.tar.gz", hash = "sha256:19480589e77d47b8d85b2c827ad95d49bf31b0dcde16593892eb51dd18706eb6", size = 63559, upload-time = "2024-12-06T11:20:56.608Z" }
wheels = [
    { url = "https://files.pythonhosted.org/packages/0c/29/0348de65b8cc732daa3e33e67806420b2ae89bdce2b04af740289c5c6c8c/loguru-0.7.3-py3-none-any.whl", hash = "sha256:31a33c10c8e1e10422bfd431aeb5d351c7cf7fa671e3c4df004162264b28220c", size = 61595, upload-time = "2024-12-06T11:20:54.538Z" },
]

[[package]]
name = "markupsafe"
version = "3.0.3"
source = { registry = "https://pypi.org/simple" }
sdist = { url = "https://files.pythonhosted.org/packages/7e/99/7690b6d4034fffd95959cbe0c02de8deb3098cc577c67bb6a24fe5d7caa7/markupsafe-3.0.3.tar.gz", hash = "sha256:722695808f4b6457b320fdc131280796bdceb04ab50fe1795cd540799ebe1698", size = 80313, upload-time = "2025-09-27T18:37:40.426Z" }
wheels = [
    { url = "https://files.pythonhosted.org/packages/08/db/fefacb2136439fc8dd20e797950e749aa1f4997ed584c62cfb8ef7c2be0e/markupsafe-3.0.3-cp311-cp311-macosx_10_9_x86_64.whl", hash = "sha256:1cc7ea17a6824959616c525620e387f6dd30fec8cb44f649e31712db02123dad", size = 11631, upload-time = "2025-09-27T18:36:18.185Z" },
    { url = "https://files.pythonhosted.org/packages/e1/2e/5898933336b61975ce9dc04decbc0a7f2fee78c30353c5efba7f2d6ff27a/markupsafe-3.0.3-cp311-cp311-macosx_11_0_arm64.whl", hash = "sha256:4bd4cd07944443f5a265608cc6aab442e4f74dff8088b0dfc8238647b8f6ae9a", size = 12058, upload-time = "2025-09-27T18:36:19.444Z" },
    { url = "https://files.pythonhosted.org/packages/1d/09/adf2df3699d87d1d8184038df46a9c80d78c0148492323f4693df54e17bb/markupsafe-3.0.3-cp311-cp311-manylinux2014_aarch64.manylinux_2_17_aarch64.manylinux_2_28_aarch64.whl", hash = "sha256:6b5420a1d9450023228968e7e6a9ce57f65d148ab56d2313fcd589eee96a7a50", size = 24287, upload-time = "2025-09-27T18:36:20.768Z" },
    { url = "https://files.pythonhosted.org/packages/30/ac/0273f6fcb5f42e314c6d8cd99effae6a5354604d461b8d392b5ec9530a54/markupsafe-3.0.3-cp311-cp311-manylinux2014_x86_64.manylinux_2_17_x86_64.manylinux_2_28_x86_64.whl", hash = "sha256:0bf2a864d67e76e5c9a34dc26ec616a66b9888e25e7b9460e1c76d3293bd9dbf", size = 22940, upload-time = "2025-09-27T18:36:22.249Z" },
    { url = "https://files.pythonhosted.org/packages/19/ae/31c1be199ef767124c042c6c3e904da327a2f7f0cd63a0337e1eca2967a8/markupsafe-3.0.3-cp311-cp311-manylinux_2_31_riscv64.manylinux_2_39_riscv64.whl", hash = "sha256:bc51efed119bc9cfdf792cdeaa4d67e8f6fcccab66ed4bfdd6bde3e59bfcbb2f", size = 21887, upload-time = "2025-09-27T18:36:23.535Z" },
    { url = "https://files.pythonhosted.org/packages/b2/76/7edcab99d5349a4532a459e1fe64f0b0467a3365056ae550d3bcf3f79e1e/markupsafe-3.0.3-cp311-cp311-musllinux_1_2_aarch64.whl", hash = "sha256:068f375c472b3e7acbe2d5318dea141359e6900156b5b2ba06a30b169086b91a", size = 23692, upload-time = "2025-09-27T18:36:24.823Z" },
    { url = "https://files.pythonhosted.org/packages/a4/28/6e74cdd26d7514849143d69f0bf2399f929c37dc2b31e6829fd2045b2765/markupsafe-3.0.3-cp311-cp311-musllinux_1_2_riscv64.whl", hash = "sha256:7be7b61bb172e1ed687f1754f8e7484f1c8019780f6f6b0786e76bb01c2ae115", size = 21471, upload-time = "2025-09-27T18:36:25.95Z" },
    { url = "https://files.pythonhosted.org/packages/62/7e/a145f36a5c2945673e590850a6f8014318d5577ed7e5920a4b3448e0865d/markupsafe-3.0.3-cp311-cp311-musllinux_1_2_x86_64.whl", hash = "sha256:f9e130248f4462aaa8e2552d547f36ddadbeaa573879158d721bbd33dfe4743a", size = 22923, upload-time = "2025-09-27T18:36:27.109Z" },
    { url = "https://files.pythonhosted.org/packages/0f/62/d9c46a7f5c9adbeeeda52f5b8d802e1094e9717705a645efc71b0913a0a8/markupsafe-3.0.3-cp311-cp311-win32.whl", hash = "sha256:0db14f5dafddbb6d9208827849fad01f1a2609380add406671a26386cdf15a19", size = 14572, upload-time = "2025-09-27T18:36:28.045Z" },
    { url = "https://files.pythonhosted.org/packages/83/8a/4414c03d3f891739326e1783338e48fb49781cc915b2e0ee052aa490d586/markupsafe-3.0.3-cp311-cp311-win_amd64.whl", hash = "sha256:de8a88e63464af587c950061a5e6a67d3632e36df62b986892331d4620a35c01", size = 15077, upload-time = "2025-09-27T18:36:29.025Z" },
    { url = "https://files.pythonhosted.org/packages/35/73/893072b42e6862f319b5207adc9ae06070f095b358655f077f69a35601f0/markupsafe-3.0.3-cp311-cp311-win_arm64.whl", hash = "sha256:3b562dd9e9ea93f13d53989d23a7e775fdfd1066c33494ff43f5418bc8c58a5c", size = 13876, upload-time = "2025-09-27T18:36:29.954Z" },
]

[[package]]
name = "mccabe"
version = "0.7.0"
source = { registry = "https://pypi.org/simple" }
sdist = { url = "https://files.pythonhosted.org/packages/e7/ff/0ffefdcac38932a54d2b5eed4e0ba8a408f215002cd178ad1df0f2806ff8/mccabe-0.7.0.tar.gz", hash = "sha256:348e0240c33b60bbdf4e523192ef919f28cb2c3d7d5c7794f74009290f236325", size = 9658, upload-time = "2022-01-24T01:14:51.113Z" }
wheels = [
    { url = "https://files.pythonhosted.org/packages/27/1a/1f68f9ba0c207934b35b86a8ca3aad8395a3d6dd7921c0686e23853ff5a9/mccabe-0.7.0-py2.py3-none-any.whl", hash = "sha256:6c2d30ab6be0e4a46919781807b4f0d834ebdd6c6e3dca0bda5a15f863427b6e", size = 7350, upload-time = "2022-01-24T01:14:49.62Z" },
]

[[package]]
name = "mpmath"
version = "1.3.0"
source = { registry = "https://pypi.org/simple" }
sdist = { url = "https://files.pythonhosted.org/packages/e0/47/dd32fa426cc72114383ac549964eecb20ecfd886d1e5ccf5340b55b02f57/mpmath-1.3.0.tar.gz", hash = "sha256:7a28eb2a9774d00c7bc92411c19a89209d5da7c4c9a9e227be8330a23a25b91f", size = 508106, upload-time = "2023-03-07T16:47:11.061Z" }
wheels = [
    { url = "https://files.pythonhosted.org/packages/43/e3/7d92a15f894aa0c9c4b49b8ee9ac9850d6e63b03c9c32c0367a13ae62209/mpmath-1.3.0-py3-none-any.whl", hash = "sha256:a0b2b9fe80bbcd81a6647ff13108738cfb482d481d826cc0e02f5b35e5c88d2c", size = 536198, upload-time = "2023-03-07T16:47:09.197Z" },
]

[[package]]
name = "mypy"
version = "1.17.1"
source = { registry = "https://pypi.org/simple" }
dependencies = [
    { name = "mypy-extensions" },
    { name = "pathspec" },
    { name = "typing-extensions" },
]
sdist = { url = "https://files.pythonhosted.org/packages/8e/22/ea637422dedf0bf36f3ef238eab4e455e2a0dcc3082b5cc067615347ab8e/mypy-1.17.1.tar.gz", hash = "sha256:25e01ec741ab5bb3eec8ba9cdb0f769230368a22c959c4937360efb89b7e9f01", size = 3352570, upload-time = "2025-07-31T07:54:19.204Z" }
wheels = [
    { url = "https://files.pythonhosted.org/packages/46/cf/eadc80c4e0a70db1c08921dcc220357ba8ab2faecb4392e3cebeb10edbfa/mypy-1.17.1-cp311-cp311-macosx_10_9_x86_64.whl", hash = "sha256:ad37544be07c5d7fba814eb370e006df58fed8ad1ef33ed1649cb1889ba6ff58", size = 10921009, upload-time = "2025-07-31T07:53:23.037Z" },
    { url = "https://files.pythonhosted.org/packages/5d/c1/c869d8c067829ad30d9bdae051046561552516cfb3a14f7f0347b7d973ee/mypy-1.17.1-cp311-cp311-macosx_11_0_arm64.whl", hash = "sha256:064e2ff508e5464b4bd807a7c1625bc5047c5022b85c70f030680e18f37273a5", size = 10047482, upload-time = "2025-07-31T07:53:26.151Z" },
    { url = "https://files.pythonhosted.org/packages/98/b9/803672bab3fe03cee2e14786ca056efda4bb511ea02dadcedde6176d06d0/mypy-1.17.1-cp311-cp311-manylinux2014_aarch64.manylinux_2_17_aarch64.manylinux_2_28_aarch64.whl", hash = "sha256:70401bbabd2fa1aa7c43bb358f54037baf0586f41e83b0ae67dd0534fc64edfd", size = 11832883, upload-time = "2025-07-31T07:53:47.948Z" },
    { url = "https://files.pythonhosted.org/packages/88/fb/fcdac695beca66800918c18697b48833a9a6701de288452b6715a98cfee1/mypy-1.17.1-cp311-cp311-manylinux2014_x86_64.manylinux_2_17_x86_64.manylinux_2_28_x86_64.whl", hash = "sha256:e92bdc656b7757c438660f775f872a669b8ff374edc4d18277d86b63edba6b8b", size = 12566215, upload-time = "2025-07-31T07:54:04.031Z" },
    { url = "https://files.pythonhosted.org/packages/7f/37/a932da3d3dace99ee8eb2043b6ab03b6768c36eb29a02f98f46c18c0da0e/mypy-1.17.1-cp311-cp311-musllinux_1_2_x86_64.whl", hash = "sha256:c1fdf4abb29ed1cb091cf432979e162c208a5ac676ce35010373ff29247bcad5", size = 12751956, upload-time = "2025-07-31T07:53:36.263Z" },
    { url = "https://files.pythonhosted.org/packages/8c/cf/6438a429e0f2f5cab8bc83e53dbebfa666476f40ee322e13cac5e64b79e7/mypy-1.17.1-cp311-cp311-win_amd64.whl", hash = "sha256:ff2933428516ab63f961644bc49bc4cbe42bbffb2cd3b71cc7277c07d16b1a8b", size = 9507307, upload-time = "2025-07-31T07:53:59.734Z" },
    { url = "https://files.pythonhosted.org/packages/1d/f3/8fcd2af0f5b806f6cf463efaffd3c9548a28f84220493ecd38d127b6b66d/mypy-1.17.1-py3-none-any.whl", hash = "sha256:a9f52c0351c21fe24c21d8c0eb1f62967b262d6729393397b6f443c3b773c3b9", size = 2283411, upload-time = "2025-07-31T07:53:24.664Z" },
]

[[package]]
name = "mypy-extensions"
version = "1.1.0"
source = { registry = "https://pypi.org/simple" }
sdist = { url = "https://files.pythonhosted.org/packages/a2/6e/371856a3fb9d31ca8dac321cda606860fa4548858c0cc45d9d1d4ca2628b/mypy_extensions-1.1.0.tar.gz", hash = "sha256:52e68efc3284861e772bbcd66823fde5ae21fd2fdb51c62a211403730b916558", size = 6343, upload-time = "2025-04-22T14:54:24.164Z" }
wheels = [
    { url = "https://files.pythonhosted.org/packages/79/7b/2c79738432f5c924bef5071f933bcc9efd0473bac3b4aa584a6f7c1c8df8/mypy_extensions-1.1.0-py3-none-any.whl", hash = "sha256:1be4cccdb0f2482337c4743e60421de3a356cd97508abadd57d47403e94f5505", size = 4963, upload-time = "2025-04-22T14:54:22.983Z" },
]

[[package]]
name = "neo4j"
version = "6.0.2"
source = { registry = "https://pypi.org/simple" }
dependencies = [
    { name = "pytz" },
]
sdist = { url = "https://files.pythonhosted.org/packages/eb/34/485ab7c0252bd5d9c9ff0672f61153a8007490af2069f664d8766709c7ba/neo4j-6.0.2.tar.gz", hash = "sha256:c98734c855b457e7a976424dc04446d652838d00907d250d6e9a595e88892378", size = 240139, upload-time = "2025-10-02T11:31:06.724Z" }
wheels = [
    { url = "https://files.pythonhosted.org/packages/75/4e/11813da186859070b0512e8071dac4796624ac4dc28e25e7c530df730d23/neo4j-6.0.2-py3-none-any.whl", hash = "sha256:dc3fc1c99f6da2293d9deefead1e31dd7429bbb513eccf96e4134b7dbf770243", size = 325761, upload-time = "2025-10-02T11:31:04.855Z" },
]

[[package]]
name = "networkx"
version = "3.5"
source = { registry = "https://pypi.org/simple" }
sdist = { url = "https://files.pythonhosted.org/packages/6c/4f/ccdb8ad3a38e583f214547fd2f7ff1fc160c43a75af88e6aec213404b96a/networkx-3.5.tar.gz", hash = "sha256:d4c6f9cf81f52d69230866796b82afbccdec3db7ae4fbd1b65ea750feed50037", size = 2471065, upload-time = "2025-05-29T11:35:07.804Z" }
wheels = [
    { url = "https://files.pythonhosted.org/packages/eb/8d/776adee7bbf76365fdd7f2552710282c79a4ead5d2a46408c9043a2b70ba/networkx-3.5-py3-none-any.whl", hash = "sha256:0030d386a9a06dee3565298b4a734b68589749a544acbb6c412dc9e2489ec6ec", size = 2034406, upload-time = "2025-05-29T11:35:04.961Z" },
]

[[package]]
name = "nodeenv"
version = "1.9.1"
source = { registry = "https://pypi.org/simple" }
sdist = { url = "https://files.pythonhosted.org/packages/43/16/fc88b08840de0e0a72a2f9d8c6bae36be573e475a6326ae854bcc549fc45/nodeenv-1.9.1.tar.gz", hash = "sha256:6ec12890a2dab7946721edbfbcd91f3319c6ccc9aec47be7c7e6b7011ee6645f", size = 47437, upload-time = "2024-06-04T18:44:11.171Z" }
wheels = [
    { url = "https://files.pythonhosted.org/packages/d2/1d/1b658dbd2b9fa9c4c9f32accbfc0205d532c8c6194dc0f2a4c0428e7128a/nodeenv-1.9.1-py2.py3-none-any.whl", hash = "sha256:ba11c9782d29c27c70ffbdda2d7415098754709be8a7056d79a737cd901155c9", size = 22314, upload-time = "2024-06-04T18:44:08.352Z" },
]

[[package]]
name = "numpy"
version = "2.3.4"
source = { registry = "https://pypi.org/simple" }
sdist = { url = "https://files.pythonhosted.org/packages/b5/f4/098d2270d52b41f1bd7db9fc288aaa0400cb48c2a3e2af6fa365d9720947/numpy-2.3.4.tar.gz", hash = "sha256:a7d018bfedb375a8d979ac758b120ba846a7fe764911a64465fd87b8729f4a6a", size = 20582187, upload-time = "2025-10-15T16:18:11.77Z" }
wheels = [
    { url = "https://files.pythonhosted.org/packages/60/e7/0e07379944aa8afb49a556a2b54587b828eb41dc9adc56fb7615b678ca53/numpy-2.3.4-cp311-cp311-macosx_10_9_x86_64.whl", hash = "sha256:e78aecd2800b32e8347ce49316d3eaf04aed849cd5b38e0af39f829a4e59f5eb", size = 21259519, upload-time = "2025-10-15T16:15:19.012Z" },
    { url = "https://files.pythonhosted.org/packages/d0/cb/5a69293561e8819b09e34ed9e873b9a82b5f2ade23dce4c51dc507f6cfe1/numpy-2.3.4-cp311-cp311-macosx_11_0_arm64.whl", hash = "sha256:7fd09cc5d65bda1e79432859c40978010622112e9194e581e3415a3eccc7f43f", size = 14452796, upload-time = "2025-10-15T16:15:23.094Z" },
    { url = "https://files.pythonhosted.org/packages/e4/04/ff11611200acd602a1e5129e36cfd25bf01ad8e5cf927baf2e90236eb02e/numpy-2.3.4-cp311-cp311-macosx_14_0_arm64.whl", hash = "sha256:1b219560ae2c1de48ead517d085bc2d05b9433f8e49d0955c82e8cd37bd7bf36", size = 5381639, upload-time = "2025-10-15T16:15:25.572Z" },
    { url = "https://files.pythonhosted.org/packages/ea/77/e95c757a6fe7a48d28a009267408e8aa382630cc1ad1db7451b3bc21dbb4/numpy-2.3.4-cp311-cp311-macosx_14_0_x86_64.whl", hash = "sha256:bafa7d87d4c99752d07815ed7a2c0964f8ab311eb8168f41b910bd01d15b6032", size = 6914296, upload-time = "2025-10-15T16:15:27.079Z" },
    { url = "https://files.pythonhosted.org/packages/a3/d2/137c7b6841c942124eae921279e5c41b1c34bab0e6fc60c7348e69afd165/numpy-2.3.4-cp311-cp311-manylinux_2_27_aarch64.manylinux_2_28_aarch64.whl", hash = "sha256:36dc13af226aeab72b7abad501d370d606326a0029b9f435eacb3b8c94b8a8b7", size = 14591904, upload-time = "2025-10-15T16:15:29.044Z" },
    { url = "https://files.pythonhosted.org/packages/bb/32/67e3b0f07b0aba57a078c4ab777a9e8e6bc62f24fb53a2337f75f9691699/numpy-2.3.4-cp311-cp311-manylinux_2_27_x86_64.manylinux_2_28_x86_64.whl", hash = "sha256:a7b2f9a18b5ff9824a6af80de4f37f4ec3c2aab05ef08f51c77a093f5b89adda", size = 16939602, upload-time = "2025-10-15T16:15:31.106Z" },
    { url = "https://files.pythonhosted.org/packages/95/22/9639c30e32c93c4cee3ccdb4b09c2d0fbff4dcd06d36b357da06146530fb/numpy-2.3.4-cp311-cp311-musllinux_1_2_aarch64.whl", hash = "sha256:9984bd645a8db6ca15d850ff996856d8762c51a2239225288f08f9050ca240a0", size = 16372661, upload-time = "2025-10-15T16:15:33.546Z" },
    { url = "https://files.pythonhosted.org/packages/12/e9/a685079529be2b0156ae0c11b13d6be647743095bb51d46589e95be88086/numpy-2.3.4-cp311-cp311-musllinux_1_2_x86_64.whl", hash = "sha256:64c5825affc76942973a70acf438a8ab618dbd692b84cd5ec40a0a0509edc09a", size = 18884682, upload-time = "2025-10-15T16:15:36.105Z" },
    { url = "https://files.pythonhosted.org/packages/cf/85/f6f00d019b0cc741e64b4e00ce865a57b6bed945d1bbeb1ccadbc647959b/numpy-2.3.4-cp311-cp311-win32.whl", hash = "sha256:ed759bf7a70342f7817d88376eb7142fab9fef8320d6019ef87fae05a99874e1", size = 6570076, upload-time = "2025-10-15T16:15:38.225Z" },
    { url = "https://files.pythonhosted.org/packages/7d/10/f8850982021cb90e2ec31990291f9e830ce7d94eef432b15066e7cbe0bec/numpy-2.3.4-cp311-cp311-win_amd64.whl", hash = "sha256:faba246fb30ea2a526c2e9645f61612341de1a83fb1e0c5edf4ddda5a9c10996", size = 13089358, upload-time = "2025-10-15T16:15:40.404Z" },
    { url = "https://files.pythonhosted.org/packages/d1/ad/afdd8351385edf0b3445f9e24210a9c3971ef4de8fd85155462fc4321d79/numpy-2.3.4-cp311-cp311-win_arm64.whl", hash = "sha256:4c01835e718bcebe80394fd0ac66c07cbb90147ebbdad3dcecd3f25de2ae7e2c", size = 10462292, upload-time = "2025-10-15T16:15:42.896Z" },
    { url = "https://files.pythonhosted.org/packages/b1/b6/64898f51a86ec88ca1257a59c1d7fd077b60082a119affefcdf1dd0df8ca/numpy-2.3.4-pp311-pypy311_pp73-macosx_10_15_x86_64.whl", hash = "sha256:6e274603039f924c0fe5cb73438fa9246699c78a6df1bd3decef9ae592ae1c05", size = 21131552, upload-time = "2025-10-15T16:17:55.845Z" },
    { url = "https://files.pythonhosted.org/packages/ce/4c/f135dc6ebe2b6a3c77f4e4838fa63d350f85c99462012306ada1bd4bc460/numpy-2.3.4-pp311-pypy311_pp73-macosx_11_0_arm64.whl", hash = "sha256:d149aee5c72176d9ddbc6803aef9c0f6d2ceeea7626574fc68518da5476fa346", size = 14377796, upload-time = "2025-10-15T16:17:58.308Z" },
    { url = "https://files.pythonhosted.org/packages/d0/a4/f33f9c23fcc13dd8412fc8614559b5b797e0aba9d8e01dfa8bae10c84004/numpy-2.3.4-pp311-pypy311_pp73-macosx_14_0_arm64.whl", hash = "sha256:6d34ed9db9e6395bb6cd33286035f73a59b058169733a9db9f85e650b88df37e", size = 5306904, upload-time = "2025-10-15T16:18:00.596Z" },
    { url = "https://files.pythonhosted.org/packages/28/af/c44097f25f834360f9fb960fa082863e0bad14a42f36527b2a121abdec56/numpy-2.3.4-pp311-pypy311_pp73-macosx_14_0_x86_64.whl", hash = "sha256:fdebe771ca06bb8d6abce84e51dca9f7921fe6ad34a0c914541b063e9a68928b", size = 6819682, upload-time = "2025-10-15T16:18:02.32Z" },
    { url = "https://files.pythonhosted.org/packages/c5/8c/cd283b54c3c2b77e188f63e23039844f56b23bba1712318288c13fe86baf/numpy-2.3.4-pp311-pypy311_pp73-manylinux_2_27_aarch64.manylinux_2_28_aarch64.whl", hash = "sha256:957e92defe6c08211eb77902253b14fe5b480ebc5112bc741fd5e9cd0608f847", size = 14422300, upload-time = "2025-10-15T16:18:04.271Z" },
    { url = "https://files.pythonhosted.org/packages/b0/f0/8404db5098d92446b3e3695cf41c6f0ecb703d701cb0b7566ee2177f2eee/numpy-2.3.4-pp311-pypy311_pp73-manylinux_2_27_x86_64.manylinux_2_28_x86_64.whl", hash = "sha256:13b9062e4f5c7ee5c7e5be96f29ba71bc5a37fed3d1d77c37390ae00724d296d", size = 16760806, upload-time = "2025-10-15T16:18:06.668Z" },
    { url = "https://files.pythonhosted.org/packages/95/8e/2844c3959ce9a63acc7c8e50881133d86666f0420bcde695e115ced0920f/numpy-2.3.4-pp311-pypy311_pp73-win_amd64.whl", hash = "sha256:81b3a59793523e552c4a96109dde028aa4448ae06ccac5a76ff6532a85558a7f", size = 12973130, upload-time = "2025-10-15T16:18:09.397Z" },
]

[[package]]
name = "nvidia-cublas-cu12"
version = "12.8.4.1"
source = { registry = "https://pypi.org/simple" }
wheels = [
    { url = "https://files.pythonhosted.org/packages/dc/61/e24b560ab2e2eaeb3c839129175fb330dfcfc29e5203196e5541a4c44682/nvidia_cublas_cu12-12.8.4.1-py3-none-manylinux_2_27_x86_64.whl", hash = "sha256:8ac4e771d5a348c551b2a426eda6193c19aa630236b418086020df5ba9667142", size = 594346921, upload-time = "2025-03-07T01:44:31.254Z" },
]

[[package]]
name = "nvidia-cuda-cupti-cu12"
version = "12.8.90"
source = { registry = "https://pypi.org/simple" }
wheels = [
    { url = "https://files.pythonhosted.org/packages/f8/02/2adcaa145158bf1a8295d83591d22e4103dbfd821bcaf6f3f53151ca4ffa/nvidia_cuda_cupti_cu12-12.8.90-py3-none-manylinux2014_x86_64.manylinux_2_17_x86_64.whl", hash = "sha256:ea0cb07ebda26bb9b29ba82cda34849e73c166c18162d3913575b0c9db9a6182", size = 10248621, upload-time = "2025-03-07T01:40:21.213Z" },
]

[[package]]
name = "nvidia-cuda-nvrtc-cu12"
version = "12.8.93"
source = { registry = "https://pypi.org/simple" }
wheels = [
    { url = "https://files.pythonhosted.org/packages/05/6b/32f747947df2da6994e999492ab306a903659555dddc0fbdeb9d71f75e52/nvidia_cuda_nvrtc_cu12-12.8.93-py3-none-manylinux2010_x86_64.manylinux_2_12_x86_64.whl", hash = "sha256:a7756528852ef889772a84c6cd89d41dfa74667e24cca16bb31f8f061e3e9994", size = 88040029, upload-time = "2025-03-07T01:42:13.562Z" },
]

[[package]]
name = "nvidia-cuda-runtime-cu12"
version = "12.8.90"
source = { registry = "https://pypi.org/simple" }
wheels = [
    { url = "https://files.pythonhosted.org/packages/0d/9b/a997b638fcd068ad6e4d53b8551a7d30fe8b404d6f1804abf1df69838932/nvidia_cuda_runtime_cu12-12.8.90-py3-none-manylinux2014_x86_64.manylinux_2_17_x86_64.whl", hash = "sha256:adade8dcbd0edf427b7204d480d6066d33902cab2a4707dcfc48a2d0fd44ab90", size = 954765, upload-time = "2025-03-07T01:40:01.615Z" },
]

[[package]]
name = "nvidia-cudnn-cu12"
version = "9.10.2.21"
source = { registry = "https://pypi.org/simple" }
dependencies = [
    { name = "nvidia-cublas-cu12" },
]
wheels = [
    { url = "https://files.pythonhosted.org/packages/ba/51/e123d997aa098c61d029f76663dedbfb9bc8dcf8c60cbd6adbe42f76d049/nvidia_cudnn_cu12-9.10.2.21-py3-none-manylinux_2_27_x86_64.whl", hash = "sha256:949452be657fa16687d0930933f032835951ef0892b37d2d53824d1a84dc97a8", size = 706758467, upload-time = "2025-06-06T21:54:08.597Z" },
]

[[package]]
name = "nvidia-cufft-cu12"
version = "11.3.3.83"
source = { registry = "https://pypi.org/simple" }
dependencies = [
    { name = "nvidia-nvjitlink-cu12" },
]
wheels = [
    { url = "https://files.pythonhosted.org/packages/1f/13/ee4e00f30e676b66ae65b4f08cb5bcbb8392c03f54f2d5413ea99a5d1c80/nvidia_cufft_cu12-11.3.3.83-py3-none-manylinux2014_x86_64.manylinux_2_17_x86_64.whl", hash = "sha256:4d2dd21ec0b88cf61b62e6b43564355e5222e4a3fb394cac0db101f2dd0d4f74", size = 193118695, upload-time = "2025-03-07T01:45:27.821Z" },
]

[[package]]
name = "nvidia-cufile-cu12"
version = "1.13.1.3"
source = { registry = "https://pypi.org/simple" }
wheels = [
    { url = "https://files.pythonhosted.org/packages/bb/fe/1bcba1dfbfb8d01be8d93f07bfc502c93fa23afa6fd5ab3fc7c1df71038a/nvidia_cufile_cu12-1.13.1.3-py3-none-manylinux2014_x86_64.manylinux_2_17_x86_64.whl", hash = "sha256:1d069003be650e131b21c932ec3d8969c1715379251f8d23a1860554b1cb24fc", size = 1197834, upload-time = "2025-03-07T01:45:50.723Z" },
]

[[package]]
name = "nvidia-curand-cu12"
version = "10.3.9.90"
source = { registry = "https://pypi.org/simple" }
wheels = [
    { url = "https://files.pythonhosted.org/packages/fb/aa/6584b56dc84ebe9cf93226a5cde4d99080c8e90ab40f0c27bda7a0f29aa1/nvidia_curand_cu12-10.3.9.90-py3-none-manylinux_2_27_x86_64.whl", hash = "sha256:b32331d4f4df5d6eefa0554c565b626c7216f87a06a4f56fab27c3b68a830ec9", size = 63619976, upload-time = "2025-03-07T01:46:23.323Z" },
]

[[package]]
name = "nvidia-cusolver-cu12"
version = "11.7.3.90"
source = { registry = "https://pypi.org/simple" }
dependencies = [
    { name = "nvidia-cublas-cu12" },
    { name = "nvidia-cusparse-cu12" },
    { name = "nvidia-nvjitlink-cu12" },
]
wheels = [
    { url = "https://files.pythonhosted.org/packages/85/48/9a13d2975803e8cf2777d5ed57b87a0b6ca2cc795f9a4f59796a910bfb80/nvidia_cusolver_cu12-11.7.3.90-py3-none-manylinux_2_27_x86_64.whl", hash = "sha256:4376c11ad263152bd50ea295c05370360776f8c3427b30991df774f9fb26c450", size = 267506905, upload-time = "2025-03-07T01:47:16.273Z" },
]

[[package]]
name = "nvidia-cusparse-cu12"
version = "12.5.8.93"
source = { registry = "https://pypi.org/simple" }
dependencies = [
    { name = "nvidia-nvjitlink-cu12" },
]
wheels = [
    { url = "https://files.pythonhosted.org/packages/c2/f5/e1854cb2f2bcd4280c44736c93550cc300ff4b8c95ebe370d0aa7d2b473d/nvidia_cusparse_cu12-12.5.8.93-py3-none-manylinux2014_x86_64.manylinux_2_17_x86_64.whl", hash = "sha256:1ec05d76bbbd8b61b06a80e1eaf8cf4959c3d4ce8e711b65ebd0443bb0ebb13b", size = 288216466, upload-time = "2025-03-07T01:48:13.779Z" },
]

[[package]]
name = "nvidia-cusparselt-cu12"
version = "0.7.1"
source = { registry = "https://pypi.org/simple" }
wheels = [
    { url = "https://files.pythonhosted.org/packages/56/79/12978b96bd44274fe38b5dde5cfb660b1d114f70a65ef962bcbbed99b549/nvidia_cusparselt_cu12-0.7.1-py3-none-manylinux2014_x86_64.whl", hash = "sha256:f1bb701d6b930d5a7cea44c19ceb973311500847f81b634d802b7b539dc55623", size = 287193691, upload-time = "2025-02-26T00:15:44.104Z" },
]

[[package]]
name = "nvidia-nccl-cu12"
version = "2.27.5"
source = { registry = "https://pypi.org/simple" }
wheels = [
    { url = "https://files.pythonhosted.org/packages/6e/89/f7a07dc961b60645dbbf42e80f2bc85ade7feb9a491b11a1e973aa00071f/nvidia_nccl_cu12-2.27.5-py3-none-manylinux2014_x86_64.manylinux_2_17_x86_64.whl", hash = "sha256:ad730cf15cb5d25fe849c6e6ca9eb5b76db16a80f13f425ac68d8e2e55624457", size = 322348229, upload-time = "2025-06-26T04:11:28.385Z" },
]

[[package]]
name = "nvidia-nvjitlink-cu12"
version = "12.8.93"
source = { registry = "https://pypi.org/simple" }
wheels = [
    { url = "https://files.pythonhosted.org/packages/f6/74/86a07f1d0f42998ca31312f998bd3b9a7eff7f52378f4f270c8679c77fb9/nvidia_nvjitlink_cu12-12.8.93-py3-none-manylinux2010_x86_64.manylinux_2_12_x86_64.whl", hash = "sha256:81ff63371a7ebd6e6451970684f916be2eab07321b73c9d244dc2b4da7f73b88", size = 39254836, upload-time = "2025-03-07T01:49:55.661Z" },
]

[[package]]
name = "nvidia-nvshmem-cu12"
version = "3.3.20"
source = { registry = "https://pypi.org/simple" }
wheels = [
    { url = "https://files.pythonhosted.org/packages/3b/6c/99acb2f9eb85c29fc6f3a7ac4dccfd992e22666dd08a642b303311326a97/nvidia_nvshmem_cu12-3.3.20-py3-none-manylinux2014_x86_64.manylinux_2_17_x86_64.whl", hash = "sha256:d00f26d3f9b2e3c3065be895e3059d6479ea5c638a3f38c9fec49b1b9dd7c1e5", size = 124657145, upload-time = "2025-08-04T20:25:19.995Z" },
]

[[package]]
name = "nvidia-nvtx-cu12"
version = "12.8.90"
source = { registry = "https://pypi.org/simple" }
wheels = [
    { url = "https://files.pythonhosted.org/packages/a2/eb/86626c1bbc2edb86323022371c39aa48df6fd8b0a1647bc274577f72e90b/nvidia_nvtx_cu12-12.8.90-py3-none-manylinux2014_x86_64.manylinux_2_17_x86_64.whl", hash = "sha256:5b17e2001cc0d751a5bc2c6ec6d26ad95913324a4adb86788c944f8ce9ba441f", size = 89954, upload-time = "2025-03-07T01:42:44.131Z" },
]

[[package]]
name = "packaging"
version = "25.0"
source = { registry = "https://pypi.org/simple" }
sdist = { url = "https://files.pythonhosted.org/packages/a1/d4/1fc4078c65507b51b96ca8f8c3ba19e6a61c8253c72794544580a7b6c24d/packaging-25.0.tar.gz", hash = "sha256:d443872c98d677bf60f6a1f2f8c1cb748e8fe762d2bf9d3148b5599295b0fc4f", size = 165727, upload-time = "2025-04-19T11:48:59.673Z" }
wheels = [
    { url = "https://files.pythonhosted.org/packages/20/12/38679034af332785aac8774540895e234f4d07f7545804097de4b666afd8/packaging-25.0-py3-none-any.whl", hash = "sha256:29572ef2b1f17581046b3a2227d5c611fb25ec70ca1ba8554b24b0e69331a484", size = 66469, upload-time = "2025-04-19T11:48:57.875Z" },
]

[[package]]
name = "pathspec"
version = "0.12.1"
source = { registry = "https://pypi.org/simple" }
sdist = { url = "https://files.pythonhosted.org/packages/ca/bc/f35b8446f4531a7cb215605d100cd88b7ac6f44ab3fc94870c120ab3adbf/pathspec-0.12.1.tar.gz", hash = "sha256:a482d51503a1ab33b1c67a6c3813a26953dbdc71c31dacaef9a838c4e29f5712", size = 51043, upload-time = "2023-12-10T22:30:45Z" }
wheels = [
    { url = "https://files.pythonhosted.org/packages/cc/20/ff623b09d963f88bfde16306a54e12ee5ea43e9b597108672ff3a408aad6/pathspec-0.12.1-py3-none-any.whl", hash = "sha256:a0d503e138a4c123b27490a4f7beda6a01c6f288df0e4a8b79c7eb0dc7b4cc08", size = 31191, upload-time = "2023-12-10T22:30:43.14Z" },
]

[[package]]
name = "pillow"
version = "12.0.0"
source = { registry = "https://pypi.org/simple" }
sdist = { url = "https://files.pythonhosted.org/packages/5a/b0/cace85a1b0c9775a9f8f5d5423c8261c858760e2466c79b2dd184638b056/pillow-12.0.0.tar.gz", hash = "sha256:87d4f8125c9988bfbed67af47dd7a953e2fc7b0cc1e7800ec6d2080d490bb353", size = 47008828, upload-time = "2025-10-15T18:24:14.008Z" }
wheels = [
    { url = "https://files.pythonhosted.org/packages/0e/5a/a2f6773b64edb921a756eb0729068acad9fc5208a53f4a349396e9436721/pillow-12.0.0-cp311-cp311-macosx_10_10_x86_64.whl", hash = "sha256:0fd00cac9c03256c8b2ff58f162ebcd2587ad3e1f2e397eab718c47e24d231cc", size = 5289798, upload-time = "2025-10-15T18:21:47.763Z" },
    { url = "https://files.pythonhosted.org/packages/2e/05/069b1f8a2e4b5a37493da6c5868531c3f77b85e716ad7a590ef87d58730d/pillow-12.0.0-cp311-cp311-macosx_11_0_arm64.whl", hash = "sha256:a3475b96f5908b3b16c47533daaa87380c491357d197564e0ba34ae75c0f3257", size = 4650589, upload-time = "2025-10-15T18:21:49.515Z" },
    { url = "https://files.pythonhosted.org/packages/61/e3/2c820d6e9a36432503ead175ae294f96861b07600a7156154a086ba7111a/pillow-12.0.0-cp311-cp311-manylinux2014_aarch64.manylinux_2_17_aarch64.whl", hash = "sha256:110486b79f2d112cf6add83b28b627e369219388f64ef2f960fef9ebaf54c642", size = 6230472, upload-time = "2025-10-15T18:21:51.052Z" },
    { url = "https://files.pythonhosted.org/packages/4f/89/63427f51c64209c5e23d4d52071c8d0f21024d3a8a487737caaf614a5795/pillow-12.0.0-cp311-cp311-manylinux2014_x86_64.manylinux_2_17_x86_64.whl", hash = "sha256:5269cc1caeedb67e6f7269a42014f381f45e2e7cd42d834ede3c703a1d915fe3", size = 8033887, upload-time = "2025-10-15T18:21:52.604Z" },
    { url = "https://files.pythonhosted.org/packages/f6/1b/c9711318d4901093c15840f268ad649459cd81984c9ec9887756cca049a5/pillow-12.0.0-cp311-cp311-manylinux_2_27_aarch64.manylinux_2_28_aarch64.whl", hash = "sha256:aa5129de4e174daccbc59d0a3b6d20eaf24417d59851c07ebb37aeb02947987c", size = 6343964, upload-time = "2025-10-15T18:21:54.619Z" },
    { url = "https://files.pythonhosted.org/packages/41/1e/db9470f2d030b4995083044cd8738cdd1bf773106819f6d8ba12597d5352/pillow-12.0.0-cp311-cp311-manylinux_2_27_x86_64.manylinux_2_28_x86_64.whl", hash = "sha256:bee2a6db3a7242ea309aa7ee8e2780726fed67ff4e5b40169f2c940e7eb09227", size = 7034756, upload-time = "2025-10-15T18:21:56.151Z" },
    { url = "https://files.pythonhosted.org/packages/cc/b0/6177a8bdd5ee4ed87cba2de5a3cc1db55ffbbec6176784ce5bb75aa96798/pillow-12.0.0-cp311-cp311-musllinux_1_2_aarch64.whl", hash = "sha256:90387104ee8400a7b4598253b4c406f8958f59fcf983a6cea2b50d59f7d63d0b", size = 6458075, upload-time = "2025-10-15T18:21:57.759Z" },
    { url = "https://files.pythonhosted.org/packages/bc/5e/61537aa6fa977922c6a03253a0e727e6e4a72381a80d63ad8eec350684f2/pillow-12.0.0-cp311-cp311-musllinux_1_2_x86_64.whl", hash = "sha256:bc91a56697869546d1b8f0a3ff35224557ae7f881050e99f615e0119bf934b4e", size = 7125955, upload-time = "2025-10-15T18:21:59.372Z" },
    { url = "https://files.pythonhosted.org/packages/1f/3d/d5033539344ee3cbd9a4d69e12e63ca3a44a739eb2d4c8da350a3d38edd7/pillow-12.0.0-cp311-cp311-win32.whl", hash = "sha256:27f95b12453d165099c84f8a8bfdfd46b9e4bda9e0e4b65f0635430027f55739", size = 6298440, upload-time = "2025-10-15T18:22:00.982Z" },
    { url = "https://files.pythonhosted.org/packages/4d/42/aaca386de5cc8bd8a0254516957c1f265e3521c91515b16e286c662854c4/pillow-12.0.0-cp311-cp311-win_amd64.whl", hash = "sha256:b583dc9070312190192631373c6c8ed277254aa6e6084b74bdd0a6d3b221608e", size = 6999256, upload-time = "2025-10-15T18:22:02.617Z" },
    { url = "https://files.pythonhosted.org/packages/ba/f1/9197c9c2d5708b785f631a6dfbfa8eb3fb9672837cb92ae9af812c13b4ed/pillow-12.0.0-cp311-cp311-win_arm64.whl", hash = "sha256:759de84a33be3b178a64c8ba28ad5c135900359e85fb662bc6e403ad4407791d", size = 2436025, upload-time = "2025-10-15T18:22:04.598Z" },
    { url = "https://files.pythonhosted.org/packages/1d/b3/582327e6c9f86d037b63beebe981425d6811104cb443e8193824ef1a2f27/pillow-12.0.0-pp311-pypy311_pp73-macosx_10_15_x86_64.whl", hash = "sha256:b22bd8c974942477156be55a768f7aa37c46904c175be4e158b6a86e3a6b7ca8", size = 5215068, upload-time = "2025-10-15T18:23:59.594Z" },
    { url = "https://files.pythonhosted.org/packages/fd/d6/67748211d119f3b6540baf90f92fae73ae51d5217b171b0e8b5f7e5d558f/pillow-12.0.0-pp311-pypy311_pp73-macosx_11_0_arm64.whl", hash = "sha256:805ebf596939e48dbb2e4922a1d3852cfc25c38160751ce02da93058b48d252a", size = 4614994, upload-time = "2025-10-15T18:24:01.669Z" },
    { url = "https://files.pythonhosted.org/packages/2d/e1/f8281e5d844c41872b273b9f2c34a4bf64ca08905668c8ae730eedc7c9fa/pillow-12.0.0-pp311-pypy311_pp73-manylinux2014_aarch64.manylinux_2_17_aarch64.whl", hash = "sha256:cae81479f77420d217def5f54b5b9d279804d17e982e0f2fa19b1d1e14ab5197", size = 5246639, upload-time = "2025-10-15T18:24:03.403Z" },
    { url = "https://files.pythonhosted.org/packages/94/5a/0d8ab8ffe8a102ff5df60d0de5af309015163bf710c7bb3e8311dd3b3ad0/pillow-12.0.0-pp311-pypy311_pp73-manylinux2014_x86_64.manylinux_2_17_x86_64.whl", hash = "sha256:aeaefa96c768fc66818730b952a862235d68825c178f1b3ffd4efd7ad2edcb7c", size = 6986839, upload-time = "2025-10-15T18:24:05.344Z" },
    { url = "https://files.pythonhosted.org/packages/20/2e/3434380e8110b76cd9eb00a363c484b050f949b4bbe84ba770bb8508a02c/pillow-12.0.0-pp311-pypy311_pp73-manylinux_2_27_aarch64.manylinux_2_28_aarch64.whl", hash = "sha256:09f2d0abef9e4e2f349305a4f8cc784a8a6c2f58a8c4892eea13b10a943bd26e", size = 5313505, upload-time = "2025-10-15T18:24:07.137Z" },
    { url = "https://files.pythonhosted.org/packages/57/ca/5a9d38900d9d74785141d6580950fe705de68af735ff6e727cb911b64740/pillow-12.0.0-pp311-pypy311_pp73-manylinux_2_27_x86_64.manylinux_2_28_x86_64.whl", hash = "sha256:bdee52571a343d721fb2eb3b090a82d959ff37fc631e3f70422e0c2e029f3e76", size = 5963654, upload-time = "2025-10-15T18:24:09.579Z" },
    { url = "https://files.pythonhosted.org/packages/95/7e/f896623c3c635a90537ac093c6a618ebe1a90d87206e42309cb5d98a1b9e/pillow-12.0.0-pp311-pypy311_pp73-win_amd64.whl", hash = "sha256:b290fd8aa38422444d4b50d579de197557f182ef1068b75f5aa8558638b8d0a5", size = 6997850, upload-time = "2025-10-15T18:24:11.495Z" },
]

[[package]]
name = "platformdirs"
version = "4.3.8"
source = { registry = "https://pypi.org/simple" }
sdist = { url = "https://files.pythonhosted.org/packages/fe/8b/3c73abc9c759ecd3f1f7ceff6685840859e8070c4d947c93fae71f6a0bf2/platformdirs-4.3.8.tar.gz", hash = "sha256:3d512d96e16bcb959a814c9f348431070822a6496326a4be0911c40b5a74c2bc", size = 21362, upload-time = "2025-05-07T22:47:42.121Z" }
wheels = [
    { url = "https://files.pythonhosted.org/packages/fe/39/979e8e21520d4e47a0bbe349e2713c0aac6f3d853d0e5b34d76206c439aa/platformdirs-4.3.8-py3-none-any.whl", hash = "sha256:ff7059bb7eb1179e2685604f4aaf157cfd9535242bd23742eadc3c13542139b4", size = 18567, upload-time = "2025-05-07T22:47:40.376Z" },
]

[[package]]
name = "playwright"
version = "1.54.0"
source = { registry = "https://pypi.org/simple" }
dependencies = [
    { name = "greenlet" },
    { name = "pyee" },
]
wheels = [
    { url = "https://files.pythonhosted.org/packages/f3/09/33d5bfe393a582d8dac72165a9e88b274143c9df411b65ece1cc13f42988/playwright-1.54.0-py3-none-macosx_10_13_x86_64.whl", hash = "sha256:bf3b845af744370f1bd2286c2a9536f474cc8a88dc995b72ea9a5be714c9a77d", size = 40439034, upload-time = "2025-07-22T13:58:04.816Z" },
    { url = "https://files.pythonhosted.org/packages/e1/7b/51882dc584f7aa59f446f2bb34e33c0e5f015de4e31949e5b7c2c10e54f0/playwright-1.54.0-py3-none-macosx_11_0_arm64.whl", hash = "sha256:780928b3ca2077aea90414b37e54edd0c4bbb57d1aafc42f7aa0b3fd2c2fac02", size = 38702308, upload-time = "2025-07-22T13:58:08.211Z" },
    { url = "https://files.pythonhosted.org/packages/73/a1/7aa8ae175b240c0ec8849fcf000e078f3c693f9aa2ffd992da6550ea0dff/playwright-1.54.0-py3-none-macosx_11_0_universal2.whl", hash = "sha256:81d0b6f28843b27f288cfe438af0a12a4851de57998009a519ea84cee6fbbfb9", size = 40439037, upload-time = "2025-07-22T13:58:11.37Z" },
    { url = "https://files.pythonhosted.org/packages/34/a9/45084fd23b6206f954198296ce39b0acf50debfdf3ec83a593e4d73c9c8a/playwright-1.54.0-py3-none-manylinux1_x86_64.whl", hash = "sha256:09919f45cc74c64afb5432646d7fef0d19fff50990c862cb8d9b0577093f40cc", size = 45920135, upload-time = "2025-07-22T13:58:14.494Z" },
    { url = "https://files.pythonhosted.org/packages/02/d4/6a692f4c6db223adc50a6e53af405b45308db39270957a6afebddaa80ea2/playwright-1.54.0-py3-none-manylinux_2_17_aarch64.manylinux2014_aarch64.whl", hash = "sha256:13ae206c55737e8e3eae51fb385d61c0312eeef31535643bb6232741b41b6fdc", size = 45302695, upload-time = "2025-07-22T13:58:18.901Z" },
    { url = "https://files.pythonhosted.org/packages/72/7a/4ee60a1c3714321db187bebbc40d52cea5b41a856925156325058b5fca5a/playwright-1.54.0-py3-none-win32.whl", hash = "sha256:0b108622ffb6906e28566f3f31721cd57dda637d7e41c430287804ac01911f56", size = 35469309, upload-time = "2025-07-22T13:58:21.917Z" },
    { url = "https://files.pythonhosted.org/packages/aa/77/8f8fae05a242ef639de963d7ae70a69d0da61d6d72f1207b8bbf74ffd3e7/playwright-1.54.0-py3-none-win_amd64.whl", hash = "sha256:9e5aee9ae5ab1fdd44cd64153313a2045b136fcbcfb2541cc0a3d909132671a2", size = 35469311, upload-time = "2025-07-22T13:58:24.707Z" },
    { url = "https://files.pythonhosted.org/packages/33/ff/99a6f4292a90504f2927d34032a4baf6adb498dc3f7cf0f3e0e22899e310/playwright-1.54.0-py3-none-win_arm64.whl", hash = "sha256:a975815971f7b8dca505c441a4c56de1aeb56a211290f8cc214eeef5524e8d75", size = 31239119, upload-time = "2025-07-22T13:58:27.56Z" },
]

[[package]]
name = "pluggy"
version = "1.6.0"
source = { registry = "https://pypi.org/simple" }
sdist = { url = "https://files.pythonhosted.org/packages/f9/e2/3e91f31a7d2b083fe6ef3fa267035b518369d9511ffab804f839851d2779/pluggy-1.6.0.tar.gz", hash = "sha256:7dcc130b76258d33b90f61b658791dede3486c3e6bfb003ee5c9bfb396dd22f3", size = 69412, upload-time = "2025-05-15T12:30:07.975Z" }
wheels = [
    { url = "https://files.pythonhosted.org/packages/54/20/4d324d65cc6d9205fabedc306948156824eb9f0ee1633355a8f7ec5c66bf/pluggy-1.6.0-py3-none-any.whl", hash = "sha256:e920276dd6813095e9377c0bc5566d94c932c33b27a3e3945d8389c374dd4746", size = 20538, upload-time = "2025-05-15T12:30:06.134Z" },
]

[[package]]
name = "portalocker"
version = "3.2.0"
source = { registry = "https://pypi.org/simple" }
dependencies = [
    { name = "pywin32", marker = "sys_platform == 'win32'" },
]
sdist = { url = "https://files.pythonhosted.org/packages/5e/77/65b857a69ed876e1951e88aaba60f5ce6120c33703f7cb61a3c894b8c1b6/portalocker-3.2.0.tar.gz", hash = "sha256:1f3002956a54a8c3730586c5c77bf18fae4149e07eaf1c29fc3faf4d5a3f89ac", size = 95644, upload-time = "2025-06-14T13:20:40.03Z" }
wheels = [
    { url = "https://files.pythonhosted.org/packages/4b/a6/38c8e2f318bf67d338f4d629e93b0b4b9af331f455f0390ea8ce4a099b26/portalocker-3.2.0-py3-none-any.whl", hash = "sha256:3cdc5f565312224bc570c49337bd21428bba0ef363bbcf58b9ef4a9f11779968", size = 22424, upload-time = "2025-06-14T13:20:38.083Z" },
]

[[package]]
name = "pre-commit"
version = "4.3.0"
source = { registry = "https://pypi.org/simple" }
dependencies = [
    { name = "cfgv" },
    { name = "identify" },
    { name = "nodeenv" },
    { name = "pyyaml" },
    { name = "virtualenv" },
]
sdist = { url = "https://files.pythonhosted.org/packages/ff/29/7cf5bbc236333876e4b41f56e06857a87937ce4bf91e117a6991a2dbb02a/pre_commit-4.3.0.tar.gz", hash = "sha256:499fe450cc9d42e9d58e606262795ecb64dd05438943c62b66f6a8673da30b16", size = 193792, upload-time = "2025-08-09T18:56:14.651Z" }
wheels = [
    { url = "https://files.pythonhosted.org/packages/5b/a5/987a405322d78a73b66e39e4a90e4ef156fd7141bf71df987e50717c321b/pre_commit-4.3.0-py2.py3-none-any.whl", hash = "sha256:2b0747ad7e6e967169136edffee14c16e148a778a54e4f967921aa1ebf2308d8", size = 220965, upload-time = "2025-08-09T18:56:13.192Z" },
]

[[package]]
name = "protobuf"
version = "6.33.0"
source = { registry = "https://pypi.org/simple" }
sdist = { url = "https://files.pythonhosted.org/packages/19/ff/64a6c8f420818bb873713988ca5492cba3a7946be57e027ac63495157d97/protobuf-6.33.0.tar.gz", hash = "sha256:140303d5c8d2037730c548f8c7b93b20bb1dc301be280c378b82b8894589c954", size = 443463, upload-time = "2025-10-15T20:39:52.159Z" }
wheels = [
    { url = "https://files.pythonhosted.org/packages/7e/ee/52b3fa8feb6db4a833dfea4943e175ce645144532e8a90f72571ad85df4e/protobuf-6.33.0-cp310-abi3-win32.whl", hash = "sha256:d6101ded078042a8f17959eccd9236fb7a9ca20d3b0098bbcb91533a5680d035", size = 425593, upload-time = "2025-10-15T20:39:40.29Z" },
    { url = "https://files.pythonhosted.org/packages/7b/c6/7a465f1825872c55e0341ff4a80198743f73b69ce5d43ab18043699d1d81/protobuf-6.33.0-cp310-abi3-win_amd64.whl", hash = "sha256:9a031d10f703f03768f2743a1c403af050b6ae1f3480e9c140f39c45f81b13ee", size = 436882, upload-time = "2025-10-15T20:39:42.841Z" },
    { url = "https://files.pythonhosted.org/packages/e1/a9/b6eee662a6951b9c3640e8e452ab3e09f117d99fc10baa32d1581a0d4099/protobuf-6.33.0-cp39-abi3-macosx_10_9_universal2.whl", hash = "sha256:905b07a65f1a4b72412314082c7dbfae91a9e8b68a0cc1577515f8df58ecf455", size = 427521, upload-time = "2025-10-15T20:39:43.803Z" },
    { url = "https://files.pythonhosted.org/packages/10/35/16d31e0f92c6d2f0e77c2a3ba93185130ea13053dd16200a57434c882f2b/protobuf-6.33.0-cp39-abi3-manylinux2014_aarch64.whl", hash = "sha256:e0697ece353e6239b90ee43a9231318302ad8353c70e6e45499fa52396debf90", size = 324445, upload-time = "2025-10-15T20:39:44.932Z" },
    { url = "https://files.pythonhosted.org/packages/e6/eb/2a981a13e35cda8b75b5585aaffae2eb904f8f351bdd3870769692acbd8a/protobuf-6.33.0-cp39-abi3-manylinux2014_s390x.whl", hash = "sha256:e0a1715e4f27355afd9570f3ea369735afc853a6c3951a6afe1f80d8569ad298", size = 339159, upload-time = "2025-10-15T20:39:46.186Z" },
    { url = "https://files.pythonhosted.org/packages/21/51/0b1cbad62074439b867b4e04cc09b93f6699d78fd191bed2bbb44562e077/protobuf-6.33.0-cp39-abi3-manylinux2014_x86_64.whl", hash = "sha256:35be49fd3f4fefa4e6e2aacc35e8b837d6703c37a2168a55ac21e9b1bc7559ef", size = 323172, upload-time = "2025-10-15T20:39:47.465Z" },
    { url = "https://files.pythonhosted.org/packages/07/d1/0a28c21707807c6aacd5dc9c3704b2aa1effbf37adebd8caeaf68b17a636/protobuf-6.33.0-py3-none-any.whl", hash = "sha256:25c9e1963c6734448ea2d308cfa610e692b801304ba0908d7bfa564ac5132995", size = 170477, upload-time = "2025-10-15T20:39:51.311Z" },
]

[[package]]
name = "pycodestyle"
version = "2.14.0"
source = { registry = "https://pypi.org/simple" }
sdist = { url = "https://files.pythonhosted.org/packages/11/e0/abfd2a0d2efe47670df87f3e3a0e2edda42f055053c85361f19c0e2c1ca8/pycodestyle-2.14.0.tar.gz", hash = "sha256:c4b5b517d278089ff9d0abdec919cd97262a3367449ea1c8b49b91529167b783", size = 39472, upload-time = "2025-06-20T18:49:48.75Z" }
wheels = [
    { url = "https://files.pythonhosted.org/packages/d7/27/a58ddaf8c588a3ef080db9d0b7e0b97215cee3a45df74f3a94dbbf5c893a/pycodestyle-2.14.0-py2.py3-none-any.whl", hash = "sha256:dd6bf7cb4ee77f8e016f9c8e74a35ddd9f67e1d5fd4184d86c3b98e07099f42d", size = 31594, upload-time = "2025-06-20T18:49:47.491Z" },
]

[[package]]
name = "pycparser"
version = "2.22"
source = { registry = "https://pypi.org/simple" }
sdist = { url = "https://files.pythonhosted.org/packages/1d/b2/31537cf4b1ca988837256c910a668b553fceb8f069bedc4b1c826024b52c/pycparser-2.22.tar.gz", hash = "sha256:491c8be9c040f5390f5bf44a5b07752bd07f56edf992381b05c701439eec10f6", size = 172736, upload-time = "2024-03-30T13:22:22.564Z" }
wheels = [
    { url = "https://files.pythonhosted.org/packages/13/a3/a812df4e2dd5696d1f351d58b8fe16a405b234ad2886a0dab9183fb78109/pycparser-2.22-py3-none-any.whl", hash = "sha256:c3702b6d3dd8c7abc1afa565d7e63d53a1d0bd86cdc24edd75470f4de499cfcc", size = 117552, upload-time = "2024-03-30T13:22:20.476Z" },
]

[[package]]
name = "pydantic"
version = "2.11.7"
source = { registry = "https://pypi.org/simple" }
dependencies = [
    { name = "annotated-types" },
    { name = "pydantic-core" },
    { name = "typing-extensions" },
    { name = "typing-inspection" },
]
sdist = { url = "https://files.pythonhosted.org/packages/00/dd/4325abf92c39ba8623b5af936ddb36ffcfe0beae70405d456ab1fb2f5b8c/pydantic-2.11.7.tar.gz", hash = "sha256:d989c3c6cb79469287b1569f7447a17848c998458d49ebe294e975b9baf0f0db", size = 788350, upload-time = "2025-06-14T08:33:17.137Z" }
wheels = [
    { url = "https://files.pythonhosted.org/packages/6a/c0/ec2b1c8712ca690e5d61979dee872603e92b8a32f94cc1b72d53beab008a/pydantic-2.11.7-py3-none-any.whl", hash = "sha256:dde5df002701f6de26248661f6835bbe296a47bf73990135c7d07ce741b9623b", size = 444782, upload-time = "2025-06-14T08:33:14.905Z" },
]

[[package]]
name = "pydantic-core"
version = "2.33.2"
source = { registry = "https://pypi.org/simple" }
dependencies = [
    { name = "typing-extensions" },
]
sdist = { url = "https://files.pythonhosted.org/packages/ad/88/5f2260bdfae97aabf98f1778d43f69574390ad787afb646292a638c923d4/pydantic_core-2.33.2.tar.gz", hash = "sha256:7cb8bc3605c29176e1b105350d2e6474142d7c1bd1d9327c4a9bdb46bf827acc", size = 435195, upload-time = "2025-04-23T18:33:52.104Z" }
wheels = [
    { url = "https://files.pythonhosted.org/packages/3f/8d/71db63483d518cbbf290261a1fc2839d17ff89fce7089e08cad07ccfce67/pydantic_core-2.33.2-cp311-cp311-macosx_10_12_x86_64.whl", hash = "sha256:4c5b0a576fb381edd6d27f0a85915c6daf2f8138dc5c267a57c08a62900758c7", size = 2028584, upload-time = "2025-04-23T18:31:03.106Z" },
    { url = "https://files.pythonhosted.org/packages/24/2f/3cfa7244ae292dd850989f328722d2aef313f74ffc471184dc509e1e4e5a/pydantic_core-2.33.2-cp311-cp311-macosx_11_0_arm64.whl", hash = "sha256:e799c050df38a639db758c617ec771fd8fb7a5f8eaaa4b27b101f266b216a246", size = 1855071, upload-time = "2025-04-23T18:31:04.621Z" },
    { url = "https://files.pythonhosted.org/packages/b3/d3/4ae42d33f5e3f50dd467761304be2fa0a9417fbf09735bc2cce003480f2a/pydantic_core-2.33.2-cp311-cp311-manylinux_2_17_aarch64.manylinux2014_aarch64.whl", hash = "sha256:dc46a01bf8d62f227d5ecee74178ffc448ff4e5197c756331f71efcc66dc980f", size = 1897823, upload-time = "2025-04-23T18:31:06.377Z" },
    { url = "https://files.pythonhosted.org/packages/f4/f3/aa5976e8352b7695ff808599794b1fba2a9ae2ee954a3426855935799488/pydantic_core-2.33.2-cp311-cp311-manylinux_2_17_armv7l.manylinux2014_armv7l.whl", hash = "sha256:a144d4f717285c6d9234a66778059f33a89096dfb9b39117663fd8413d582dcc", size = 1983792, upload-time = "2025-04-23T18:31:07.93Z" },
    { url = "https://files.pythonhosted.org/packages/d5/7a/cda9b5a23c552037717f2b2a5257e9b2bfe45e687386df9591eff7b46d28/pydantic_core-2.33.2-cp311-cp311-manylinux_2_17_ppc64le.manylinux2014_ppc64le.whl", hash = "sha256:73cf6373c21bc80b2e0dc88444f41ae60b2f070ed02095754eb5a01df12256de", size = 2136338, upload-time = "2025-04-23T18:31:09.283Z" },
    { url = "https://files.pythonhosted.org/packages/2b/9f/b8f9ec8dd1417eb9da784e91e1667d58a2a4a7b7b34cf4af765ef663a7e5/pydantic_core-2.33.2-cp311-cp311-manylinux_2_17_s390x.manylinux2014_s390x.whl", hash = "sha256:3dc625f4aa79713512d1976fe9f0bc99f706a9dee21dfd1810b4bbbf228d0e8a", size = 2730998, upload-time = "2025-04-23T18:31:11.7Z" },
    { url = "https://files.pythonhosted.org/packages/47/bc/cd720e078576bdb8255d5032c5d63ee5c0bf4b7173dd955185a1d658c456/pydantic_core-2.33.2-cp311-cp311-manylinux_2_17_x86_64.manylinux2014_x86_64.whl", hash = "sha256:881b21b5549499972441da4758d662aeea93f1923f953e9cbaff14b8b9565aef", size = 2003200, upload-time = "2025-04-23T18:31:13.536Z" },
    { url = "https://files.pythonhosted.org/packages/ca/22/3602b895ee2cd29d11a2b349372446ae9727c32e78a94b3d588a40fdf187/pydantic_core-2.33.2-cp311-cp311-manylinux_2_5_i686.manylinux1_i686.whl", hash = "sha256:bdc25f3681f7b78572699569514036afe3c243bc3059d3942624e936ec93450e", size = 2113890, upload-time = "2025-04-23T18:31:15.011Z" },
    { url = "https://files.pythonhosted.org/packages/ff/e6/e3c5908c03cf00d629eb38393a98fccc38ee0ce8ecce32f69fc7d7b558a7/pydantic_core-2.33.2-cp311-cp311-musllinux_1_1_aarch64.whl", hash = "sha256:fe5b32187cbc0c862ee201ad66c30cf218e5ed468ec8dc1cf49dec66e160cc4d", size = 2073359, upload-time = "2025-04-23T18:31:16.393Z" },
    { url = "https://files.pythonhosted.org/packages/12/e7/6a36a07c59ebefc8777d1ffdaf5ae71b06b21952582e4b07eba88a421c79/pydantic_core-2.33.2-cp311-cp311-musllinux_1_1_armv7l.whl", hash = "sha256:bc7aee6f634a6f4a95676fcb5d6559a2c2a390330098dba5e5a5f28a2e4ada30", size = 2245883, upload-time = "2025-04-23T18:31:17.892Z" },
    { url = "https://files.pythonhosted.org/packages/16/3f/59b3187aaa6cc0c1e6616e8045b284de2b6a87b027cce2ffcea073adf1d2/pydantic_core-2.33.2-cp311-cp311-musllinux_1_1_x86_64.whl", hash = "sha256:235f45e5dbcccf6bd99f9f472858849f73d11120d76ea8707115415f8e5ebebf", size = 2241074, upload-time = "2025-04-23T18:31:19.205Z" },
    { url = "https://files.pythonhosted.org/packages/e0/ed/55532bb88f674d5d8f67ab121a2a13c385df382de2a1677f30ad385f7438/pydantic_core-2.33.2-cp311-cp311-win32.whl", hash = "sha256:6368900c2d3ef09b69cb0b913f9f8263b03786e5b2a387706c5afb66800efd51", size = 1910538, upload-time = "2025-04-23T18:31:20.541Z" },
    { url = "https://files.pythonhosted.org/packages/fe/1b/25b7cccd4519c0b23c2dd636ad39d381abf113085ce4f7bec2b0dc755eb1/pydantic_core-2.33.2-cp311-cp311-win_amd64.whl", hash = "sha256:1e063337ef9e9820c77acc768546325ebe04ee38b08703244c1309cccc4f1bab", size = 1952909, upload-time = "2025-04-23T18:31:22.371Z" },
    { url = "https://files.pythonhosted.org/packages/49/a9/d809358e49126438055884c4366a1f6227f0f84f635a9014e2deb9b9de54/pydantic_core-2.33.2-cp311-cp311-win_arm64.whl", hash = "sha256:6b99022f1d19bc32a4c2a0d544fc9a76e3be90f0b3f4af413f87d38749300e65", size = 1897786, upload-time = "2025-04-23T18:31:24.161Z" },
    { url = "https://files.pythonhosted.org/packages/7b/27/d4ae6487d73948d6f20dddcd94be4ea43e74349b56eba82e9bdee2d7494c/pydantic_core-2.33.2-pp311-pypy311_pp73-macosx_10_12_x86_64.whl", hash = "sha256:dd14041875d09cc0f9308e37a6f8b65f5585cf2598a53aa0123df8b129d481f8", size = 2025200, upload-time = "2025-04-23T18:33:14.199Z" },
    { url = "https://files.pythonhosted.org/packages/f1/b8/b3cb95375f05d33801024079b9392a5ab45267a63400bf1866e7ce0f0de4/pydantic_core-2.33.2-pp311-pypy311_pp73-macosx_11_0_arm64.whl", hash = "sha256:d87c561733f66531dced0da6e864f44ebf89a8fba55f31407b00c2f7f9449593", size = 1859123, upload-time = "2025-04-23T18:33:16.555Z" },
    { url = "https://files.pythonhosted.org/packages/05/bc/0d0b5adeda59a261cd30a1235a445bf55c7e46ae44aea28f7bd6ed46e091/pydantic_core-2.33.2-pp311-pypy311_pp73-manylinux_2_17_aarch64.manylinux2014_aarch64.whl", hash = "sha256:2f82865531efd18d6e07a04a17331af02cb7a651583c418df8266f17a63c6612", size = 1892852, upload-time = "2025-04-23T18:33:18.513Z" },
    { url = "https://files.pythonhosted.org/packages/3e/11/d37bdebbda2e449cb3f519f6ce950927b56d62f0b84fd9cb9e372a26a3d5/pydantic_core-2.33.2-pp311-pypy311_pp73-manylinux_2_17_x86_64.manylinux2014_x86_64.whl", hash = "sha256:2bfb5112df54209d820d7bf9317c7a6c9025ea52e49f46b6a2060104bba37de7", size = 2067484, upload-time = "2025-04-23T18:33:20.475Z" },
    { url = "https://files.pythonhosted.org/packages/8c/55/1f95f0a05ce72ecb02a8a8a1c3be0579bbc29b1d5ab68f1378b7bebc5057/pydantic_core-2.33.2-pp311-pypy311_pp73-manylinux_2_5_i686.manylinux1_i686.whl", hash = "sha256:64632ff9d614e5eecfb495796ad51b0ed98c453e447a76bcbeeb69615079fc7e", size = 2108896, upload-time = "2025-04-23T18:33:22.501Z" },
    { url = "https://files.pythonhosted.org/packages/53/89/2b2de6c81fa131f423246a9109d7b2a375e83968ad0800d6e57d0574629b/pydantic_core-2.33.2-pp311-pypy311_pp73-musllinux_1_1_aarch64.whl", hash = "sha256:f889f7a40498cc077332c7ab6b4608d296d852182211787d4f3ee377aaae66e8", size = 2069475, upload-time = "2025-04-23T18:33:24.528Z" },
    { url = "https://files.pythonhosted.org/packages/b8/e9/1f7efbe20d0b2b10f6718944b5d8ece9152390904f29a78e68d4e7961159/pydantic_core-2.33.2-pp311-pypy311_pp73-musllinux_1_1_armv7l.whl", hash = "sha256:de4b83bb311557e439b9e186f733f6c645b9417c84e2eb8203f3f820a4b988bf", size = 2239013, upload-time = "2025-04-23T18:33:26.621Z" },
    { url = "https://files.pythonhosted.org/packages/3c/b2/5309c905a93811524a49b4e031e9851a6b00ff0fb668794472ea7746b448/pydantic_core-2.33.2-pp311-pypy311_pp73-musllinux_1_1_x86_64.whl", hash = "sha256:82f68293f055f51b51ea42fafc74b6aad03e70e191799430b90c13d643059ebb", size = 2238715, upload-time = "2025-04-23T18:33:28.656Z" },
    { url = "https://files.pythonhosted.org/packages/32/56/8a7ca5d2cd2cda1d245d34b1c9a942920a718082ae8e54e5f3e5a58b7add/pydantic_core-2.33.2-pp311-pypy311_pp73-win_amd64.whl", hash = "sha256:329467cecfb529c925cf2bbd4d60d2c509bc2fb52a20c1045bf09bb70971a9c1", size = 2066757, upload-time = "2025-04-23T18:33:30.645Z" },
]

[[package]]
name = "pydantic-settings"
version = "2.10.1"
source = { registry = "https://pypi.org/simple" }
dependencies = [
    { name = "pydantic" },
    { name = "python-dotenv" },
    { name = "typing-inspection" },
]
sdist = { url = "https://files.pythonhosted.org/packages/68/85/1ea668bbab3c50071ca613c6ab30047fb36ab0da1b92fa8f17bbc38fd36c/pydantic_settings-2.10.1.tar.gz", hash = "sha256:06f0062169818d0f5524420a360d632d5857b83cffd4d42fe29597807a1614ee", size = 172583, upload-time = "2025-06-24T13:26:46.841Z" }
wheels = [
    { url = "https://files.pythonhosted.org/packages/58/f0/427018098906416f580e3cf1366d3b1abfb408a0652e9f31600c24a1903c/pydantic_settings-2.10.1-py3-none-any.whl", hash = "sha256:a60952460b99cf661dc25c29c0ef171721f98bfcb52ef8d9ea4c943d7c8cc796", size = 45235, upload-time = "2025-06-24T13:26:45.485Z" },
]

[[package]]
name = "pyee"
version = "13.0.0"
source = { registry = "https://pypi.org/simple" }
dependencies = [
    { name = "typing-extensions" },
]
sdist = { url = "https://files.pythonhosted.org/packages/95/03/1fd98d5841cd7964a27d729ccf2199602fe05eb7a405c1462eb7277945ed/pyee-13.0.0.tar.gz", hash = "sha256:b391e3c5a434d1f5118a25615001dbc8f669cf410ab67d04c4d4e07c55481c37", size = 31250, upload-time = "2025-03-17T18:53:15.955Z" }
wheels = [
    { url = "https://files.pythonhosted.org/packages/9b/4d/b9add7c84060d4c1906abe9a7e5359f2a60f7a9a4f67268b2766673427d8/pyee-13.0.0-py3-none-any.whl", hash = "sha256:48195a3cddb3b1515ce0695ed76036b5ccc2ef3a9f963ff9f77aec0139845498", size = 15730, upload-time = "2025-03-17T18:53:14.532Z" },
]

[[package]]
name = "pyflakes"
version = "3.4.0"
source = { registry = "https://pypi.org/simple" }
sdist = { url = "https://files.pythonhosted.org/packages/45/dc/fd034dc20b4b264b3d015808458391acbf9df40b1e54750ef175d39180b1/pyflakes-3.4.0.tar.gz", hash = "sha256:b24f96fafb7d2ab0ec5075b7350b3d2d2218eab42003821c06344973d3ea2f58", size = 64669, upload-time = "2025-06-20T18:45:27.834Z" }
wheels = [
    { url = "https://files.pythonhosted.org/packages/c2/2f/81d580a0fb83baeb066698975cb14a618bdbed7720678566f1b046a95fe8/pyflakes-3.4.0-py2.py3-none-any.whl", hash = "sha256:f742a7dbd0d9cb9ea41e9a24a918996e8170c799fa528688d40dd582c8265f4f", size = 63551, upload-time = "2025-06-20T18:45:26.937Z" },
]

[[package]]
name = "pygithub"
version = "2.7.0"
source = { registry = "https://pypi.org/simple" }
dependencies = [
    { name = "pyjwt", extra = ["crypto"] },
    { name = "pynacl" },
    { name = "requests" },
    { name = "typing-extensions" },
    { name = "urllib3" },
]
sdist = { url = "https://files.pythonhosted.org/packages/6a/a7/403e04aa96e2d94e1518d518d69718c2ba978c8d3ffa4ab3b101b94dbafa/pygithub-2.7.0.tar.gz", hash = "sha256:7cd6eafabb09b5369afba3586d86b1f1ad6f1326d2ff01bc47bb26615dce4cbb", size = 3707928, upload-time = "2025-07-31T11:52:53.714Z" }
wheels = [
    { url = "https://files.pythonhosted.org/packages/57/76/d768dd31322173b3956692b75471ac37bf3759c7abb603152f6a9b6594a8/pygithub-2.7.0-py3-none-any.whl", hash = "sha256:40ecbfe26dc55cc34ab4b0ffa1d455e6f816ef9a2bc8d6f5ad18ce572f163700", size = 416514, upload-time = "2025-07-31T11:52:51.909Z" },
]

[[package]]
name = "pygments"
version = "2.19.2"
source = { registry = "https://pypi.org/simple" }
sdist = { url = "https://files.pythonhosted.org/packages/b0/77/a5b8c569bf593b0140bde72ea885a803b82086995367bf2037de0159d924/pygments-2.19.2.tar.gz", hash = "sha256:636cb2477cec7f8952536970bc533bc43743542f70392ae026374600add5b887", size = 4968631, upload-time = "2025-06-21T13:39:12.283Z" }
wheels = [
    { url = "https://files.pythonhosted.org/packages/c7/21/705964c7812476f378728bdf590ca4b771ec72385c533964653c68e86bdc/pygments-2.19.2-py3-none-any.whl", hash = "sha256:86540386c03d588bb81d44bc3928634ff26449851e99741617ecb9037ee5ec0b", size = 1225217, upload-time = "2025-06-21T13:39:07.939Z" },
]

[[package]]
name = "pyjwt"
version = "2.10.1"
source = { registry = "https://pypi.org/simple" }
sdist = { url = "https://files.pythonhosted.org/packages/e7/46/bd74733ff231675599650d3e47f361794b22ef3e3770998dda30d3b63726/pyjwt-2.10.1.tar.gz", hash = "sha256:3cc5772eb20009233caf06e9d8a0577824723b44e6648ee0a2aedb6cf9381953", size = 87785, upload-time = "2024-11-28T03:43:29.933Z" }
wheels = [
    { url = "https://files.pythonhosted.org/packages/61/ad/689f02752eeec26aed679477e80e632ef1b682313be70793d798c1d5fc8f/PyJWT-2.10.1-py3-none-any.whl", hash = "sha256:dcdd193e30abefd5debf142f9adfcdd2b58004e644f25406ffaebd50bd98dacb", size = 22997, upload-time = "2024-11-28T03:43:27.893Z" },
]

[package.optional-dependencies]
crypto = [
    { name = "cryptography" },
]

[[package]]
name = "pynacl"
version = "1.5.0"
source = { registry = "https://pypi.org/simple" }
dependencies = [
    { name = "cffi" },
]
sdist = { url = "https://files.pythonhosted.org/packages/a7/22/27582568be639dfe22ddb3902225f91f2f17ceff88ce80e4db396c8986da/PyNaCl-1.5.0.tar.gz", hash = "sha256:8ac7448f09ab85811607bdd21ec2464495ac8b7c66d146bf545b0f08fb9220ba", size = 3392854, upload-time = "2022-01-07T22:05:41.134Z" }
wheels = [
    { url = "https://files.pythonhosted.org/packages/ce/75/0b8ede18506041c0bf23ac4d8e2971b4161cd6ce630b177d0a08eb0d8857/PyNaCl-1.5.0-cp36-abi3-macosx_10_10_universal2.whl", hash = "sha256:401002a4aaa07c9414132aaed7f6836ff98f59277a234704ff66878c2ee4a0d1", size = 349920, upload-time = "2022-01-07T22:05:49.156Z" },
    { url = "https://files.pythonhosted.org/packages/59/bb/fddf10acd09637327a97ef89d2a9d621328850a72f1fdc8c08bdf72e385f/PyNaCl-1.5.0-cp36-abi3-manylinux_2_17_aarch64.manylinux2014_aarch64.manylinux_2_24_aarch64.whl", hash = "sha256:52cb72a79269189d4e0dc537556f4740f7f0a9ec41c1322598799b0bdad4ef92", size = 601722, upload-time = "2022-01-07T22:05:50.989Z" },
    { url = "https://files.pythonhosted.org/packages/5d/70/87a065c37cca41a75f2ce113a5a2c2aa7533be648b184ade58971b5f7ccc/PyNaCl-1.5.0-cp36-abi3-manylinux_2_17_aarch64.manylinux2014_aarch64.whl", hash = "sha256:a36d4a9dda1f19ce6e03c9a784a2921a4b726b02e1c736600ca9c22029474394", size = 680087, upload-time = "2022-01-07T22:05:52.539Z" },
    { url = "https://files.pythonhosted.org/packages/ee/87/f1bb6a595f14a327e8285b9eb54d41fef76c585a0edef0a45f6fc95de125/PyNaCl-1.5.0-cp36-abi3-manylinux_2_17_x86_64.manylinux2014_x86_64.manylinux_2_24_x86_64.whl", hash = "sha256:0c84947a22519e013607c9be43706dd42513f9e6ae5d39d3613ca1e142fba44d", size = 856678, upload-time = "2022-01-07T22:05:54.251Z" },
    { url = "https://files.pythonhosted.org/packages/66/28/ca86676b69bf9f90e710571b67450508484388bfce09acf8a46f0b8c785f/PyNaCl-1.5.0-cp36-abi3-manylinux_2_17_x86_64.manylinux2014_x86_64.whl", hash = "sha256:06b8f6fa7f5de8d5d2f7573fe8c863c051225a27b61e6860fd047b1775807858", size = 1133660, upload-time = "2022-01-07T22:05:56.056Z" },
    { url = "https://files.pythonhosted.org/packages/3d/85/c262db650e86812585e2bc59e497a8f59948a005325a11bbbc9ecd3fe26b/PyNaCl-1.5.0-cp36-abi3-musllinux_1_1_aarch64.whl", hash = "sha256:a422368fc821589c228f4c49438a368831cb5bbc0eab5ebe1d7fac9dded6567b", size = 663824, upload-time = "2022-01-07T22:05:57.434Z" },
    { url = "https://files.pythonhosted.org/packages/fd/1a/cc308a884bd299b651f1633acb978e8596c71c33ca85e9dc9fa33a5399b9/PyNaCl-1.5.0-cp36-abi3-musllinux_1_1_x86_64.whl", hash = "sha256:61f642bf2378713e2c2e1de73444a3778e5f0a38be6fee0fe532fe30060282ff", size = 1117912, upload-time = "2022-01-07T22:05:58.665Z" },
    { url = "https://files.pythonhosted.org/packages/25/2d/b7df6ddb0c2a33afdb358f8af6ea3b8c4d1196ca45497dd37a56f0c122be/PyNaCl-1.5.0-cp36-abi3-win32.whl", hash = "sha256:e46dae94e34b085175f8abb3b0aaa7da40767865ac82c928eeb9e57e1ea8a543", size = 204624, upload-time = "2022-01-07T22:06:00.085Z" },
    { url = "https://files.pythonhosted.org/packages/5e/22/d3db169895faaf3e2eda892f005f433a62db2decbcfbc2f61e6517adfa87/PyNaCl-1.5.0-cp36-abi3-win_amd64.whl", hash = "sha256:20f42270d27e1b6a29f54032090b972d97f0a1b0948cc52392041ef7831fee93", size = 212141, upload-time = "2022-01-07T22:06:01.861Z" },
]

[[package]]
name = "pytest"
version = "8.4.1"
source = { registry = "https://pypi.org/simple" }
dependencies = [
    { name = "colorama", marker = "sys_platform == 'win32'" },
    { name = "iniconfig" },
    { name = "packaging" },
    { name = "pluggy" },
    { name = "pygments" },
]
sdist = { url = "https://files.pythonhosted.org/packages/08/ba/45911d754e8eba3d5a841a5ce61a65a685ff1798421ac054f85aa8747dfb/pytest-8.4.1.tar.gz", hash = "sha256:7c67fd69174877359ed9371ec3af8a3d2b04741818c51e5e99cc1742251fa93c", size = 1517714, upload-time = "2025-06-18T05:48:06.109Z" }
wheels = [
    { url = "https://files.pythonhosted.org/packages/29/16/c8a903f4c4dffe7a12843191437d7cd8e32751d5de349d45d3fe69544e87/pytest-8.4.1-py3-none-any.whl", hash = "sha256:539c70ba6fcead8e78eebbf1115e8b589e7565830d7d006a8723f19ac8a0afb7", size = 365474, upload-time = "2025-06-18T05:48:03.955Z" },
]

[[package]]
name = "pytest-asyncio"
version = "1.1.0"
source = { registry = "https://pypi.org/simple" }
dependencies = [
    { name = "pytest" },
]
sdist = { url = "https://files.pythonhosted.org/packages/4e/51/f8794af39eeb870e87a8c8068642fc07bce0c854d6865d7dd0f2a9d338c2/pytest_asyncio-1.1.0.tar.gz", hash = "sha256:796aa822981e01b68c12e4827b8697108f7205020f24b5793b3c41555dab68ea", size = 46652, upload-time = "2025-07-16T04:29:26.393Z" }
wheels = [
    { url = "https://files.pythonhosted.org/packages/c7/9d/bf86eddabf8c6c9cb1ea9a869d6873b46f105a5d292d3a6f7071f5b07935/pytest_asyncio-1.1.0-py3-none-any.whl", hash = "sha256:5fe2d69607b0bd75c656d1211f969cadba035030156745ee09e7d71740e58ecf", size = 15157, upload-time = "2025-07-16T04:29:24.929Z" },
]

[[package]]
name = "pytest-cov"
version = "6.2.1"
source = { registry = "https://pypi.org/simple" }
dependencies = [
    { name = "coverage", extra = ["toml"] },
    { name = "pluggy" },
    { name = "pytest" },
]
sdist = { url = "https://files.pythonhosted.org/packages/18/99/668cade231f434aaa59bbfbf49469068d2ddd945000621d3d165d2e7dd7b/pytest_cov-6.2.1.tar.gz", hash = "sha256:25cc6cc0a5358204b8108ecedc51a9b57b34cc6b8c967cc2c01a4e00d8a67da2", size = 69432, upload-time = "2025-06-12T10:47:47.684Z" }
wheels = [
    { url = "https://files.pythonhosted.org/packages/bc/16/4ea354101abb1287856baa4af2732be351c7bee728065aed451b678153fd/pytest_cov-6.2.1-py3-none-any.whl", hash = "sha256:f5bc4c23f42f1cdd23c70b1dab1bbaef4fc505ba950d53e0081d0730dd7e86d5", size = 24644, upload-time = "2025-06-12T10:47:45.932Z" },
]

[[package]]
name = "pytest-timeout"
version = "2.4.0"
source = { registry = "https://pypi.org/simple" }
dependencies = [
    { name = "pytest" },
]
sdist = { url = "https://files.pythonhosted.org/packages/ac/82/4c9ecabab13363e72d880f2fb504c5f750433b2b6f16e99f4ec21ada284c/pytest_timeout-2.4.0.tar.gz", hash = "sha256:7e68e90b01f9eff71332b25001f85c75495fc4e3a836701876183c4bcfd0540a", size = 17973, upload-time = "2025-05-05T19:44:34.99Z" }
wheels = [
    { url = "https://files.pythonhosted.org/packages/fa/b6/3127540ecdf1464a00e5a01ee60a1b09175f6913f0644ac748494d9c4b21/pytest_timeout-2.4.0-py3-none-any.whl", hash = "sha256:c42667e5cdadb151aeb5b26d114aff6bdf5a907f176a007a30b940d3d865b5c2", size = 14382, upload-time = "2025-05-05T19:44:33.502Z" },
]

[[package]]
name = "python-dotenv"
version = "1.1.1"
source = { registry = "https://pypi.org/simple" }
sdist = { url = "https://files.pythonhosted.org/packages/f6/b0/4bc07ccd3572a2f9df7e6782f52b0c6c90dcbb803ac4a167702d7d0dfe1e/python_dotenv-1.1.1.tar.gz", hash = "sha256:a8a6399716257f45be6a007360200409fce5cda2661e3dec71d23dc15f6189ab", size = 41978, upload-time = "2025-06-24T04:21:07.341Z" }
wheels = [
    { url = "https://files.pythonhosted.org/packages/5f/ed/539768cf28c661b5b068d66d96a2f155c4971a5d55684a514c1a0e0dec2f/python_dotenv-1.1.1-py3-none-any.whl", hash = "sha256:31f23644fe2602f88ff55e1f5c79ba497e01224ee7737937930c448e4d0e24dc", size = 20556, upload-time = "2025-06-24T04:21:06.073Z" },
]

[[package]]
name = "pytz"
version = "2025.2"
source = { registry = "https://pypi.org/simple" }
sdist = { url = "https://files.pythonhosted.org/packages/f8/bf/abbd3cdfb8fbc7fb3d4d38d320f2441b1e7cbe29be4f23797b4a2b5d8aac/pytz-2025.2.tar.gz", hash = "sha256:360b9e3dbb49a209c21ad61809c7fb453643e048b38924c765813546746e81c3", size = 320884, upload-time = "2025-03-25T02:25:00.538Z" }
wheels = [
    { url = "https://files.pythonhosted.org/packages/81/c4/34e93fe5f5429d7570ec1fa436f1986fb1f00c3e0f43a589fe2bbcd22c3f/pytz-2025.2-py2.py3-none-any.whl", hash = "sha256:5ddf76296dd8c44c26eb8f4b6f35488f3ccbf6fbbd7adee0b7262d43f0ec2f00", size = 509225, upload-time = "2025-03-25T02:24:58.468Z" },
]

[[package]]
name = "pywin32"
version = "311"
source = { registry = "https://pypi.org/simple" }
wheels = [
    { url = "https://files.pythonhosted.org/packages/7c/af/449a6a91e5d6db51420875c54f6aff7c97a86a3b13a0b4f1a5c13b988de3/pywin32-311-cp311-cp311-win32.whl", hash = "sha256:184eb5e436dea364dcd3d2316d577d625c0351bf237c4e9a5fabbcfa5a58b151", size = 8697031, upload-time = "2025-07-14T20:13:13.266Z" },
    { url = "https://files.pythonhosted.org/packages/51/8f/9bb81dd5bb77d22243d33c8397f09377056d5c687aa6d4042bea7fbf8364/pywin32-311-cp311-cp311-win_amd64.whl", hash = "sha256:3ce80b34b22b17ccbd937a6e78e7225d80c52f5ab9940fe0506a1a16f3dab503", size = 9508308, upload-time = "2025-07-14T20:13:15.147Z" },
    { url = "https://files.pythonhosted.org/packages/44/7b/9c2ab54f74a138c491aba1b1cd0795ba61f144c711daea84a88b63dc0f6c/pywin32-311-cp311-cp311-win_arm64.whl", hash = "sha256:a733f1388e1a842abb67ffa8e7aad0e70ac519e09b0f6a784e65a136ec7cefd2", size = 8703930, upload-time = "2025-07-14T20:13:16.945Z" },
]

[[package]]
name = "pyyaml"
version = "6.0.2"
source = { registry = "https://pypi.org/simple" }
sdist = { url = "https://files.pythonhosted.org/packages/54/ed/79a089b6be93607fa5cdaedf301d7dfb23af5f25c398d5ead2525b063e17/pyyaml-6.0.2.tar.gz", hash = "sha256:d584d9ec91ad65861cc08d42e834324ef890a082e591037abe114850ff7bbc3e", size = 130631, upload-time = "2024-08-06T20:33:50.674Z" }
wheels = [
    { url = "https://files.pythonhosted.org/packages/f8/aa/7af4e81f7acba21a4c6be026da38fd2b872ca46226673c89a758ebdc4fd2/PyYAML-6.0.2-cp311-cp311-macosx_10_9_x86_64.whl", hash = "sha256:cc1c1159b3d456576af7a3e4d1ba7e6924cb39de8f67111c735f6fc832082774", size = 184612, upload-time = "2024-08-06T20:32:03.408Z" },
    { url = "https://files.pythonhosted.org/packages/8b/62/b9faa998fd185f65c1371643678e4d58254add437edb764a08c5a98fb986/PyYAML-6.0.2-cp311-cp311-macosx_11_0_arm64.whl", hash = "sha256:1e2120ef853f59c7419231f3bf4e7021f1b936f6ebd222406c3b60212205d2ee", size = 172040, upload-time = "2024-08-06T20:32:04.926Z" },
    { url = "https://files.pythonhosted.org/packages/ad/0c/c804f5f922a9a6563bab712d8dcc70251e8af811fce4524d57c2c0fd49a4/PyYAML-6.0.2-cp311-cp311-manylinux_2_17_aarch64.manylinux2014_aarch64.whl", hash = "sha256:5d225db5a45f21e78dd9358e58a98702a0302f2659a3c6cd320564b75b86f47c", size = 736829, upload-time = "2024-08-06T20:32:06.459Z" },
    { url = "https://files.pythonhosted.org/packages/51/16/6af8d6a6b210c8e54f1406a6b9481febf9c64a3109c541567e35a49aa2e7/PyYAML-6.0.2-cp311-cp311-manylinux_2_17_s390x.manylinux2014_s390x.whl", hash = "sha256:5ac9328ec4831237bec75defaf839f7d4564be1e6b25ac710bd1a96321cc8317", size = 764167, upload-time = "2024-08-06T20:32:08.338Z" },
    { url = "https://files.pythonhosted.org/packages/75/e4/2c27590dfc9992f73aabbeb9241ae20220bd9452df27483b6e56d3975cc5/PyYAML-6.0.2-cp311-cp311-manylinux_2_17_x86_64.manylinux2014_x86_64.whl", hash = "sha256:3ad2a3decf9aaba3d29c8f537ac4b243e36bef957511b4766cb0057d32b0be85", size = 762952, upload-time = "2024-08-06T20:32:14.124Z" },
    { url = "https://files.pythonhosted.org/packages/9b/97/ecc1abf4a823f5ac61941a9c00fe501b02ac3ab0e373c3857f7d4b83e2b6/PyYAML-6.0.2-cp311-cp311-musllinux_1_1_aarch64.whl", hash = "sha256:ff3824dc5261f50c9b0dfb3be22b4567a6f938ccce4587b38952d85fd9e9afe4", size = 735301, upload-time = "2024-08-06T20:32:16.17Z" },
    { url = "https://files.pythonhosted.org/packages/45/73/0f49dacd6e82c9430e46f4a027baa4ca205e8b0a9dce1397f44edc23559d/PyYAML-6.0.2-cp311-cp311-musllinux_1_1_x86_64.whl", hash = "sha256:797b4f722ffa07cc8d62053e4cff1486fa6dc094105d13fea7b1de7d8bf71c9e", size = 756638, upload-time = "2024-08-06T20:32:18.555Z" },
    { url = "https://files.pythonhosted.org/packages/22/5f/956f0f9fc65223a58fbc14459bf34b4cc48dec52e00535c79b8db361aabd/PyYAML-6.0.2-cp311-cp311-win32.whl", hash = "sha256:11d8f3dd2b9c1207dcaf2ee0bbbfd5991f571186ec9cc78427ba5bd32afae4b5", size = 143850, upload-time = "2024-08-06T20:32:19.889Z" },
    { url = "https://files.pythonhosted.org/packages/ed/23/8da0bbe2ab9dcdd11f4f4557ccaf95c10b9811b13ecced089d43ce59c3c8/PyYAML-6.0.2-cp311-cp311-win_amd64.whl", hash = "sha256:e10ce637b18caea04431ce14fabcf5c64a1c61ec9c56b071a4b7ca131ca52d44", size = 161980, upload-time = "2024-08-06T20:32:21.273Z" },
]

[[package]]
name = "qdrant-client"
version = "1.15.1"
source = { registry = "https://pypi.org/simple" }
dependencies = [
    { name = "grpcio" },
    { name = "httpx", extra = ["http2"] },
    { name = "numpy" },
    { name = "portalocker" },
    { name = "protobuf" },
    { name = "pydantic" },
    { name = "urllib3" },
]
sdist = { url = "https://files.pythonhosted.org/packages/79/8b/76c7d325e11d97cb8eb5e261c3759e9ed6664735afbf32fdded5b580690c/qdrant_client-1.15.1.tar.gz", hash = "sha256:631f1f3caebfad0fd0c1fba98f41be81d9962b7bf3ca653bed3b727c0e0cbe0e", size = 295297, upload-time = "2025-07-31T19:35:19.627Z" }
wheels = [
    { url = "https://files.pythonhosted.org/packages/ef/33/d8df6a2b214ffbe4138db9a1efe3248f67dc3c671f82308bea1582ecbbb7/qdrant_client-1.15.1-py3-none-any.whl", hash = "sha256:2b975099b378382f6ca1cfb43f0d59e541be6e16a5892f282a4b8de7eff5cb63", size = 337331, upload-time = "2025-07-31T19:35:17.539Z" },
]

[[package]]
name = "regex"
version = "2025.10.23"
source = { registry = "https://pypi.org/simple" }
sdist = { url = "https://files.pythonhosted.org/packages/f8/c8/1d2160d36b11fbe0a61acb7c3c81ab032d9ec8ad888ac9e0a61b85ab99dd/regex-2025.10.23.tar.gz", hash = "sha256:8cbaf8ceb88f96ae2356d01b9adf5e6306fa42fa6f7eab6b97794e37c959ac26", size = 401266, upload-time = "2025-10-21T15:58:20.23Z" }
wheels = [
    { url = "https://files.pythonhosted.org/packages/82/e5/74b7cd5cd76b4171f9793042045bb1726f7856dd56e582fc3e058a7a8a5e/regex-2025.10.23-cp311-cp311-macosx_10_9_universal2.whl", hash = "sha256:6c531155bf9179345e85032052a1e5fe1a696a6abf9cea54b97e8baefff970fd", size = 487960, upload-time = "2025-10-21T15:54:53.253Z" },
    { url = "https://files.pythonhosted.org/packages/b9/08/854fa4b3b20471d1df1c71e831b6a1aa480281e37791e52a2df9641ec5c6/regex-2025.10.23-cp311-cp311-macosx_10_9_x86_64.whl", hash = "sha256:912e9df4e89d383681268d38ad8f5780d7cccd94ba0e9aa09ca7ab7ab4f8e7eb", size = 290425, upload-time = "2025-10-21T15:54:55.21Z" },
    { url = "https://files.pythonhosted.org/packages/ab/d3/6272b1dd3ca1271661e168762b234ad3e00dbdf4ef0c7b9b72d2d159efa7/regex-2025.10.23-cp311-cp311-macosx_11_0_arm64.whl", hash = "sha256:4f375c61bfc3138b13e762fe0ae76e3bdca92497816936534a0177201666f44f", size = 288278, upload-time = "2025-10-21T15:54:56.862Z" },
    { url = "https://files.pythonhosted.org/packages/14/8f/c7b365dd9d9bc0a36e018cb96f2ffb60d2ba8deb589a712b437f67de2920/regex-2025.10.23-cp311-cp311-manylinux2014_aarch64.manylinux_2_17_aarch64.manylinux_2_28_aarch64.whl", hash = "sha256:e248cc9446081119128ed002a3801f8031e0c219b5d3c64d3cc627da29ac0a33", size = 793289, upload-time = "2025-10-21T15:54:58.352Z" },
    { url = "https://files.pythonhosted.org/packages/d4/fb/b8fbe9aa16cf0c21f45ec5a6c74b4cecbf1a1c0deb7089d4a6f83a9c1caa/regex-2025.10.23-cp311-cp311-manylinux2014_ppc64le.manylinux_2_17_ppc64le.manylinux_2_28_ppc64le.whl", hash = "sha256:b52bf9282fdf401e4f4e721f0f61fc4b159b1307244517789702407dd74e38ca", size = 860321, upload-time = "2025-10-21T15:54:59.813Z" },
    { url = "https://files.pythonhosted.org/packages/b0/81/bf41405c772324926a9bd8a640dedaa42da0e929241834dfce0733070437/regex-2025.10.23-cp311-cp311-manylinux2014_s390x.manylinux_2_17_s390x.manylinux_2_28_s390x.whl", hash = "sha256:5c084889ab2c59765a0d5ac602fd1c3c244f9b3fcc9a65fdc7ba6b74c5287490", size = 907011, upload-time = "2025-10-21T15:55:01.968Z" },
    { url = "https://files.pythonhosted.org/packages/a4/fb/5ad6a8b92d3f88f3797b51bb4ef47499acc2d0b53d2fbe4487a892f37a73/regex-2025.10.23-cp311-cp311-manylinux2014_x86_64.manylinux_2_17_x86_64.manylinux_2_28_x86_64.whl", hash = "sha256:d80e8eb79009bdb0936658c44ca06e2fbbca67792013e3818eea3f5f228971c2", size = 800312, upload-time = "2025-10-21T15:55:04.15Z" },
    { url = "https://files.pythonhosted.org/packages/42/48/b4efba0168a2b57f944205d823f8e8a3a1ae6211a34508f014ec2c712f4f/regex-2025.10.23-cp311-cp311-musllinux_1_2_aarch64.whl", hash = "sha256:b6f259118ba87b814a8ec475380aee5f5ae97a75852a3507cf31d055b01b5b40", size = 782839, upload-time = "2025-10-21T15:55:05.641Z" },
    { url = "https://files.pythonhosted.org/packages/13/2a/c9efb4c6c535b0559c1fa8e431e0574d229707c9ca718600366fcfef6801/regex-2025.10.23-cp311-cp311-musllinux_1_2_ppc64le.whl", hash = "sha256:9b8c72a242683dcc72d37595c4f1278dfd7642b769e46700a8df11eab19dfd82", size = 854270, upload-time = "2025-10-21T15:55:07.27Z" },
    { url = "https://files.pythonhosted.org/packages/34/2d/68eecc1bdaee020e8ba549502291c9450d90d8590d0552247c9b543ebf7b/regex-2025.10.23-cp311-cp311-musllinux_1_2_s390x.whl", hash = "sha256:a8d7b7a0a3df9952f9965342159e0c1f05384c0f056a47ce8b61034f8cecbe83", size = 845771, upload-time = "2025-10-21T15:55:09.477Z" },
    { url = "https://files.pythonhosted.org/packages/a5/cd/a1ae499cf9b87afb47a67316bbf1037a7c681ffe447c510ed98c0aa2c01c/regex-2025.10.23-cp311-cp311-musllinux_1_2_x86_64.whl", hash = "sha256:413bfea20a484c524858125e92b9ce6ffdd0a4b97d4ff96b5859aa119b0f1bdd", size = 788778, upload-time = "2025-10-21T15:55:11.396Z" },
    { url = "https://files.pythonhosted.org/packages/38/f9/70765e63f5ea7d43b2b6cd4ee9d3323f16267e530fb2a420d92d991cf0fc/regex-2025.10.23-cp311-cp311-win32.whl", hash = "sha256:f76deef1f1019a17dad98f408b8f7afc4bd007cbe835ae77b737e8c7f19ae575", size = 265666, upload-time = "2025-10-21T15:55:13.306Z" },
    { url = "https://files.pythonhosted.org/packages/9c/1a/18e9476ee1b63aaec3844d8e1cb21842dc19272c7e86d879bfc0dcc60db3/regex-2025.10.23-cp311-cp311-win_amd64.whl", hash = "sha256:59bba9f7125536f23fdab5deeea08da0c287a64c1d3acc1c7e99515809824de8", size = 277600, upload-time = "2025-10-21T15:55:15.087Z" },
    { url = "https://files.pythonhosted.org/packages/1d/1b/c019167b1f7a8ec77251457e3ff0339ed74ca8bce1ea13138dc98309c923/regex-2025.10.23-cp311-cp311-win_arm64.whl", hash = "sha256:b103a752b6f1632ca420225718d6ed83f6a6ced3016dd0a4ab9a6825312de566", size = 269974, upload-time = "2025-10-21T15:55:16.841Z" },
]

[[package]]
name = "requests"
version = "2.32.4"
source = { registry = "https://pypi.org/simple" }
dependencies = [
    { name = "certifi" },
    { name = "charset-normalizer" },
    { name = "idna" },
    { name = "urllib3" },
]
sdist = { url = "https://files.pythonhosted.org/packages/e1/0a/929373653770d8a0d7ea76c37de6e41f11eb07559b103b1c02cafb3f7cf8/requests-2.32.4.tar.gz", hash = "sha256:27d0316682c8a29834d3264820024b62a36942083d52caf2f14c0591336d3422", size = 135258, upload-time = "2025-06-09T16:43:07.34Z" }
wheels = [
    { url = "https://files.pythonhosted.org/packages/7c/e4/56027c4a6b4ae70ca9de302488c5ca95ad4a39e190093d6c1a8ace08341b/requests-2.32.4-py3-none-any.whl", hash = "sha256:27babd3cda2a6d50b30443204ee89830707d396671944c998b5975b031ac2b2c", size = 64847, upload-time = "2025-06-09T16:43:05.728Z" },
]

[[package]]
name = "safetensors"
version = "0.6.2"
source = { registry = "https://pypi.org/simple" }
sdist = { url = "https://files.pythonhosted.org/packages/ac/cc/738f3011628920e027a11754d9cae9abec1aed00f7ae860abbf843755233/safetensors-0.6.2.tar.gz", hash = "sha256:43ff2aa0e6fa2dc3ea5524ac7ad93a9839256b8703761e76e2d0b2a3fa4f15d9", size = 197968, upload-time = "2025-08-08T13:13:58.654Z" }
wheels = [
    { url = "https://files.pythonhosted.org/packages/4d/b1/3f5fd73c039fc87dba3ff8b5d528bfc5a32b597fea8e7a6a4800343a17c7/safetensors-0.6.2-cp38-abi3-macosx_10_12_x86_64.whl", hash = "sha256:9c85ede8ec58f120bad982ec47746981e210492a6db876882aa021446af8ffba", size = 454797, upload-time = "2025-08-08T13:13:52.066Z" },
    { url = "https://files.pythonhosted.org/packages/8c/c9/bb114c158540ee17907ec470d01980957fdaf87b4aa07914c24eba87b9c6/safetensors-0.6.2-cp38-abi3-macosx_11_0_arm64.whl", hash = "sha256:d6675cf4b39c98dbd7d940598028f3742e0375a6b4d4277e76beb0c35f4b843b", size = 432206, upload-time = "2025-08-08T13:13:50.931Z" },
    { url = "https://files.pythonhosted.org/packages/d3/8e/f70c34e47df3110e8e0bb268d90db8d4be8958a54ab0336c9be4fe86dac8/safetensors-0.6.2-cp38-abi3-manylinux_2_17_aarch64.manylinux2014_aarch64.whl", hash = "sha256:1d2d2b3ce1e2509c68932ca03ab8f20570920cd9754b05063d4368ee52833ecd", size = 473261, upload-time = "2025-08-08T13:13:41.259Z" },
    { url = "https://files.pythonhosted.org/packages/2a/f5/be9c6a7c7ef773e1996dc214e73485286df1836dbd063e8085ee1976f9cb/safetensors-0.6.2-cp38-abi3-manylinux_2_17_armv7l.manylinux2014_armv7l.whl", hash = "sha256:93de35a18f46b0f5a6a1f9e26d91b442094f2df02e9fd7acf224cfec4238821a", size = 485117, upload-time = "2025-08-08T13:13:43.506Z" },
    { url = "https://files.pythonhosted.org/packages/c9/55/23f2d0a2c96ed8665bf17a30ab4ce5270413f4d74b6d87dd663258b9af31/safetensors-0.6.2-cp38-abi3-manylinux_2_17_ppc64le.manylinux2014_ppc64le.whl", hash = "sha256:89a89b505f335640f9120fac65ddeb83e40f1fd081cb8ed88b505bdccec8d0a1", size = 616154, upload-time = "2025-08-08T13:13:45.096Z" },
    { url = "https://files.pythonhosted.org/packages/98/c6/affb0bd9ce02aa46e7acddbe087912a04d953d7a4d74b708c91b5806ef3f/safetensors-0.6.2-cp38-abi3-manylinux_2_17_s390x.manylinux2014_s390x.whl", hash = "sha256:fc4d0d0b937e04bdf2ae6f70cd3ad51328635fe0e6214aa1fc811f3b576b3bda", size = 520713, upload-time = "2025-08-08T13:13:46.25Z" },
    { url = "https://files.pythonhosted.org/packages/fe/5d/5a514d7b88e310c8b146e2404e0dc161282e78634d9358975fd56dfd14be/safetensors-0.6.2-cp38-abi3-manylinux_2_17_x86_64.manylinux2014_x86_64.whl", hash = "sha256:8045db2c872db8f4cbe3faa0495932d89c38c899c603f21e9b6486951a5ecb8f", size = 485835, upload-time = "2025-08-08T13:13:49.373Z" },
    { url = "https://files.pythonhosted.org/packages/7a/7b/4fc3b2ba62c352b2071bea9cfbad330fadda70579f617506ae1a2f129cab/safetensors-0.6.2-cp38-abi3-manylinux_2_5_i686.manylinux1_i686.whl", hash = "sha256:81e67e8bab9878bb568cffbc5f5e655adb38d2418351dc0859ccac158f753e19", size = 521503, upload-time = "2025-08-08T13:13:47.651Z" },
    { url = "https://files.pythonhosted.org/packages/5a/50/0057e11fe1f3cead9254315a6c106a16dd4b1a19cd247f7cc6414f6b7866/safetensors-0.6.2-cp38-abi3-musllinux_1_2_aarch64.whl", hash = "sha256:b0e4d029ab0a0e0e4fdf142b194514695b1d7d3735503ba700cf36d0fc7136ce", size = 652256, upload-time = "2025-08-08T13:13:53.167Z" },
    { url = "https://files.pythonhosted.org/packages/e9/29/473f789e4ac242593ac1656fbece6e1ecd860bb289e635e963667807afe3/safetensors-0.6.2-cp38-abi3-musllinux_1_2_armv7l.whl", hash = "sha256:fa48268185c52bfe8771e46325a1e21d317207bcabcb72e65c6e28e9ffeb29c7", size = 747281, upload-time = "2025-08-08T13:13:54.656Z" },
    { url = "https://files.pythonhosted.org/packages/68/52/f7324aad7f2df99e05525c84d352dc217e0fa637a4f603e9f2eedfbe2c67/safetensors-0.6.2-cp38-abi3-musllinux_1_2_i686.whl", hash = "sha256:d83c20c12c2d2f465997c51b7ecb00e407e5f94d7dec3ea0cc11d86f60d3fde5", size = 692286, upload-time = "2025-08-08T13:13:55.884Z" },
    { url = "https://files.pythonhosted.org/packages/ad/fe/cad1d9762868c7c5dc70c8620074df28ebb1a8e4c17d4c0cb031889c457e/safetensors-0.6.2-cp38-abi3-musllinux_1_2_x86_64.whl", hash = "sha256:d944cea65fad0ead848b6ec2c37cc0b197194bec228f8020054742190e9312ac", size = 655957, upload-time = "2025-08-08T13:13:57.029Z" },
    { url = "https://files.pythonhosted.org/packages/59/a7/e2158e17bbe57d104f0abbd95dff60dda916cf277c9f9663b4bf9bad8b6e/safetensors-0.6.2-cp38-abi3-win32.whl", hash = "sha256:cab75ca7c064d3911411461151cb69380c9225798a20e712b102edda2542ddb1", size = 308926, upload-time = "2025-08-08T13:14:01.095Z" },
    { url = "https://files.pythonhosted.org/packages/2c/c3/c0be1135726618dc1e28d181b8c442403d8dbb9e273fd791de2d4384bcdd/safetensors-0.6.2-cp38-abi3-win_amd64.whl", hash = "sha256:c7b214870df923cbc1593c3faee16bec59ea462758699bd3fee399d00aac072c", size = 320192, upload-time = "2025-08-08T13:13:59.467Z" },
]

[[package]]
name = "scikit-learn"
version = "1.7.2"
source = { registry = "https://pypi.org/simple" }
dependencies = [
    { name = "joblib" },
    { name = "numpy" },
    { name = "scipy" },
    { name = "threadpoolctl" },
]
sdist = { url = "https://files.pythonhosted.org/packages/98/c2/a7855e41c9d285dfe86dc50b250978105dce513d6e459ea66a6aeb0e1e0c/scikit_learn-1.7.2.tar.gz", hash = "sha256:20e9e49ecd130598f1ca38a1d85090e1a600147b9c02fa6f15d69cb53d968fda", size = 7193136, upload-time = "2025-09-09T08:21:29.075Z" }
wheels = [
    { url = "https://files.pythonhosted.org/packages/43/83/564e141eef908a5863a54da8ca342a137f45a0bfb71d1d79704c9894c9d1/scikit_learn-1.7.2-cp311-cp311-macosx_10_9_x86_64.whl", hash = "sha256:c7509693451651cd7361d30ce4e86a1347493554f172b1c72a39300fa2aea79e", size = 9331967, upload-time = "2025-09-09T08:20:32.421Z" },
    { url = "https://files.pythonhosted.org/packages/18/d6/ba863a4171ac9d7314c4d3fc251f015704a2caeee41ced89f321c049ed83/scikit_learn-1.7.2-cp311-cp311-macosx_12_0_arm64.whl", hash = "sha256:0486c8f827c2e7b64837c731c8feff72c0bd2b998067a8a9cbc10643c31f0fe1", size = 8648645, upload-time = "2025-09-09T08:20:34.436Z" },
    { url = "https://files.pythonhosted.org/packages/ef/0e/97dbca66347b8cf0ea8b529e6bb9367e337ba2e8be0ef5c1a545232abfde/scikit_learn-1.7.2-cp311-cp311-manylinux2014_x86_64.manylinux_2_17_x86_64.whl", hash = "sha256:89877e19a80c7b11a2891a27c21c4894fb18e2c2e077815bcade10d34287b20d", size = 9715424, upload-time = "2025-09-09T08:20:36.776Z" },
    { url = "https://files.pythonhosted.org/packages/f7/32/1f3b22e3207e1d2c883a7e09abb956362e7d1bd2f14458c7de258a26ac15/scikit_learn-1.7.2-cp311-cp311-manylinux_2_27_aarch64.manylinux_2_28_aarch64.whl", hash = "sha256:8da8bf89d4d79aaec192d2bda62f9b56ae4e5b4ef93b6a56b5de4977e375c1f1", size = 9509234, upload-time = "2025-09-09T08:20:38.957Z" },
    { url = "https://files.pythonhosted.org/packages/9f/71/34ddbd21f1da67c7a768146968b4d0220ee6831e4bcbad3e03dd3eae88b6/scikit_learn-1.7.2-cp311-cp311-win_amd64.whl", hash = "sha256:9b7ed8d58725030568523e937c43e56bc01cadb478fc43c042a9aca1dacb3ba1", size = 8894244, upload-time = "2025-09-09T08:20:41.166Z" },
]

[[package]]
name = "scipy"
version = "1.16.3"
source = { registry = "https://pypi.org/simple" }
dependencies = [
    { name = "numpy" },
]
sdist = { url = "https://files.pythonhosted.org/packages/0a/ca/d8ace4f98322d01abcd52d381134344bf7b431eba7ed8b42bdea5a3c2ac9/scipy-1.16.3.tar.gz", hash = "sha256:01e87659402762f43bd2fee13370553a17ada367d42e7487800bf2916535aecb", size = 30597883, upload-time = "2025-10-28T17:38:54.068Z" }
wheels = [
    { url = "https://files.pythonhosted.org/packages/9b/5f/6f37d7439de1455ce9c5a556b8d1db0979f03a796c030bafdf08d35b7bf9/scipy-1.16.3-cp311-cp311-macosx_10_14_x86_64.whl", hash = "sha256:40be6cf99e68b6c4321e9f8782e7d5ff8265af28ef2cd56e9c9b2638fa08ad97", size = 36630881, upload-time = "2025-10-28T17:31:47.104Z" },
    { url = "https://files.pythonhosted.org/packages/7c/89/d70e9f628749b7e4db2aa4cd89735502ff3f08f7b9b27d2e799485987cd9/scipy-1.16.3-cp311-cp311-macosx_12_0_arm64.whl", hash = "sha256:8be1ca9170fcb6223cc7c27f4305d680ded114a1567c0bd2bfcbf947d1b17511", size = 28941012, upload-time = "2025-10-28T17:31:53.411Z" },
    { url = "https://files.pythonhosted.org/packages/a8/a8/0e7a9a6872a923505dbdf6bb93451edcac120363131c19013044a1e7cb0c/scipy-1.16.3-cp311-cp311-macosx_14_0_arm64.whl", hash = "sha256:bea0a62734d20d67608660f69dcda23e7f90fb4ca20974ab80b6ed40df87a005", size = 20931935, upload-time = "2025-10-28T17:31:57.361Z" },
    { url = "https://files.pythonhosted.org/packages/bd/c7/020fb72bd79ad798e4dbe53938543ecb96b3a9ac3fe274b7189e23e27353/scipy-1.16.3-cp311-cp311-macosx_14_0_x86_64.whl", hash = "sha256:2a207a6ce9c24f1951241f4693ede2d393f59c07abc159b2cb2be980820e01fb", size = 23534466, upload-time = "2025-10-28T17:32:01.875Z" },
    { url = "https://files.pythonhosted.org/packages/be/a0/668c4609ce6dbf2f948e167836ccaf897f95fb63fa231c87da7558a374cd/scipy-1.16.3-cp311-cp311-manylinux2014_aarch64.manylinux_2_17_aarch64.whl", hash = "sha256:532fb5ad6a87e9e9cd9c959b106b73145a03f04c7d57ea3e6f6bb60b86ab0876", size = 33593618, upload-time = "2025-10-28T17:32:06.902Z" },
    { url = "https://files.pythonhosted.org/packages/ca/6e/8942461cf2636cdae083e3eb72622a7fbbfa5cf559c7d13ab250a5dbdc01/scipy-1.16.3-cp311-cp311-manylinux2014_x86_64.manylinux_2_17_x86_64.whl", hash = "sha256:0151a0749efeaaab78711c78422d413c583b8cdd2011a3c1d6c794938ee9fdb2", size = 35899798, upload-time = "2025-10-28T17:32:12.665Z" },
    { url = "https://files.pythonhosted.org/packages/79/e8/d0f33590364cdbd67f28ce79368b373889faa4ee959588beddf6daef9abe/scipy-1.16.3-cp311-cp311-musllinux_1_2_aarch64.whl", hash = "sha256:b7180967113560cca57418a7bc719e30366b47959dd845a93206fbed693c867e", size = 36226154, upload-time = "2025-10-28T17:32:17.961Z" },
    { url = "https://files.pythonhosted.org/packages/39/c1/1903de608c0c924a1749c590064e65810f8046e437aba6be365abc4f7557/scipy-1.16.3-cp311-cp311-musllinux_1_2_x86_64.whl", hash = "sha256:deb3841c925eeddb6afc1e4e4a45e418d19ec7b87c5df177695224078e8ec733", size = 38878540, upload-time = "2025-10-28T17:32:23.907Z" },
    { url = "https://files.pythonhosted.org/packages/f1/d0/22ec7036ba0b0a35bccb7f25ab407382ed34af0b111475eb301c16f8a2e5/scipy-1.16.3-cp311-cp311-win_amd64.whl", hash = "sha256:53c3844d527213631e886621df5695d35e4f6a75f620dca412bcd292f6b87d78", size = 38722107, upload-time = "2025-10-28T17:32:29.921Z" },
    { url = "https://files.pythonhosted.org/packages/7b/60/8a00e5a524bb3bf8898db1650d350f50e6cffb9d7a491c561dc9826c7515/scipy-1.16.3-cp311-cp311-win_arm64.whl", hash = "sha256:9452781bd879b14b6f055b26643703551320aa8d79ae064a71df55c00286a184", size = 25506272, upload-time = "2025-10-28T17:32:34.577Z" },
]

[[package]]
name = "sentence-transformers"
version = "5.1.2"
source = { registry = "https://pypi.org/simple" }
dependencies = [
    { name = "huggingface-hub" },
    { name = "pillow" },
    { name = "scikit-learn" },
    { name = "scipy" },
    { name = "torch" },
    { name = "tqdm" },
    { name = "transformers" },
    { name = "typing-extensions" },
]
sdist = { url = "https://files.pythonhosted.org/packages/0f/96/f3f3409179d14dbfdbea8622e2e9eaa3c8836ddcaecd2cd5ff0a11731d20/sentence_transformers-5.1.2.tar.gz", hash = "sha256:0f6c8bd916a78dc65b366feb8d22fd885efdb37432e7630020d113233af2b856", size = 375185, upload-time = "2025-10-22T12:47:55.019Z" }
wheels = [
    { url = "https://files.pythonhosted.org/packages/bb/a6/a607a737dc1a00b7afe267b9bfde101b8cee2529e197e57471d23137d4e5/sentence_transformers-5.1.2-py3-none-any.whl", hash = "sha256:724ce0ea62200f413f1a5059712aff66495bc4e815a1493f7f9bca242414c333", size = 488009, upload-time = "2025-10-22T12:47:53.433Z" },
]

[[package]]
name = "smmap"
version = "5.0.2"
source = { registry = "https://pypi.org/simple" }
sdist = { url = "https://files.pythonhosted.org/packages/44/cd/a040c4b3119bbe532e5b0732286f805445375489fceaec1f48306068ee3b/smmap-5.0.2.tar.gz", hash = "sha256:26ea65a03958fa0c8a1c7e8c7a58fdc77221b8910f6be2131affade476898ad5", size = 22329, upload-time = "2025-01-02T07:14:40.909Z" }
wheels = [
    { url = "https://files.pythonhosted.org/packages/04/be/d09147ad1ec7934636ad912901c5fd7667e1c858e19d355237db0d0cd5e4/smmap-5.0.2-py3-none-any.whl", hash = "sha256:b30115f0def7d7531d22a0fb6502488d879e75b260a9db4d0819cfb25403af5e", size = 24303, upload-time = "2025-01-02T07:14:38.724Z" },
]

[[package]]
name = "sniffio"
version = "1.3.1"
source = { registry = "https://pypi.org/simple" }
sdist = { url = "https://files.pythonhosted.org/packages/a2/87/a6771e1546d97e7e041b6ae58d80074f81b7d5121207425c964ddf5cfdbd/sniffio-1.3.1.tar.gz", hash = "sha256:f4324edc670a0f49750a81b895f35c3adb843cca46f0530f79fc1babb23789dc", size = 20372, upload-time = "2024-02-25T23:20:04.057Z" }
wheels = [
    { url = "https://files.pythonhosted.org/packages/e9/44/75a9c9421471a6c4805dbf2356f7c181a29c1879239abab1ea2cc8f38b40/sniffio-1.3.1-py3-none-any.whl", hash = "sha256:2f6da418d1f1e0fddd844478f41680e794e6051915791a034ff65e5f100525a2", size = 10235, upload-time = "2024-02-25T23:20:01.196Z" },
]

[[package]]
name = "sympy"
version = "1.14.0"
source = { registry = "https://pypi.org/simple" }
dependencies = [
    { name = "mpmath" },
]
sdist = { url = "https://files.pythonhosted.org/packages/83/d3/803453b36afefb7c2bb238361cd4ae6125a569b4db67cd9e79846ba2d68c/sympy-1.14.0.tar.gz", hash = "sha256:d3d3fe8df1e5a0b42f0e7bdf50541697dbe7d23746e894990c030e2b05e72517", size = 7793921, upload-time = "2025-04-27T18:05:01.611Z" }
wheels = [
    { url = "https://files.pythonhosted.org/packages/a2/09/77d55d46fd61b4a135c444fc97158ef34a095e5681d0a6c10b75bf356191/sympy-1.14.0-py3-none-any.whl", hash = "sha256:e091cc3e99d2141a0ba2847328f5479b05d94a6635cb96148ccb3f34671bd8f5", size = 6299353, upload-time = "2025-04-27T18:04:59.103Z" },
]

[[package]]
name = "threadpoolctl"
version = "3.6.0"
source = { registry = "https://pypi.org/simple" }
sdist = { url = "https://files.pythonhosted.org/packages/b7/4d/08c89e34946fce2aec4fbb45c9016efd5f4d7f24af8e5d93296e935631d8/threadpoolctl-3.6.0.tar.gz", hash = "sha256:8ab8b4aa3491d812b623328249fab5302a68d2d71745c8a4c719a2fcaba9f44e", size = 21274, upload-time = "2025-03-13T13:49:23.031Z" }
wheels = [
    { url = "https://files.pythonhosted.org/packages/32/d5/f9a850d79b0851d1d4ef6456097579a9005b31fea68726a4ae5f2d82ddd9/threadpoolctl-3.6.0-py3-none-any.whl", hash = "sha256:43a0b8fd5a2928500110039e43a5eed8480b918967083ea48dc3ab9f13c4a7fb", size = 18638, upload-time = "2025-03-13T13:49:21.846Z" },
]

[[package]]
name = "tokenizers"
version = "0.22.1"
source = { registry = "https://pypi.org/simple" }
dependencies = [
    { name = "huggingface-hub" },
]
sdist = { url = "https://files.pythonhosted.org/packages/1c/46/fb6854cec3278fbfa4a75b50232c77622bc517ac886156e6afbfa4d8fc6e/tokenizers-0.22.1.tar.gz", hash = "sha256:61de6522785310a309b3407bac22d99c4db5dba349935e99e4d15ea2226af2d9", size = 363123, upload-time = "2025-09-19T09:49:23.424Z" }
wheels = [
    { url = "https://files.pythonhosted.org/packages/bf/33/f4b2d94ada7ab297328fc671fed209368ddb82f965ec2224eb1892674c3a/tokenizers-0.22.1-cp39-abi3-macosx_10_12_x86_64.whl", hash = "sha256:59fdb013df17455e5f950b4b834a7b3ee2e0271e6378ccb33aa74d178b513c73", size = 3069318, upload-time = "2025-09-19T09:49:11.848Z" },
    { url = "https://files.pythonhosted.org/packages/1c/58/2aa8c874d02b974990e89ff95826a4852a8b2a273c7d1b4411cdd45a4565/tokenizers-0.22.1-cp39-abi3-macosx_11_0_arm64.whl", hash = "sha256:8d4e484f7b0827021ac5f9f71d4794aaef62b979ab7608593da22b1d2e3c4edc", size = 2926478, upload-time = "2025-09-19T09:49:09.759Z" },
    { url = "https://files.pythonhosted.org/packages/1e/3b/55e64befa1e7bfea963cf4b787b2cea1011362c4193f5477047532ce127e/tokenizers-0.22.1-cp39-abi3-manylinux_2_17_aarch64.manylinux2014_aarch64.whl", hash = "sha256:19d2962dd28bc67c1f205ab180578a78eef89ac60ca7ef7cbe9635a46a56422a", size = 3256994, upload-time = "2025-09-19T09:48:56.701Z" },
    { url = "https://files.pythonhosted.org/packages/71/0b/fbfecf42f67d9b7b80fde4aabb2b3110a97fac6585c9470b5bff103a80cb/tokenizers-0.22.1-cp39-abi3-manylinux_2_17_armv7l.manylinux2014_armv7l.whl", hash = "sha256:38201f15cdb1f8a6843e6563e6e79f4abd053394992b9bbdf5213ea3469b4ae7", size = 3153141, upload-time = "2025-09-19T09:48:59.749Z" },
    { url = "https://files.pythonhosted.org/packages/17/a9/b38f4e74e0817af8f8ef925507c63c6ae8171e3c4cb2d5d4624bf58fca69/tokenizers-0.22.1-cp39-abi3-manylinux_2_17_i686.manylinux2014_i686.whl", hash = "sha256:d1cbe5454c9a15df1b3443c726063d930c16f047a3cc724b9e6e1a91140e5a21", size = 3508049, upload-time = "2025-09-19T09:49:05.868Z" },
    { url = "https://files.pythonhosted.org/packages/d2/48/dd2b3dac46bb9134a88e35d72e1aa4869579eacc1a27238f1577270773ff/tokenizers-0.22.1-cp39-abi3-manylinux_2_17_ppc64le.manylinux2014_ppc64le.whl", hash = "sha256:e7d094ae6312d69cc2a872b54b91b309f4f6fbce871ef28eb27b52a98e4d0214", size = 3710730, upload-time = "2025-09-19T09:49:01.832Z" },
    { url = "https://files.pythonhosted.org/packages/93/0e/ccabc8d16ae4ba84a55d41345207c1e2ea88784651a5a487547d80851398/tokenizers-0.22.1-cp39-abi3-manylinux_2_17_s390x.manylinux2014_s390x.whl", hash = "sha256:afd7594a56656ace95cdd6df4cca2e4059d294c5cfb1679c57824b605556cb2f", size = 3412560, upload-time = "2025-09-19T09:49:03.867Z" },
    { url = "https://files.pythonhosted.org/packages/d0/c6/dc3a0db5a6766416c32c034286d7c2d406da1f498e4de04ab1b8959edd00/tokenizers-0.22.1-cp39-abi3-manylinux_2_17_x86_64.manylinux2014_x86_64.whl", hash = "sha256:e2ef6063d7a84994129732b47e7915e8710f27f99f3a3260b8a38fc7ccd083f4", size = 3250221, upload-time = "2025-09-19T09:49:07.664Z" },
    { url = "https://files.pythonhosted.org/packages/d7/a6/2c8486eef79671601ff57b093889a345dd3d576713ef047776015dc66de7/tokenizers-0.22.1-cp39-abi3-musllinux_1_2_aarch64.whl", hash = "sha256:ba0a64f450b9ef412c98f6bcd2a50c6df6e2443b560024a09fa6a03189726879", size = 9345569, upload-time = "2025-09-19T09:49:14.214Z" },
    { url = "https://files.pythonhosted.org/packages/6b/16/32ce667f14c35537f5f605fe9bea3e415ea1b0a646389d2295ec348d5657/tokenizers-0.22.1-cp39-abi3-musllinux_1_2_armv7l.whl", hash = "sha256:331d6d149fa9c7d632cde4490fb8bbb12337fa3a0232e77892be656464f4b446", size = 9271599, upload-time = "2025-09-19T09:49:16.639Z" },
    { url = "https://files.pythonhosted.org/packages/51/7c/a5f7898a3f6baa3fc2685c705e04c98c1094c523051c805cdd9306b8f87e/tokenizers-0.22.1-cp39-abi3-musllinux_1_2_i686.whl", hash = "sha256:607989f2ea68a46cb1dfbaf3e3aabdf3f21d8748312dbeb6263d1b3b66c5010a", size = 9533862, upload-time = "2025-09-19T09:49:19.146Z" },
    { url = "https://files.pythonhosted.org/packages/36/65/7e75caea90bc73c1dd8d40438adf1a7bc26af3b8d0a6705ea190462506e1/tokenizers-0.22.1-cp39-abi3-musllinux_1_2_x86_64.whl", hash = "sha256:a0f307d490295717726598ef6fa4f24af9d484809223bbc253b201c740a06390", size = 9681250, upload-time = "2025-09-19T09:49:21.501Z" },
    { url = "https://files.pythonhosted.org/packages/30/2c/959dddef581b46e6209da82df3b78471e96260e2bc463f89d23b1bf0e52a/tokenizers-0.22.1-cp39-abi3-win32.whl", hash = "sha256:b5120eed1442765cd90b903bb6cfef781fd8fe64e34ccaecbae4c619b7b12a82", size = 2472003, upload-time = "2025-09-19T09:49:27.089Z" },
    { url = "https://files.pythonhosted.org/packages/b3/46/e33a8c93907b631a99377ef4c5f817ab453d0b34f93529421f42ff559671/tokenizers-0.22.1-cp39-abi3-win_amd64.whl", hash = "sha256:65fd6e3fb11ca1e78a6a93602490f134d1fdeb13bcef99389d5102ea318ed138", size = 2674684, upload-time = "2025-09-19T09:49:24.953Z" },
]

[[package]]
name = "tomli"
version = "2.2.1"
source = { registry = "https://pypi.org/simple" }
sdist = { url = "https://files.pythonhosted.org/packages/18/87/302344fed471e44a87289cf4967697d07e532f2421fdaf868a303cbae4ff/tomli-2.2.1.tar.gz", hash = "sha256:cd45e1dc79c835ce60f7404ec8119f2eb06d38b1deba146f07ced3bbc44505ff", size = 17175, upload-time = "2024-11-27T22:38:36.873Z" }
wheels = [
    { url = "https://files.pythonhosted.org/packages/43/ca/75707e6efa2b37c77dadb324ae7d9571cb424e61ea73fad7c56c2d14527f/tomli-2.2.1-cp311-cp311-macosx_10_9_x86_64.whl", hash = "sha256:678e4fa69e4575eb77d103de3df8a895e1591b48e740211bd1067378c69e8249", size = 131077, upload-time = "2024-11-27T22:37:54.956Z" },
    { url = "https://files.pythonhosted.org/packages/c7/16/51ae563a8615d472fdbffc43a3f3d46588c264ac4f024f63f01283becfbb/tomli-2.2.1-cp311-cp311-macosx_11_0_arm64.whl", hash = "sha256:023aa114dd824ade0100497eb2318602af309e5a55595f76b626d6d9f3b7b0a6", size = 123429, upload-time = "2024-11-27T22:37:56.698Z" },
    { url = "https://files.pythonhosted.org/packages/f1/dd/4f6cd1e7b160041db83c694abc78e100473c15d54620083dbd5aae7b990e/tomli-2.2.1-cp311-cp311-manylinux_2_17_aarch64.manylinux2014_aarch64.whl", hash = "sha256:ece47d672db52ac607a3d9599a9d48dcb2f2f735c6c2d1f34130085bb12b112a", size = 226067, upload-time = "2024-11-27T22:37:57.63Z" },
    { url = "https://files.pythonhosted.org/packages/a9/6b/c54ede5dc70d648cc6361eaf429304b02f2871a345bbdd51e993d6cdf550/tomli-2.2.1-cp311-cp311-manylinux_2_17_x86_64.manylinux2014_x86_64.whl", hash = "sha256:6972ca9c9cc9f0acaa56a8ca1ff51e7af152a9f87fb64623e31d5c83700080ee", size = 236030, upload-time = "2024-11-27T22:37:59.344Z" },
    { url = "https://files.pythonhosted.org/packages/1f/47/999514fa49cfaf7a92c805a86c3c43f4215621855d151b61c602abb38091/tomli-2.2.1-cp311-cp311-manylinux_2_5_i686.manylinux1_i686.manylinux_2_17_i686.manylinux2014_i686.whl", hash = "sha256:c954d2250168d28797dd4e3ac5cf812a406cd5a92674ee4c8f123c889786aa8e", size = 240898, upload-time = "2024-11-27T22:38:00.429Z" },
    { url = "https://files.pythonhosted.org/packages/73/41/0a01279a7ae09ee1573b423318e7934674ce06eb33f50936655071d81a24/tomli-2.2.1-cp311-cp311-musllinux_1_2_aarch64.whl", hash = "sha256:8dd28b3e155b80f4d54beb40a441d366adcfe740969820caf156c019fb5c7ec4", size = 229894, upload-time = "2024-11-27T22:38:02.094Z" },
    { url = "https://files.pythonhosted.org/packages/55/18/5d8bc5b0a0362311ce4d18830a5d28943667599a60d20118074ea1b01bb7/tomli-2.2.1-cp311-cp311-musllinux_1_2_i686.whl", hash = "sha256:e59e304978767a54663af13c07b3d1af22ddee3bb2fb0618ca1593e4f593a106", size = 245319, upload-time = "2024-11-27T22:38:03.206Z" },
    { url = "https://files.pythonhosted.org/packages/92/a3/7ade0576d17f3cdf5ff44d61390d4b3febb8a9fc2b480c75c47ea048c646/tomli-2.2.1-cp311-cp311-musllinux_1_2_x86_64.whl", hash = "sha256:33580bccab0338d00994d7f16f4c4ec25b776af3ffaac1ed74e0b3fc95e885a8", size = 238273, upload-time = "2024-11-27T22:38:04.217Z" },
    { url = "https://files.pythonhosted.org/packages/72/6f/fa64ef058ac1446a1e51110c375339b3ec6be245af9d14c87c4a6412dd32/tomli-2.2.1-cp311-cp311-win32.whl", hash = "sha256:465af0e0875402f1d226519c9904f37254b3045fc5084697cefb9bdde1ff99ff", size = 98310, upload-time = "2024-11-27T22:38:05.908Z" },
    { url = "https://files.pythonhosted.org/packages/6a/1c/4a2dcde4a51b81be3530565e92eda625d94dafb46dbeb15069df4caffc34/tomli-2.2.1-cp311-cp311-win_amd64.whl", hash = "sha256:2d0f2fdd22b02c6d81637a3c95f8cd77f995846af7414c5c4b8d0545afa1bc4b", size = 108309, upload-time = "2024-11-27T22:38:06.812Z" },
    { url = "https://files.pythonhosted.org/packages/6e/c2/61d3e0f47e2b74ef40a68b9e6ad5984f6241a942f7cd3bbfbdbd03861ea9/tomli-2.2.1-py3-none-any.whl", hash = "sha256:cb55c73c5f4408779d0cf3eef9f762b9c9f147a77de7b258bef0a5628adc85cc", size = 14257, upload-time = "2024-11-27T22:38:35.385Z" },
]

[[package]]
name = "torch"
version = "2.9.0"
source = { registry = "https://pypi.org/simple" }
dependencies = [
    { name = "filelock" },
    { name = "fsspec" },
    { name = "jinja2" },
    { name = "networkx" },
    { name = "nvidia-cublas-cu12", marker = "platform_machine == 'x86_64' and sys_platform == 'linux'" },
    { name = "nvidia-cuda-cupti-cu12", marker = "platform_machine == 'x86_64' and sys_platform == 'linux'" },
    { name = "nvidia-cuda-nvrtc-cu12", marker = "platform_machine == 'x86_64' and sys_platform == 'linux'" },
    { name = "nvidia-cuda-runtime-cu12", marker = "platform_machine == 'x86_64' and sys_platform == 'linux'" },
    { name = "nvidia-cudnn-cu12", marker = "platform_machine == 'x86_64' and sys_platform == 'linux'" },
    { name = "nvidia-cufft-cu12", marker = "platform_machine == 'x86_64' and sys_platform == 'linux'" },
    { name = "nvidia-cufile-cu12", marker = "platform_machine == 'x86_64' and sys_platform == 'linux'" },
    { name = "nvidia-curand-cu12", marker = "platform_machine == 'x86_64' and sys_platform == 'linux'" },
    { name = "nvidia-cusolver-cu12", marker = "platform_machine == 'x86_64' and sys_platform == 'linux'" },
    { name = "nvidia-cusparse-cu12", marker = "platform_machine == 'x86_64' and sys_platform == 'linux'" },
    { name = "nvidia-cusparselt-cu12", marker = "platform_machine == 'x86_64' and sys_platform == 'linux'" },
    { name = "nvidia-nccl-cu12", marker = "platform_machine == 'x86_64' and sys_platform == 'linux'" },
    { name = "nvidia-nvjitlink-cu12", marker = "platform_machine == 'x86_64' and sys_platform == 'linux'" },
    { name = "nvidia-nvshmem-cu12", marker = "platform_machine == 'x86_64' and sys_platform == 'linux'" },
    { name = "nvidia-nvtx-cu12", marker = "platform_machine == 'x86_64' and sys_platform == 'linux'" },
    { name = "sympy" },
    { name = "triton", marker = "platform_machine == 'x86_64' and sys_platform == 'linux'" },
    { name = "typing-extensions" },
]
wheels = [
    { url = "https://files.pythonhosted.org/packages/58/fe/334225e6330e672b36aef23d77451fa906ea12881570c08638a91331a212/torch-2.9.0-cp311-cp311-manylinux_2_28_aarch64.whl", hash = "sha256:c596708b5105d0b199215acf0c9be7c1db5f1680d88eddadf4b75a299259a677", size = 104230578, upload-time = "2025-10-15T15:46:08.182Z" },
    { url = "https://files.pythonhosted.org/packages/05/cc/49566caaa218872ec9a2912456f470ff92649894a4bc2e5274aa9ef87c4a/torch-2.9.0-cp311-cp311-manylinux_2_28_x86_64.whl", hash = "sha256:51de31219c97c51cf4bf2be94d622e3deb5dcc526c6dc00e97c17eaec0fc1d67", size = 899815990, upload-time = "2025-10-15T15:48:03.336Z" },
    { url = "https://files.pythonhosted.org/packages/74/25/e9ab21d5925b642d008f139d4a3c9664fc9ee1faafca22913c080cc4c0a5/torch-2.9.0-cp311-cp311-win_amd64.whl", hash = "sha256:dd515c70059afd95f48b8192733764c08ca37a1d19803af6401b5ecad7c8676e", size = 109313698, upload-time = "2025-10-15T15:46:12.425Z" },
    { url = "https://files.pythonhosted.org/packages/b3/b7/205ef3e94de636feffd64b28bb59a0dfac0771221201b9871acf9236f5ca/torch-2.9.0-cp311-none-macosx_11_0_arm64.whl", hash = "sha256:614a185e4986326d526a91210c8fc1397e76e8cfafa78baf6296a790e53a9eec", size = 74463678, upload-time = "2025-10-15T15:46:29.779Z" },
]

[[package]]
name = "tqdm"
version = "4.67.1"
source = { registry = "https://pypi.org/simple" }
dependencies = [
    { name = "colorama", marker = "sys_platform == 'win32'" },
]
sdist = { url = "https://files.pythonhosted.org/packages/a8/4b/29b4ef32e036bb34e4ab51796dd745cdba7ed47ad142a9f4a1eb8e0c744d/tqdm-4.67.1.tar.gz", hash = "sha256:f8aef9c52c08c13a65f30ea34f4e5aac3fd1a34959879d7e59e63027286627f2", size = 169737, upload-time = "2024-11-24T20:12:22.481Z" }
wheels = [
    { url = "https://files.pythonhosted.org/packages/d0/30/dc54f88dd4a2b5dc8a0279bdd7270e735851848b762aeb1c1184ed1f6b14/tqdm-4.67.1-py3-none-any.whl", hash = "sha256:26445eca388f82e72884e0d580d5464cd801a3ea01e63e5601bdff9ba6a48de2", size = 78540, upload-time = "2024-11-24T20:12:19.698Z" },
]

[[package]]
name = "transformers"
version = "4.57.1"
source = { registry = "https://pypi.org/simple" }
dependencies = [
    { name = "filelock" },
    { name = "huggingface-hub" },
    { name = "numpy" },
    { name = "packaging" },
    { name = "pyyaml" },
    { name = "regex" },
    { name = "requests" },
    { name = "safetensors" },
    { name = "tokenizers" },
    { name = "tqdm" },
]
sdist = { url = "https://files.pythonhosted.org/packages/d6/68/a39307bcc4116a30b2106f2e689130a48de8bd8a1e635b5e1030e46fcd9e/transformers-4.57.1.tar.gz", hash = "sha256:f06c837959196c75039809636cd964b959f6604b75b8eeec6fdfc0440b89cc55", size = 10142511, upload-time = "2025-10-14T15:39:26.18Z" }
wheels = [
    { url = "https://files.pythonhosted.org/packages/71/d3/c16c3b3cf7655a67db1144da94b021c200ac1303f82428f2beef6c2e72bb/transformers-4.57.1-py3-none-any.whl", hash = "sha256:b10d05da8fa67dc41644dbbf9bc45a44cb86ae33da6f9295f5fbf5b7890bd267", size = 11990925, upload-time = "2025-10-14T15:39:23.085Z" },
]

[[package]]
name = "triton"
version = "3.5.0"
source = { registry = "https://pypi.org/simple" }
wheels = [
    { url = "https://files.pythonhosted.org/packages/3d/78/949a04391c21956c816523678f0e5fa308eb5b1e7622d88c4e4ef5fceca0/triton-3.5.0-cp311-cp311-manylinux_2_27_x86_64.manylinux_2_28_x86_64.whl", hash = "sha256:f34bfa21c5b3a203c0f0eab28dcc1e49bd1f67d22724e77fb6665a659200a4ec", size = 170433488, upload-time = "2025-10-13T16:37:57.132Z" },
]

[[package]]
name = "typing-extensions"
version = "4.14.1"
source = { registry = "https://pypi.org/simple" }
sdist = { url = "https://files.pythonhosted.org/packages/98/5a/da40306b885cc8c09109dc2e1abd358d5684b1425678151cdaed4731c822/typing_extensions-4.14.1.tar.gz", hash = "sha256:38b39f4aeeab64884ce9f74c94263ef78f3c22467c8724005483154c26648d36", size = 107673, upload-time = "2025-07-04T13:28:34.16Z" }
wheels = [
    { url = "https://files.pythonhosted.org/packages/b5/00/d631e67a838026495268c2f6884f3711a15a9a2a96cd244fdaea53b823fb/typing_extensions-4.14.1-py3-none-any.whl", hash = "sha256:d1e1e3b58374dc93031d6eda2420a48ea44a36c2b4766a4fdeb3710755731d76", size = 43906, upload-time = "2025-07-04T13:28:32.743Z" },
]

[[package]]
name = "typing-inspection"
version = "0.4.1"
source = { registry = "https://pypi.org/simple" }
dependencies = [
    { name = "typing-extensions" },
]
sdist = { url = "https://files.pythonhosted.org/packages/f8/b1/0c11f5058406b3af7609f121aaa6b609744687f1d158b3c3a5bf4cc94238/typing_inspection-0.4.1.tar.gz", hash = "sha256:6ae134cc0203c33377d43188d4064e9b357dba58cff3185f22924610e70a9d28", size = 75726, upload-time = "2025-05-21T18:55:23.885Z" }
wheels = [
    { url = "https://files.pythonhosted.org/packages/17/69/cd203477f944c353c31bade965f880aa1061fd6bf05ded0726ca845b6ff7/typing_inspection-0.4.1-py3-none-any.whl", hash = "sha256:389055682238f53b04f7badcb49b989835495a96700ced5dab2d8feae4b26f51", size = 14552, upload-time = "2025-05-21T18:55:22.152Z" },
]

[[package]]
name = "urllib3"
version = "2.5.0"
source = { registry = "https://pypi.org/simple" }
sdist = { url = "https://files.pythonhosted.org/packages/15/22/9ee70a2574a4f4599c47dd506532914ce044817c7752a79b6a51286319bc/urllib3-2.5.0.tar.gz", hash = "sha256:3fc47733c7e419d4bc3f6b3dc2b4f890bb743906a30d56ba4a5bfa4bbff92760", size = 393185, upload-time = "2025-06-18T14:07:41.644Z" }
wheels = [
    { url = "https://files.pythonhosted.org/packages/a7/c2/fe1e52489ae3122415c51f387e221dd0773709bad6c6cdaa599e8a2c5185/urllib3-2.5.0-py3-none-any.whl", hash = "sha256:e6b01673c0fa6a13e374b50871808eb3bf7046c4b125b216f6bf1cc604cff0dc", size = 129795, upload-time = "2025-06-18T14:07:40.39Z" },
]

[[package]]
name = "virtualenv"
version = "20.34.0"
source = { registry = "https://pypi.org/simple" }
dependencies = [
    { name = "distlib" },
    { name = "filelock" },
    { name = "platformdirs" },
]
sdist = { url = "https://files.pythonhosted.org/packages/1c/14/37fcdba2808a6c615681cd216fecae00413c9dab44fb2e57805ecf3eaee3/virtualenv-20.34.0.tar.gz", hash = "sha256:44815b2c9dee7ed86e387b842a84f20b93f7f417f95886ca1996a72a4138eb1a", size = 6003808, upload-time = "2025-08-13T14:24:07.464Z" }
wheels = [
    { url = "https://files.pythonhosted.org/packages/76/06/04c8e804f813cf972e3262f3f8584c232de64f0cde9f703b46cf53a45090/virtualenv-20.34.0-py3-none-any.whl", hash = "sha256:341f5afa7eee943e4984a9207c025feedd768baff6753cd660c857ceb3e36026", size = 5983279, upload-time = "2025-08-13T14:24:05.111Z" },
]

[[package]]
name = "watchdog"
version = "6.0.0"
source = { registry = "https://pypi.org/simple" }
sdist = { url = "https://files.pythonhosted.org/packages/db/7d/7f3d619e951c88ed75c6037b246ddcf2d322812ee8ea189be89511721d54/watchdog-6.0.0.tar.gz", hash = "sha256:9ddf7c82fda3ae8e24decda1338ede66e1c99883db93711d8fb941eaa2d8c282", size = 131220, upload-time = "2024-11-01T14:07:13.037Z" }
wheels = [
    { url = "https://files.pythonhosted.org/packages/e0/24/d9be5cd6642a6aa68352ded4b4b10fb0d7889cb7f45814fb92cecd35f101/watchdog-6.0.0-cp311-cp311-macosx_10_9_universal2.whl", hash = "sha256:6eb11feb5a0d452ee41f824e271ca311a09e250441c262ca2fd7ebcf2461a06c", size = 96393, upload-time = "2024-11-01T14:06:31.756Z" },
    { url = "https://files.pythonhosted.org/packages/63/7a/6013b0d8dbc56adca7fdd4f0beed381c59f6752341b12fa0886fa7afc78b/watchdog-6.0.0-cp311-cp311-macosx_10_9_x86_64.whl", hash = "sha256:ef810fbf7b781a5a593894e4f439773830bdecb885e6880d957d5b9382a960d2", size = 88392, upload-time = "2024-11-01T14:06:32.99Z" },
    { url = "https://files.pythonhosted.org/packages/d1/40/b75381494851556de56281e053700e46bff5b37bf4c7267e858640af5a7f/watchdog-6.0.0-cp311-cp311-macosx_11_0_arm64.whl", hash = "sha256:afd0fe1b2270917c5e23c2a65ce50c2a4abb63daafb0d419fde368e272a76b7c", size = 89019, upload-time = "2024-11-01T14:06:34.963Z" },
    { url = "https://files.pythonhosted.org/packages/a9/c7/ca4bf3e518cb57a686b2feb4f55a1892fd9a3dd13f470fca14e00f80ea36/watchdog-6.0.0-py3-none-manylinux2014_aarch64.whl", hash = "sha256:7607498efa04a3542ae3e05e64da8202e58159aa1fa4acddf7678d34a35d4f13", size = 79079, upload-time = "2024-11-01T14:06:59.472Z" },
    { url = "https://files.pythonhosted.org/packages/5c/51/d46dc9332f9a647593c947b4b88e2381c8dfc0942d15b8edc0310fa4abb1/watchdog-6.0.0-py3-none-manylinux2014_armv7l.whl", hash = "sha256:9041567ee8953024c83343288ccc458fd0a2d811d6a0fd68c4c22609e3490379", size = 79078, upload-time = "2024-11-01T14:07:01.431Z" },
    { url = "https://files.pythonhosted.org/packages/d4/57/04edbf5e169cd318d5f07b4766fee38e825d64b6913ca157ca32d1a42267/watchdog-6.0.0-py3-none-manylinux2014_i686.whl", hash = "sha256:82dc3e3143c7e38ec49d61af98d6558288c415eac98486a5c581726e0737c00e", size = 79076, upload-time = "2024-11-01T14:07:02.568Z" },
    { url = "https://files.pythonhosted.org/packages/ab/cc/da8422b300e13cb187d2203f20b9253e91058aaf7db65b74142013478e66/watchdog-6.0.0-py3-none-manylinux2014_ppc64.whl", hash = "sha256:212ac9b8bf1161dc91bd09c048048a95ca3a4c4f5e5d4a7d1b1a7d5752a7f96f", size = 79077, upload-time = "2024-11-01T14:07:03.893Z" },
    { url = "https://files.pythonhosted.org/packages/2c/3b/b8964e04ae1a025c44ba8e4291f86e97fac443bca31de8bd98d3263d2fcf/watchdog-6.0.0-py3-none-manylinux2014_ppc64le.whl", hash = "sha256:e3df4cbb9a450c6d49318f6d14f4bbc80d763fa587ba46ec86f99f9e6876bb26", size = 79078, upload-time = "2024-11-01T14:07:05.189Z" },
    { url = "https://files.pythonhosted.org/packages/62/ae/a696eb424bedff7407801c257d4b1afda455fe40821a2be430e173660e81/watchdog-6.0.0-py3-none-manylinux2014_s390x.whl", hash = "sha256:2cce7cfc2008eb51feb6aab51251fd79b85d9894e98ba847408f662b3395ca3c", size = 79077, upload-time = "2024-11-01T14:07:06.376Z" },
    { url = "https://files.pythonhosted.org/packages/b5/e8/dbf020b4d98251a9860752a094d09a65e1b436ad181faf929983f697048f/watchdog-6.0.0-py3-none-manylinux2014_x86_64.whl", hash = "sha256:20ffe5b202af80ab4266dcd3e91aae72bf2da48c0d33bdb15c66658e685e94e2", size = 79078, upload-time = "2024-11-01T14:07:07.547Z" },
    { url = "https://files.pythonhosted.org/packages/07/f6/d0e5b343768e8bcb4cda79f0f2f55051bf26177ecd5651f84c07567461cf/watchdog-6.0.0-py3-none-win32.whl", hash = "sha256:07df1fdd701c5d4c8e55ef6cf55b8f0120fe1aef7ef39a1c6fc6bc2e606d517a", size = 79065, upload-time = "2024-11-01T14:07:09.525Z" },
    { url = "https://files.pythonhosted.org/packages/db/d9/c495884c6e548fce18a8f40568ff120bc3a4b7b99813081c8ac0c936fa64/watchdog-6.0.0-py3-none-win_amd64.whl", hash = "sha256:cbafb470cf848d93b5d013e2ecb245d4aa1c8fd0504e863ccefa32445359d680", size = 79070, upload-time = "2024-11-01T14:07:10.686Z" },
    { url = "https://files.pythonhosted.org/packages/33/e8/e40370e6d74ddba47f002a32919d91310d6074130fe4e17dabcafc15cbf1/watchdog-6.0.0-py3-none-win_ia64.whl", hash = "sha256:a1914259fa9e1454315171103c6a30961236f508b9b623eae470268bbcc6a22f", size = 79067, upload-time = "2024-11-01T14:07:11.845Z" },
]

[[package]]
name = "win32-setctime"
version = "1.2.0"
source = { registry = "https://pypi.org/simple" }
sdist = { url = "https://files.pythonhosted.org/packages/b3/8f/705086c9d734d3b663af0e9bb3d4de6578d08f46b1b101c2442fd9aecaa2/win32_setctime-1.2.0.tar.gz", hash = "sha256:ae1fdf948f5640aae05c511ade119313fb6a30d7eabe25fef9764dca5873c4c0", size = 4867, upload-time = "2024-12-07T15:28:28.314Z" }
wheels = [
    { url = "https://files.pythonhosted.org/packages/e1/07/c6fe3ad3e685340704d314d765b7912993bcb8dc198f0e7a89382d37974b/win32_setctime-1.2.0-py3-none-any.whl", hash = "sha256:95d644c4e708aba81dc3704a116d8cbc974d70b3bdb8be1d150e36be6e9d1390", size = 4083, upload-time = "2024-12-07T15:28:26.465Z" },
]<|MERGE_RESOLUTION|>--- conflicted
+++ resolved
@@ -27,11 +27,7 @@
 
 [[package]]
 name = "auto-coder"
-<<<<<<< HEAD
-version = "2025.11.3.6+gf6947ec"
-=======
 version = "2025.11.3.7+g76ac9b7"
->>>>>>> eb86e0da
 source = { editable = "." }
 dependencies = [
     { name = "click" },
