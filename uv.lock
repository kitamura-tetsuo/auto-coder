--- conflicted
+++ resolved
@@ -50,6 +50,7 @@
     { name = "pydantic" },
     { name = "pydantic-settings" },
     { name = "pygithub" },
+    { name = "pytest-cov" },
     { name = "python-dotenv" },
     { name = "pyyaml" },
     { name = "qdrant-client" },
@@ -67,11 +68,8 @@
     { name = "mypy" },
     { name = "pre-commit" },
     { name = "pytest" },
-<<<<<<< HEAD
+    { name = "pytest-timeout" },
     { name = "types-toml" },
-=======
-    { name = "pytest-timeout" },
->>>>>>> 13e77e2c
 ]
 test = [
     { name = "pytest" },
@@ -105,15 +103,11 @@
     { name = "pre-commit", marker = "extra == 'dev'", specifier = ">=4.3.0" },
     { name = "pydantic", specifier = ">=2.0.0,<3.0.0" },
     { name = "pydantic-settings", specifier = ">=2.0.0" },
-<<<<<<< HEAD
     { name = "pygithub", specifier = ">=2.0.0" },
+    { name = "pytest", marker = "extra == 'dev'", specifier = ">=9.0.0" },
     { name = "pytest", marker = "extra == 'test'", specifier = ">=9.0.0" },
-=======
-    { name = "pygithub", specifier = ">=1.59.0" },
-    { name = "pytest", marker = "extra == 'dev'", specifier = ">=8.4.2" },
-    { name = "pytest", marker = "extra == 'test'", specifier = ">=7.0.0" },
->>>>>>> 13e77e2c
     { name = "pytest-asyncio", marker = "extra == 'test'", specifier = ">=0.21.0" },
+    { name = "pytest-cov", specifier = ">=7.0.0" },
     { name = "pytest-cov", marker = "extra == 'test'", specifier = ">=4.0.0" },
     { name = "pytest-mock", marker = "extra == 'test'", specifier = ">=3.10.0" },
     { name = "pytest-timeout", marker = "extra == 'dev'", specifier = ">=2.1.0" },
@@ -124,6 +118,8 @@
     { name = "requests", specifier = ">=2.31.0" },
     { name = "sentence-transformers", specifier = ">=2.2.0" },
     { name = "toml", specifier = ">=0.10.0" },
+    { name = "types-toml", marker = "extra == 'dev'", specifier = ">=0.10.0" },
+    { name = "types-toml", marker = "extra == 'dev'", specifier = ">=0.10.8.20240310" },
     { name = "watchdog", specifier = ">=6.0.0" },
 ]
 provides-extras = ["test", "dev"]
@@ -133,21 +129,6 @@
     { name = "black", specifier = ">=25.9.0" },
     { name = "flake8", specifier = ">=6.0.0" },
     { name = "isort", specifier = ">=5.0.0" },
-<<<<<<< HEAD
-    { name = "mypy", specifier = ">=1.0.0" },
-    { name = "pre-commit", specifier = ">=4.3.0" },
-    { name = "pytest", specifier = ">=9.0.0" },
-    { name = "types-toml", specifier = ">=0.10.0" },
-    { name = "types-toml", specifier = ">=0.10.8.20240310" },
-]
-test = [
-    { name = "pytest", specifier = ">=9.0.0" },
-    { name = "pytest-asyncio", specifier = ">=0.21.0" },
-    { name = "pytest-cov", specifier = ">=4.0.0" },
-    { name = "pytest-mock", specifier = ">=3.10.0" },
-    { name = "pytest-timeout", specifier = ">=2.1.0" },
-=======
->>>>>>> 13e77e2c
 ]
 
 [[package]]
