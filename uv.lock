--- conflicted
+++ resolved
@@ -27,11 +27,7 @@
 
 [[package]]
 name = "auto-coder"
-<<<<<<< HEAD
-version = "2025.11.1.6+g8ca5cf0"
-=======
 version = "2025.11.1.4+g789e70a"
->>>>>>> f179ff4b
 source = { editable = "." }
 dependencies = [
     { name = "click" },
