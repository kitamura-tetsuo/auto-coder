--- conflicted
+++ resolved
@@ -27,11 +27,7 @@
 
 [[package]]
 name = "auto-coder"
-<<<<<<< HEAD
-version = "2025.11.2+g0519cee"
-=======
 version = "2025.11.2.4+g44042b0"
->>>>>>> 8e5f332b
 source = { editable = "." }
 dependencies = [
     { name = "click" },
