--- conflicted
+++ resolved
@@ -27,11 +27,7 @@
 
 [[package]]
 name = "auto-coder"
-<<<<<<< HEAD
-version = "2025.11.1.40+gc7bbc4e"
-=======
 version = "2025.11.1.27+g27d9b41"
->>>>>>> c06d0401
 source = { editable = "." }
 dependencies = [
     { name = "click" },
