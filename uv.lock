--- conflicted
+++ resolved
@@ -36,11 +36,7 @@
 
 [[package]]
 name = "auto-coder"
-<<<<<<< HEAD
-version = "2026.0.0.0"
-=======
 version = "2025.11.30.15+g2464e8c"
->>>>>>> 3945bce1
 source = { editable = "." }
 dependencies = [
     { name = "build" },
