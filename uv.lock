version = 1
revision = 3
requires-python = ">=3.11, <3.13"
resolution-markers = [
    "python_full_version >= '3.12'",
    "python_full_version < '3.12'",
]

[[package]]
name = "annotated-types"
version = "0.7.0"
source = { registry = "https://pypi.org/simple" }
sdist = { url = "https://files.pythonhosted.org/packages/ee/67/531ea369ba64dcff5ec9c3402f9f51bf748cec26dde048a2f973a4eea7f5/annotated_types-0.7.0.tar.gz", hash = "sha256:aff07c09a53a08bc8cfccb9c85b05f1aa9a2a6f23728d790723543408344ce89", size = 16081, upload-time = "2024-05-20T21:33:25.928Z" }
wheels = [
    { url = "https://files.pythonhosted.org/packages/78/b6/6307fbef88d9b5ee7421e68d78a9f162e0da4900bc5f5793f6d3d0e34fb8/annotated_types-0.7.0-py3-none-any.whl", hash = "sha256:1f02e8b43a8fbbc3f3e0d4f0f4bfc8131bcb4eebe8849b8e5c773f3a1c582a53", size = 13643, upload-time = "2024-05-20T21:33:24.1Z" },
]

[[package]]
name = "anyio"
version = "4.11.0"
source = { registry = "https://pypi.org/simple" }
dependencies = [
    { name = "idna" },
    { name = "sniffio" },
    { name = "typing-extensions" },
]
sdist = { url = "https://files.pythonhosted.org/packages/c6/78/7d432127c41b50bccba979505f272c16cbcadcc33645d5fa3a738110ae75/anyio-4.11.0.tar.gz", hash = "sha256:82a8d0b81e318cc5ce71a5f1f8b5c4e63619620b63141ef8c995fa0db95a57c4", size = 219094, upload-time = "2025-09-23T09:19:12.58Z" }
wheels = [
    { url = "https://files.pythonhosted.org/packages/15/b3/9b1a8074496371342ec1e796a96f99c82c945a339cd81a8e73de28b4cf9e/anyio-4.11.0-py3-none-any.whl", hash = "sha256:0287e96f4d26d4149305414d4e3bc32f0dcd0862365a4bddea19d7a1ec38c4fc", size = 109097, upload-time = "2025-09-23T09:19:10.601Z" },
]

[[package]]
name = "auto-coder"
<<<<<<< HEAD
version = "2025.11.3+gb2d3af0"
=======
version = "2025.11.3+g3a85a5d"
>>>>>>> b20c833e
source = { editable = "." }
dependencies = [
    { name = "click" },
    { name = "gitpython" },
    { name = "loguru" },
    { name = "neo4j" },
    { name = "pathspec" },
    { name = "playwright" },
    { name = "pydantic" },
    { name = "pydantic-settings" },
    { name = "pygithub" },
    { name = "python-dotenv" },
    { name = "pyyaml" },
    { name = "qdrant-client" },
    { name = "requests" },
    { name = "sentence-transformers" },
    { name = "watchdog" },
]

[package.optional-dependencies]
dev = [
    { name = "black" },
    { name = "flake8" },
    { name = "isort" },
    { name = "mypy" },
    { name = "pre-commit" },
    { name = "pytest" },
    { name = "pytest-asyncio" },
    { name = "pytest-cov" },
    { name = "pytest-timeout" },
]
test = [
    { name = "playwright" },
    { name = "pytest" },
    { name = "pytest-asyncio" },
    { name = "pytest-cov" },
]

[package.dev-dependencies]
dev = [
    { name = "pytest" },
    { name = "pytest-cov" },
]

[package.metadata]
requires-dist = [
    { name = "black", marker = "extra == 'dev'", specifier = ">=23.0.0" },
    { name = "click", specifier = ">=8.1.0" },
    { name = "flake8", marker = "extra == 'dev'", specifier = ">=6.0.0" },
    { name = "gitpython", specifier = ">=3.1.0" },
    { name = "isort", marker = "extra == 'dev'", specifier = ">=5.12.0" },
    { name = "loguru", specifier = ">=0.7.0" },
    { name = "mypy", marker = "extra == 'dev'", specifier = ">=1.5.0" },
    { name = "neo4j", specifier = ">=5.14.0" },
    { name = "pathspec", specifier = ">=0.12.0" },
    { name = "playwright", specifier = ">=1.54.0" },
    { name = "playwright", marker = "extra == 'test'", specifier = ">=1.40.0" },
    { name = "pre-commit", marker = "extra == 'dev'", specifier = ">=3.3.0" },
    { name = "pydantic", specifier = ">=2.0.0,<3.0.0" },
    { name = "pydantic-settings", specifier = ">=2.0.0" },
    { name = "pygithub", specifier = ">=1.59.0" },
    { name = "pytest", marker = "extra == 'dev'", specifier = ">=7.4.0" },
    { name = "pytest", marker = "extra == 'test'", specifier = ">=7.4.0" },
    { name = "pytest-asyncio", marker = "extra == 'dev'", specifier = ">=0.21.0" },
    { name = "pytest-asyncio", marker = "extra == 'test'", specifier = ">=0.21.0" },
    { name = "pytest-cov", marker = "extra == 'dev'", specifier = ">=4.1.0" },
    { name = "pytest-cov", marker = "extra == 'test'", specifier = ">=4.1.0" },
    { name = "pytest-timeout", marker = "extra == 'dev'", specifier = ">=2.1.0" },
    { name = "python-dotenv", specifier = ">=1.0.0" },
    { name = "pyyaml", specifier = ">=6.0" },
    { name = "qdrant-client", specifier = ">=1.7.0" },
    { name = "requests", specifier = ">=2.31.0" },
    { name = "sentence-transformers", specifier = ">=2.2.0" },
    { name = "watchdog", specifier = ">=6.0.0" },
]
provides-extras = ["dev", "test"]

[package.metadata.requires-dev]
dev = [
    { name = "pytest", specifier = ">=8.4.1" },
    { name = "pytest-cov", specifier = ">=6.2.1" },
]

[[package]]
name = "black"
version = "25.1.0"
source = { registry = "https://pypi.org/simple" }
dependencies = [
    { name = "click" },
    { name = "mypy-extensions" },
    { name = "packaging" },
    { name = "pathspec" },
    { name = "platformdirs" },
]
sdist = { url = "https://files.pythonhosted.org/packages/94/49/26a7b0f3f35da4b5a65f081943b7bcd22d7002f5f0fb8098ec1ff21cb6ef/black-25.1.0.tar.gz", hash = "sha256:33496d5cd1222ad73391352b4ae8da15253c5de89b93a80b3e2c8d9a19ec2666", size = 649449, upload-time = "2025-01-29T04:15:40.373Z" }
wheels = [
    { url = "https://files.pythonhosted.org/packages/7e/4f/87f596aca05c3ce5b94b8663dbfe242a12843caaa82dd3f85f1ffdc3f177/black-25.1.0-cp311-cp311-macosx_10_9_x86_64.whl", hash = "sha256:a39337598244de4bae26475f77dda852ea00a93bd4c728e09eacd827ec929df0", size = 1614372, upload-time = "2025-01-29T05:37:11.71Z" },
    { url = "https://files.pythonhosted.org/packages/e7/d0/2c34c36190b741c59c901e56ab7f6e54dad8df05a6272a9747ecef7c6036/black-25.1.0-cp311-cp311-macosx_11_0_arm64.whl", hash = "sha256:96c1c7cd856bba8e20094e36e0f948718dc688dba4a9d78c3adde52b9e6c2299", size = 1442865, upload-time = "2025-01-29T05:37:14.309Z" },
    { url = "https://files.pythonhosted.org/packages/21/d4/7518c72262468430ead45cf22bd86c883a6448b9eb43672765d69a8f1248/black-25.1.0-cp311-cp311-manylinux_2_17_x86_64.manylinux2014_x86_64.manylinux_2_28_x86_64.whl", hash = "sha256:bce2e264d59c91e52d8000d507eb20a9aca4a778731a08cfff7e5ac4a4bb7096", size = 1749699, upload-time = "2025-01-29T04:18:17.688Z" },
    { url = "https://files.pythonhosted.org/packages/58/db/4f5beb989b547f79096e035c4981ceb36ac2b552d0ac5f2620e941501c99/black-25.1.0-cp311-cp311-win_amd64.whl", hash = "sha256:172b1dbff09f86ce6f4eb8edf9dede08b1fce58ba194c87d7a4f1a5aa2f5b3c2", size = 1428028, upload-time = "2025-01-29T04:18:51.711Z" },
    { url = "https://files.pythonhosted.org/packages/83/71/3fe4741df7adf015ad8dfa082dd36c94ca86bb21f25608eb247b4afb15b2/black-25.1.0-cp312-cp312-macosx_10_13_x86_64.whl", hash = "sha256:4b60580e829091e6f9238c848ea6750efed72140b91b048770b64e74fe04908b", size = 1650988, upload-time = "2025-01-29T05:37:16.707Z" },
    { url = "https://files.pythonhosted.org/packages/13/f3/89aac8a83d73937ccd39bbe8fc6ac8860c11cfa0af5b1c96d081facac844/black-25.1.0-cp312-cp312-macosx_11_0_arm64.whl", hash = "sha256:1e2978f6df243b155ef5fa7e558a43037c3079093ed5d10fd84c43900f2d8ecc", size = 1453985, upload-time = "2025-01-29T05:37:18.273Z" },
    { url = "https://files.pythonhosted.org/packages/6f/22/b99efca33f1f3a1d2552c714b1e1b5ae92efac6c43e790ad539a163d1754/black-25.1.0-cp312-cp312-manylinux_2_17_x86_64.manylinux2014_x86_64.manylinux_2_28_x86_64.whl", hash = "sha256:3b48735872ec535027d979e8dcb20bf4f70b5ac75a8ea99f127c106a7d7aba9f", size = 1783816, upload-time = "2025-01-29T04:18:33.823Z" },
    { url = "https://files.pythonhosted.org/packages/18/7e/a27c3ad3822b6f2e0e00d63d58ff6299a99a5b3aee69fa77cd4b0076b261/black-25.1.0-cp312-cp312-win_amd64.whl", hash = "sha256:ea0213189960bda9cf99be5b8c8ce66bb054af5e9e861249cd23471bd7b0b3ba", size = 1440860, upload-time = "2025-01-29T04:19:12.944Z" },
    { url = "https://files.pythonhosted.org/packages/09/71/54e999902aed72baf26bca0d50781b01838251a462612966e9fc4891eadd/black-25.1.0-py3-none-any.whl", hash = "sha256:95e8176dae143ba9097f351d174fdaf0ccd29efb414b362ae3fd72bf0f710717", size = 207646, upload-time = "2025-01-29T04:15:38.082Z" },
]

[[package]]
name = "certifi"
version = "2025.8.3"
source = { registry = "https://pypi.org/simple" }
sdist = { url = "https://files.pythonhosted.org/packages/dc/67/960ebe6bf230a96cda2e0abcf73af550ec4f090005363542f0765df162e0/certifi-2025.8.3.tar.gz", hash = "sha256:e564105f78ded564e3ae7c923924435e1daa7463faeab5bb932bc53ffae63407", size = 162386, upload-time = "2025-08-03T03:07:47.08Z" }
wheels = [
    { url = "https://files.pythonhosted.org/packages/e5/48/1549795ba7742c948d2ad169c1c8cdbae65bc450d6cd753d124b17c8cd32/certifi-2025.8.3-py3-none-any.whl", hash = "sha256:f6c12493cfb1b06ba2ff328595af9350c65d6644968e5d3a2ffd78699af217a5", size = 161216, upload-time = "2025-08-03T03:07:45.777Z" },
]

[[package]]
name = "cffi"
version = "1.17.1"
source = { registry = "https://pypi.org/simple" }
dependencies = [
    { name = "pycparser" },
]
sdist = { url = "https://files.pythonhosted.org/packages/fc/97/c783634659c2920c3fc70419e3af40972dbaf758daa229a7d6ea6135c90d/cffi-1.17.1.tar.gz", hash = "sha256:1c39c6016c32bc48dd54561950ebd6836e1670f2ae46128f67cf49e789c52824", size = 516621, upload-time = "2024-09-04T20:45:21.852Z" }
wheels = [
    { url = "https://files.pythonhosted.org/packages/6b/f4/927e3a8899e52a27fa57a48607ff7dc91a9ebe97399b357b85a0c7892e00/cffi-1.17.1-cp311-cp311-macosx_10_9_x86_64.whl", hash = "sha256:a45e3c6913c5b87b3ff120dcdc03f6131fa0065027d0ed7ee6190736a74cd401", size = 182264, upload-time = "2024-09-04T20:43:51.124Z" },
    { url = "https://files.pythonhosted.org/packages/6c/f5/6c3a8efe5f503175aaddcbea6ad0d2c96dad6f5abb205750d1b3df44ef29/cffi-1.17.1-cp311-cp311-macosx_11_0_arm64.whl", hash = "sha256:30c5e0cb5ae493c04c8b42916e52ca38079f1b235c2f8ae5f4527b963c401caf", size = 178651, upload-time = "2024-09-04T20:43:52.872Z" },
    { url = "https://files.pythonhosted.org/packages/94/dd/a3f0118e688d1b1a57553da23b16bdade96d2f9bcda4d32e7d2838047ff7/cffi-1.17.1-cp311-cp311-manylinux_2_12_i686.manylinux2010_i686.manylinux_2_17_i686.manylinux2014_i686.whl", hash = "sha256:f75c7ab1f9e4aca5414ed4d8e5c0e303a34f4421f8a0d47a4d019ceff0ab6af4", size = 445259, upload-time = "2024-09-04T20:43:56.123Z" },
    { url = "https://files.pythonhosted.org/packages/2e/ea/70ce63780f096e16ce8588efe039d3c4f91deb1dc01e9c73a287939c79a6/cffi-1.17.1-cp311-cp311-manylinux_2_17_aarch64.manylinux2014_aarch64.whl", hash = "sha256:a1ed2dd2972641495a3ec98445e09766f077aee98a1c896dcb4ad0d303628e41", size = 469200, upload-time = "2024-09-04T20:43:57.891Z" },
    { url = "https://files.pythonhosted.org/packages/1c/a0/a4fa9f4f781bda074c3ddd57a572b060fa0df7655d2a4247bbe277200146/cffi-1.17.1-cp311-cp311-manylinux_2_17_ppc64le.manylinux2014_ppc64le.whl", hash = "sha256:46bf43160c1a35f7ec506d254e5c890f3c03648a4dbac12d624e4490a7046cd1", size = 477235, upload-time = "2024-09-04T20:44:00.18Z" },
    { url = "https://files.pythonhosted.org/packages/62/12/ce8710b5b8affbcdd5c6e367217c242524ad17a02fe5beec3ee339f69f85/cffi-1.17.1-cp311-cp311-manylinux_2_17_s390x.manylinux2014_s390x.whl", hash = "sha256:a24ed04c8ffd54b0729c07cee15a81d964e6fee0e3d4d342a27b020d22959dc6", size = 459721, upload-time = "2024-09-04T20:44:01.585Z" },
    { url = "https://files.pythonhosted.org/packages/ff/6b/d45873c5e0242196f042d555526f92aa9e0c32355a1be1ff8c27f077fd37/cffi-1.17.1-cp311-cp311-manylinux_2_17_x86_64.manylinux2014_x86_64.whl", hash = "sha256:610faea79c43e44c71e1ec53a554553fa22321b65fae24889706c0a84d4ad86d", size = 467242, upload-time = "2024-09-04T20:44:03.467Z" },
    { url = "https://files.pythonhosted.org/packages/1a/52/d9a0e523a572fbccf2955f5abe883cfa8bcc570d7faeee06336fbd50c9fc/cffi-1.17.1-cp311-cp311-musllinux_1_1_aarch64.whl", hash = "sha256:a9b15d491f3ad5d692e11f6b71f7857e7835eb677955c00cc0aefcd0669adaf6", size = 477999, upload-time = "2024-09-04T20:44:05.023Z" },
    { url = "https://files.pythonhosted.org/packages/44/74/f2a2460684a1a2d00ca799ad880d54652841a780c4c97b87754f660c7603/cffi-1.17.1-cp311-cp311-musllinux_1_1_i686.whl", hash = "sha256:de2ea4b5833625383e464549fec1bc395c1bdeeb5f25c4a3a82b5a8c756ec22f", size = 454242, upload-time = "2024-09-04T20:44:06.444Z" },
    { url = "https://files.pythonhosted.org/packages/f8/4a/34599cac7dfcd888ff54e801afe06a19c17787dfd94495ab0c8d35fe99fb/cffi-1.17.1-cp311-cp311-musllinux_1_1_x86_64.whl", hash = "sha256:fc48c783f9c87e60831201f2cce7f3b2e4846bf4d8728eabe54d60700b318a0b", size = 478604, upload-time = "2024-09-04T20:44:08.206Z" },
    { url = "https://files.pythonhosted.org/packages/34/33/e1b8a1ba29025adbdcda5fb3a36f94c03d771c1b7b12f726ff7fef2ebe36/cffi-1.17.1-cp311-cp311-win32.whl", hash = "sha256:85a950a4ac9c359340d5963966e3e0a94a676bd6245a4b55bc43949eee26a655", size = 171727, upload-time = "2024-09-04T20:44:09.481Z" },
    { url = "https://files.pythonhosted.org/packages/3d/97/50228be003bb2802627d28ec0627837ac0bf35c90cf769812056f235b2d1/cffi-1.17.1-cp311-cp311-win_amd64.whl", hash = "sha256:caaf0640ef5f5517f49bc275eca1406b0ffa6aa184892812030f04c2abf589a0", size = 181400, upload-time = "2024-09-04T20:44:10.873Z" },
    { url = "https://files.pythonhosted.org/packages/5a/84/e94227139ee5fb4d600a7a4927f322e1d4aea6fdc50bd3fca8493caba23f/cffi-1.17.1-cp312-cp312-macosx_10_9_x86_64.whl", hash = "sha256:805b4371bf7197c329fcb3ead37e710d1bca9da5d583f5073b799d5c5bd1eee4", size = 183178, upload-time = "2024-09-04T20:44:12.232Z" },
    { url = "https://files.pythonhosted.org/packages/da/ee/fb72c2b48656111c4ef27f0f91da355e130a923473bf5ee75c5643d00cca/cffi-1.17.1-cp312-cp312-macosx_11_0_arm64.whl", hash = "sha256:733e99bc2df47476e3848417c5a4540522f234dfd4ef3ab7fafdf555b082ec0c", size = 178840, upload-time = "2024-09-04T20:44:13.739Z" },
    { url = "https://files.pythonhosted.org/packages/cc/b6/db007700f67d151abadf508cbfd6a1884f57eab90b1bb985c4c8c02b0f28/cffi-1.17.1-cp312-cp312-manylinux_2_12_i686.manylinux2010_i686.manylinux_2_17_i686.manylinux2014_i686.whl", hash = "sha256:1257bdabf294dceb59f5e70c64a3e2f462c30c7ad68092d01bbbfb1c16b1ba36", size = 454803, upload-time = "2024-09-04T20:44:15.231Z" },
    { url = "https://files.pythonhosted.org/packages/1a/df/f8d151540d8c200eb1c6fba8cd0dfd40904f1b0682ea705c36e6c2e97ab3/cffi-1.17.1-cp312-cp312-manylinux_2_17_aarch64.manylinux2014_aarch64.whl", hash = "sha256:da95af8214998d77a98cc14e3a3bd00aa191526343078b530ceb0bd710fb48a5", size = 478850, upload-time = "2024-09-04T20:44:17.188Z" },
    { url = "https://files.pythonhosted.org/packages/28/c0/b31116332a547fd2677ae5b78a2ef662dfc8023d67f41b2a83f7c2aa78b1/cffi-1.17.1-cp312-cp312-manylinux_2_17_ppc64le.manylinux2014_ppc64le.whl", hash = "sha256:d63afe322132c194cf832bfec0dc69a99fb9bb6bbd550f161a49e9e855cc78ff", size = 485729, upload-time = "2024-09-04T20:44:18.688Z" },
    { url = "https://files.pythonhosted.org/packages/91/2b/9a1ddfa5c7f13cab007a2c9cc295b70fbbda7cb10a286aa6810338e60ea1/cffi-1.17.1-cp312-cp312-manylinux_2_17_s390x.manylinux2014_s390x.whl", hash = "sha256:f79fc4fc25f1c8698ff97788206bb3c2598949bfe0fef03d299eb1b5356ada99", size = 471256, upload-time = "2024-09-04T20:44:20.248Z" },
    { url = "https://files.pythonhosted.org/packages/b2/d5/da47df7004cb17e4955df6a43d14b3b4ae77737dff8bf7f8f333196717bf/cffi-1.17.1-cp312-cp312-manylinux_2_17_x86_64.manylinux2014_x86_64.whl", hash = "sha256:b62ce867176a75d03a665bad002af8e6d54644fad99a3c70905c543130e39d93", size = 479424, upload-time = "2024-09-04T20:44:21.673Z" },
    { url = "https://files.pythonhosted.org/packages/0b/ac/2a28bcf513e93a219c8a4e8e125534f4f6db03e3179ba1c45e949b76212c/cffi-1.17.1-cp312-cp312-musllinux_1_1_aarch64.whl", hash = "sha256:386c8bf53c502fff58903061338ce4f4950cbdcb23e2902d86c0f722b786bbe3", size = 484568, upload-time = "2024-09-04T20:44:23.245Z" },
    { url = "https://files.pythonhosted.org/packages/d4/38/ca8a4f639065f14ae0f1d9751e70447a261f1a30fa7547a828ae08142465/cffi-1.17.1-cp312-cp312-musllinux_1_1_x86_64.whl", hash = "sha256:4ceb10419a9adf4460ea14cfd6bc43d08701f0835e979bf821052f1805850fe8", size = 488736, upload-time = "2024-09-04T20:44:24.757Z" },
    { url = "https://files.pythonhosted.org/packages/86/c5/28b2d6f799ec0bdecf44dced2ec5ed43e0eb63097b0f58c293583b406582/cffi-1.17.1-cp312-cp312-win32.whl", hash = "sha256:a08d7e755f8ed21095a310a693525137cfe756ce62d066e53f502a83dc550f65", size = 172448, upload-time = "2024-09-04T20:44:26.208Z" },
    { url = "https://files.pythonhosted.org/packages/50/b9/db34c4755a7bd1cb2d1603ac3863f22bcecbd1ba29e5ee841a4bc510b294/cffi-1.17.1-cp312-cp312-win_amd64.whl", hash = "sha256:51392eae71afec0d0c8fb1a53b204dbb3bcabcb3c9b807eedf3e1e6ccf2de903", size = 181976, upload-time = "2024-09-04T20:44:27.578Z" },
]

[[package]]
name = "cfgv"
version = "3.4.0"
source = { registry = "https://pypi.org/simple" }
sdist = { url = "https://files.pythonhosted.org/packages/11/74/539e56497d9bd1d484fd863dd69cbbfa653cd2aa27abfe35653494d85e94/cfgv-3.4.0.tar.gz", hash = "sha256:e52591d4c5f5dead8e0f673fb16db7949d2cfb3f7da4582893288f0ded8fe560", size = 7114, upload-time = "2023-08-12T20:38:17.776Z" }
wheels = [
    { url = "https://files.pythonhosted.org/packages/c5/55/51844dd50c4fc7a33b653bfaba4c2456f06955289ca770a5dbd5fd267374/cfgv-3.4.0-py2.py3-none-any.whl", hash = "sha256:b7265b1f29fd3316bfcd2b330d63d024f2bfd8bcb8b0272f8e19a504856c48f9", size = 7249, upload-time = "2023-08-12T20:38:16.269Z" },
]

[[package]]
name = "charset-normalizer"
version = "3.4.3"
source = { registry = "https://pypi.org/simple" }
sdist = { url = "https://files.pythonhosted.org/packages/83/2d/5fd176ceb9b2fc619e63405525573493ca23441330fcdaee6bef9460e924/charset_normalizer-3.4.3.tar.gz", hash = "sha256:6fce4b8500244f6fcb71465d4a4930d132ba9ab8e71a7859e6a5d59851068d14", size = 122371, upload-time = "2025-08-09T07:57:28.46Z" }
wheels = [
    { url = "https://files.pythonhosted.org/packages/7f/b5/991245018615474a60965a7c9cd2b4efbaabd16d582a5547c47ee1c7730b/charset_normalizer-3.4.3-cp311-cp311-macosx_10_9_universal2.whl", hash = "sha256:b256ee2e749283ef3ddcff51a675ff43798d92d746d1a6e4631bf8c707d22d0b", size = 204483, upload-time = "2025-08-09T07:55:53.12Z" },
    { url = "https://files.pythonhosted.org/packages/c7/2a/ae245c41c06299ec18262825c1569c5d3298fc920e4ddf56ab011b417efd/charset_normalizer-3.4.3-cp311-cp311-manylinux2014_aarch64.manylinux_2_17_aarch64.manylinux_2_28_aarch64.whl", hash = "sha256:13faeacfe61784e2559e690fc53fa4c5ae97c6fcedb8eb6fb8d0a15b475d2c64", size = 145520, upload-time = "2025-08-09T07:55:54.712Z" },
    { url = "https://files.pythonhosted.org/packages/3a/a4/b3b6c76e7a635748c4421d2b92c7b8f90a432f98bda5082049af37ffc8e3/charset_normalizer-3.4.3-cp311-cp311-manylinux2014_ppc64le.manylinux_2_17_ppc64le.manylinux_2_28_ppc64le.whl", hash = "sha256:00237675befef519d9af72169d8604a067d92755e84fe76492fef5441db05b91", size = 158876, upload-time = "2025-08-09T07:55:56.024Z" },
    { url = "https://files.pythonhosted.org/packages/e2/e6/63bb0e10f90a8243c5def74b5b105b3bbbfb3e7bb753915fe333fb0c11ea/charset_normalizer-3.4.3-cp311-cp311-manylinux2014_s390x.manylinux_2_17_s390x.manylinux_2_28_s390x.whl", hash = "sha256:585f3b2a80fbd26b048a0be90c5aae8f06605d3c92615911c3a2b03a8a3b796f", size = 156083, upload-time = "2025-08-09T07:55:57.582Z" },
    { url = "https://files.pythonhosted.org/packages/87/df/b7737ff046c974b183ea9aa111b74185ac8c3a326c6262d413bd5a1b8c69/charset_normalizer-3.4.3-cp311-cp311-manylinux2014_x86_64.manylinux_2_17_x86_64.manylinux_2_28_x86_64.whl", hash = "sha256:0e78314bdc32fa80696f72fa16dc61168fda4d6a0c014e0380f9d02f0e5d8a07", size = 150295, upload-time = "2025-08-09T07:55:59.147Z" },
    { url = "https://files.pythonhosted.org/packages/61/f1/190d9977e0084d3f1dc169acd060d479bbbc71b90bf3e7bf7b9927dec3eb/charset_normalizer-3.4.3-cp311-cp311-musllinux_1_2_aarch64.whl", hash = "sha256:96b2b3d1a83ad55310de8c7b4a2d04d9277d5591f40761274856635acc5fcb30", size = 148379, upload-time = "2025-08-09T07:56:00.364Z" },
    { url = "https://files.pythonhosted.org/packages/4c/92/27dbe365d34c68cfe0ca76f1edd70e8705d82b378cb54ebbaeabc2e3029d/charset_normalizer-3.4.3-cp311-cp311-musllinux_1_2_ppc64le.whl", hash = "sha256:939578d9d8fd4299220161fdd76e86c6a251987476f5243e8864a7844476ba14", size = 160018, upload-time = "2025-08-09T07:56:01.678Z" },
    { url = "https://files.pythonhosted.org/packages/99/04/baae2a1ea1893a01635d475b9261c889a18fd48393634b6270827869fa34/charset_normalizer-3.4.3-cp311-cp311-musllinux_1_2_s390x.whl", hash = "sha256:fd10de089bcdcd1be95a2f73dbe6254798ec1bda9f450d5828c96f93e2536b9c", size = 157430, upload-time = "2025-08-09T07:56:02.87Z" },
    { url = "https://files.pythonhosted.org/packages/2f/36/77da9c6a328c54d17b960c89eccacfab8271fdaaa228305330915b88afa9/charset_normalizer-3.4.3-cp311-cp311-musllinux_1_2_x86_64.whl", hash = "sha256:1e8ac75d72fa3775e0b7cb7e4629cec13b7514d928d15ef8ea06bca03ef01cae", size = 151600, upload-time = "2025-08-09T07:56:04.089Z" },
    { url = "https://files.pythonhosted.org/packages/64/d4/9eb4ff2c167edbbf08cdd28e19078bf195762e9bd63371689cab5ecd3d0d/charset_normalizer-3.4.3-cp311-cp311-win32.whl", hash = "sha256:6cf8fd4c04756b6b60146d98cd8a77d0cdae0e1ca20329da2ac85eed779b6849", size = 99616, upload-time = "2025-08-09T07:56:05.658Z" },
    { url = "https://files.pythonhosted.org/packages/f4/9c/996a4a028222e7761a96634d1820de8a744ff4327a00ada9c8942033089b/charset_normalizer-3.4.3-cp311-cp311-win_amd64.whl", hash = "sha256:31a9a6f775f9bcd865d88ee350f0ffb0e25936a7f930ca98995c05abf1faf21c", size = 107108, upload-time = "2025-08-09T07:56:07.176Z" },
    { url = "https://files.pythonhosted.org/packages/e9/5e/14c94999e418d9b87682734589404a25854d5f5d0408df68bc15b6ff54bb/charset_normalizer-3.4.3-cp312-cp312-macosx_10_13_universal2.whl", hash = "sha256:e28e334d3ff134e88989d90ba04b47d84382a828c061d0d1027b1b12a62b39b1", size = 205655, upload-time = "2025-08-09T07:56:08.475Z" },
    { url = "https://files.pythonhosted.org/packages/7d/a8/c6ec5d389672521f644505a257f50544c074cf5fc292d5390331cd6fc9c3/charset_normalizer-3.4.3-cp312-cp312-manylinux2014_aarch64.manylinux_2_17_aarch64.manylinux_2_28_aarch64.whl", hash = "sha256:0cacf8f7297b0c4fcb74227692ca46b4a5852f8f4f24b3c766dd94a1075c4884", size = 146223, upload-time = "2025-08-09T07:56:09.708Z" },
    { url = "https://files.pythonhosted.org/packages/fc/eb/a2ffb08547f4e1e5415fb69eb7db25932c52a52bed371429648db4d84fb1/charset_normalizer-3.4.3-cp312-cp312-manylinux2014_ppc64le.manylinux_2_17_ppc64le.manylinux_2_28_ppc64le.whl", hash = "sha256:c6fd51128a41297f5409deab284fecbe5305ebd7e5a1f959bee1c054622b7018", size = 159366, upload-time = "2025-08-09T07:56:11.326Z" },
    { url = "https://files.pythonhosted.org/packages/82/10/0fd19f20c624b278dddaf83b8464dcddc2456cb4b02bb902a6da126b87a1/charset_normalizer-3.4.3-cp312-cp312-manylinux2014_s390x.manylinux_2_17_s390x.manylinux_2_28_s390x.whl", hash = "sha256:3cfb2aad70f2c6debfbcb717f23b7eb55febc0bb23dcffc0f076009da10c6392", size = 157104, upload-time = "2025-08-09T07:56:13.014Z" },
    { url = "https://files.pythonhosted.org/packages/16/ab/0233c3231af734f5dfcf0844aa9582d5a1466c985bbed6cedab85af9bfe3/charset_normalizer-3.4.3-cp312-cp312-manylinux2014_x86_64.manylinux_2_17_x86_64.manylinux_2_28_x86_64.whl", hash = "sha256:1606f4a55c0fd363d754049cdf400175ee96c992b1f8018b993941f221221c5f", size = 151830, upload-time = "2025-08-09T07:56:14.428Z" },
    { url = "https://files.pythonhosted.org/packages/ae/02/e29e22b4e02839a0e4a06557b1999d0a47db3567e82989b5bb21f3fbbd9f/charset_normalizer-3.4.3-cp312-cp312-musllinux_1_2_aarch64.whl", hash = "sha256:027b776c26d38b7f15b26a5da1044f376455fb3766df8fc38563b4efbc515154", size = 148854, upload-time = "2025-08-09T07:56:16.051Z" },
    { url = "https://files.pythonhosted.org/packages/05/6b/e2539a0a4be302b481e8cafb5af8792da8093b486885a1ae4d15d452bcec/charset_normalizer-3.4.3-cp312-cp312-musllinux_1_2_ppc64le.whl", hash = "sha256:42e5088973e56e31e4fa58eb6bd709e42fc03799c11c42929592889a2e54c491", size = 160670, upload-time = "2025-08-09T07:56:17.314Z" },
    { url = "https://files.pythonhosted.org/packages/31/e7/883ee5676a2ef217a40ce0bffcc3d0dfbf9e64cbcfbdf822c52981c3304b/charset_normalizer-3.4.3-cp312-cp312-musllinux_1_2_s390x.whl", hash = "sha256:cc34f233c9e71701040d772aa7490318673aa7164a0efe3172b2981218c26d93", size = 158501, upload-time = "2025-08-09T07:56:18.641Z" },
    { url = "https://files.pythonhosted.org/packages/c1/35/6525b21aa0db614cf8b5792d232021dca3df7f90a1944db934efa5d20bb1/charset_normalizer-3.4.3-cp312-cp312-musllinux_1_2_x86_64.whl", hash = "sha256:320e8e66157cc4e247d9ddca8e21f427efc7a04bbd0ac8a9faf56583fa543f9f", size = 153173, upload-time = "2025-08-09T07:56:20.289Z" },
    { url = "https://files.pythonhosted.org/packages/50/ee/f4704bad8201de513fdc8aac1cabc87e38c5818c93857140e06e772b5892/charset_normalizer-3.4.3-cp312-cp312-win32.whl", hash = "sha256:fb6fecfd65564f208cbf0fba07f107fb661bcd1a7c389edbced3f7a493f70e37", size = 99822, upload-time = "2025-08-09T07:56:21.551Z" },
    { url = "https://files.pythonhosted.org/packages/39/f5/3b3836ca6064d0992c58c7561c6b6eee1b3892e9665d650c803bd5614522/charset_normalizer-3.4.3-cp312-cp312-win_amd64.whl", hash = "sha256:86df271bf921c2ee3818f0522e9a5b8092ca2ad8b065ece5d7d9d0e9f4849bcc", size = 107543, upload-time = "2025-08-09T07:56:23.115Z" },
    { url = "https://files.pythonhosted.org/packages/8a/1f/f041989e93b001bc4e44bb1669ccdcf54d3f00e628229a85b08d330615c5/charset_normalizer-3.4.3-py3-none-any.whl", hash = "sha256:ce571ab16d890d23b5c278547ba694193a45011ff86a9162a71307ed9f86759a", size = 53175, upload-time = "2025-08-09T07:57:26.864Z" },
]

[[package]]
name = "click"
version = "8.2.1"
source = { registry = "https://pypi.org/simple" }
dependencies = [
    { name = "colorama", marker = "sys_platform == 'win32'" },
]
sdist = { url = "https://files.pythonhosted.org/packages/60/6c/8ca2efa64cf75a977a0d7fac081354553ebe483345c734fb6b6515d96bbc/click-8.2.1.tar.gz", hash = "sha256:27c491cc05d968d271d5a1db13e3b5a184636d9d930f148c50b038f0d0646202", size = 286342, upload-time = "2025-05-20T23:19:49.832Z" }
wheels = [
    { url = "https://files.pythonhosted.org/packages/85/32/10bb5764d90a8eee674e9dc6f4db6a0ab47c8c4d0d83c27f7c39ac415a4d/click-8.2.1-py3-none-any.whl", hash = "sha256:61a3265b914e850b85317d0b3109c7f8cd35a670f963866005d6ef1d5175a12b", size = 102215, upload-time = "2025-05-20T23:19:47.796Z" },
]

[[package]]
name = "colorama"
version = "0.4.6"
source = { registry = "https://pypi.org/simple" }
sdist = { url = "https://files.pythonhosted.org/packages/d8/53/6f443c9a4a8358a93a6792e2acffb9d9d5cb0a5cfd8802644b7b1c9a02e4/colorama-0.4.6.tar.gz", hash = "sha256:08695f5cb7ed6e0531a20572697297273c47b8cae5a63ffc6d6ed5c201be6e44", size = 27697, upload-time = "2022-10-25T02:36:22.414Z" }
wheels = [
    { url = "https://files.pythonhosted.org/packages/d1/d6/3965ed04c63042e047cb6a3e6ed1a63a35087b6a609aa3a15ed8ac56c221/colorama-0.4.6-py2.py3-none-any.whl", hash = "sha256:4f1d9991f5acc0ca119f9d443620b77f9d6b33703e51011c16baf57afb285fc6", size = 25335, upload-time = "2022-10-25T02:36:20.889Z" },
]

[[package]]
name = "coverage"
version = "7.10.4"
source = { registry = "https://pypi.org/simple" }
sdist = { url = "https://files.pythonhosted.org/packages/d6/4e/08b493f1f1d8a5182df0044acc970799b58a8d289608e0d891a03e9d269a/coverage-7.10.4.tar.gz", hash = "sha256:25f5130af6c8e7297fd14634955ba9e1697f47143f289e2a23284177c0061d27", size = 823798, upload-time = "2025-08-17T00:26:43.314Z" }
wheels = [
    { url = "https://files.pythonhosted.org/packages/ec/ba/2c9817e62018e7d480d14f684c160b3038df9ff69c5af7d80e97d143e4d1/coverage-7.10.4-cp311-cp311-macosx_10_9_x86_64.whl", hash = "sha256:05d5f98ec893d4a2abc8bc5f046f2f4367404e7e5d5d18b83de8fde1093ebc4f", size = 216514, upload-time = "2025-08-17T00:24:34.188Z" },
    { url = "https://files.pythonhosted.org/packages/e3/5a/093412a959a6b6261446221ba9fb23bb63f661a5de70b5d130763c87f916/coverage-7.10.4-cp311-cp311-macosx_11_0_arm64.whl", hash = "sha256:9267efd28f8994b750d171e58e481e3bbd69e44baed540e4c789f8e368b24b88", size = 216914, upload-time = "2025-08-17T00:24:35.881Z" },
    { url = "https://files.pythonhosted.org/packages/2c/1f/2fdf4a71cfe93b07eae845ebf763267539a7d8b7e16b062f959d56d7e433/coverage-7.10.4-cp311-cp311-manylinux1_i686.manylinux_2_28_i686.manylinux_2_5_i686.whl", hash = "sha256:4456a039fdc1a89ea60823d0330f1ac6f97b0dbe9e2b6fb4873e889584b085fb", size = 247308, upload-time = "2025-08-17T00:24:37.61Z" },
    { url = "https://files.pythonhosted.org/packages/ba/16/33f6cded458e84f008b9f6bc379609a6a1eda7bffe349153b9960803fc11/coverage-7.10.4-cp311-cp311-manylinux1_x86_64.manylinux_2_28_x86_64.manylinux_2_5_x86_64.whl", hash = "sha256:c2bfbd2a9f7e68a21c5bd191be94bfdb2691ac40d325bac9ef3ae45ff5c753d9", size = 249241, upload-time = "2025-08-17T00:24:38.919Z" },
    { url = "https://files.pythonhosted.org/packages/84/98/9c18e47c889be58339ff2157c63b91a219272503ee32b49d926eea2337f2/coverage-7.10.4-cp311-cp311-manylinux2014_aarch64.manylinux_2_17_aarch64.manylinux_2_28_aarch64.whl", hash = "sha256:0ab7765f10ae1df7e7fe37de9e64b5a269b812ee22e2da3f84f97b1c7732a0d8", size = 251346, upload-time = "2025-08-17T00:24:40.507Z" },
    { url = "https://files.pythonhosted.org/packages/6d/07/00a6c0d53e9a22d36d8e95ddd049b860eef8f4b9fd299f7ce34d8e323356/coverage-7.10.4-cp311-cp311-musllinux_1_2_aarch64.whl", hash = "sha256:0a09b13695166236e171ec1627ff8434b9a9bae47528d0ba9d944c912d33b3d2", size = 249037, upload-time = "2025-08-17T00:24:41.904Z" },
    { url = "https://files.pythonhosted.org/packages/3e/0e/1e1b944d6a6483d07bab5ef6ce063fcf3d0cc555a16a8c05ebaab11f5607/coverage-7.10.4-cp311-cp311-musllinux_1_2_i686.whl", hash = "sha256:5c9e75dfdc0167d5675e9804f04a56b2cf47fb83a524654297000b578b8adcb7", size = 247090, upload-time = "2025-08-17T00:24:43.193Z" },
    { url = "https://files.pythonhosted.org/packages/62/43/2ce5ab8a728b8e25ced077111581290ffaef9efaf860a28e25435ab925cf/coverage-7.10.4-cp311-cp311-musllinux_1_2_x86_64.whl", hash = "sha256:c751261bfe6481caba15ec005a194cb60aad06f29235a74c24f18546d8377df0", size = 247732, upload-time = "2025-08-17T00:24:44.906Z" },
    { url = "https://files.pythonhosted.org/packages/a4/f3/706c4a24f42c1c5f3a2ca56637ab1270f84d9e75355160dc34d5e39bb5b7/coverage-7.10.4-cp311-cp311-win32.whl", hash = "sha256:051c7c9e765f003c2ff6e8c81ccea28a70fb5b0142671e4e3ede7cebd45c80af", size = 218961, upload-time = "2025-08-17T00:24:46.241Z" },
    { url = "https://files.pythonhosted.org/packages/e8/aa/6b9ea06e0290bf1cf2a2765bba89d561c5c563b4e9db8298bf83699c8b67/coverage-7.10.4-cp311-cp311-win_amd64.whl", hash = "sha256:1a647b152f10be08fb771ae4a1421dbff66141e3d8ab27d543b5eb9ea5af8e52", size = 219851, upload-time = "2025-08-17T00:24:48.795Z" },
    { url = "https://files.pythonhosted.org/packages/8b/be/f0dc9ad50ee183369e643cd7ed8f2ef5c491bc20b4c3387cbed97dd6e0d1/coverage-7.10.4-cp311-cp311-win_arm64.whl", hash = "sha256:b09b9e4e1de0d406ca9f19a371c2beefe3193b542f64a6dd40cfcf435b7d6aa0", size = 218530, upload-time = "2025-08-17T00:24:50.164Z" },
    { url = "https://files.pythonhosted.org/packages/9e/4a/781c9e4dd57cabda2a28e2ce5b00b6be416015265851060945a5ed4bd85e/coverage-7.10.4-cp312-cp312-macosx_10_13_x86_64.whl", hash = "sha256:a1f0264abcabd4853d4cb9b3d164adbf1565da7dab1da1669e93f3ea60162d79", size = 216706, upload-time = "2025-08-17T00:24:51.528Z" },
    { url = "https://files.pythonhosted.org/packages/6a/8c/51255202ca03d2e7b664770289f80db6f47b05138e06cce112b3957d5dfd/coverage-7.10.4-cp312-cp312-macosx_11_0_arm64.whl", hash = "sha256:536cbe6b118a4df231b11af3e0f974a72a095182ff8ec5f4868c931e8043ef3e", size = 216939, upload-time = "2025-08-17T00:24:53.171Z" },
    { url = "https://files.pythonhosted.org/packages/06/7f/df11131483698660f94d3c847dc76461369782d7a7644fcd72ac90da8fd0/coverage-7.10.4-cp312-cp312-manylinux1_i686.manylinux_2_28_i686.manylinux_2_5_i686.whl", hash = "sha256:9a4c0d84134797b7bf3f080599d0cd501471f6c98b715405166860d79cfaa97e", size = 248429, upload-time = "2025-08-17T00:24:54.934Z" },
    { url = "https://files.pythonhosted.org/packages/eb/fa/13ac5eda7300e160bf98f082e75f5c5b4189bf3a883dd1ee42dbedfdc617/coverage-7.10.4-cp312-cp312-manylinux1_x86_64.manylinux_2_28_x86_64.manylinux_2_5_x86_64.whl", hash = "sha256:7c155fc0f9cee8c9803ea0ad153ab6a3b956baa5d4cd993405dc0b45b2a0b9e0", size = 251178, upload-time = "2025-08-17T00:24:56.353Z" },
    { url = "https://files.pythonhosted.org/packages/9a/bc/f63b56a58ad0bec68a840e7be6b7ed9d6f6288d790760647bb88f5fea41e/coverage-7.10.4-cp312-cp312-manylinux2014_aarch64.manylinux_2_17_aarch64.manylinux_2_28_aarch64.whl", hash = "sha256:0a5f2ab6e451d4b07855d8bcf063adf11e199bff421a4ba57f5bb95b7444ca62", size = 252313, upload-time = "2025-08-17T00:24:57.692Z" },
    { url = "https://files.pythonhosted.org/packages/2b/b6/79338f1ea27b01266f845afb4485976211264ab92407d1c307babe3592a7/coverage-7.10.4-cp312-cp312-musllinux_1_2_aarch64.whl", hash = "sha256:685b67d99b945b0c221be0780c336b303a7753b3e0ec0d618c795aada25d5e7a", size = 250230, upload-time = "2025-08-17T00:24:59.293Z" },
    { url = "https://files.pythonhosted.org/packages/bc/93/3b24f1da3e0286a4dc5832427e1d448d5296f8287464b1ff4a222abeeeb5/coverage-7.10.4-cp312-cp312-musllinux_1_2_i686.whl", hash = "sha256:0c079027e50c2ae44da51c2e294596cbc9dbb58f7ca45b30651c7e411060fc23", size = 248351, upload-time = "2025-08-17T00:25:00.676Z" },
    { url = "https://files.pythonhosted.org/packages/de/5f/d59412f869e49dcc5b89398ef3146c8bfaec870b179cc344d27932e0554b/coverage-7.10.4-cp312-cp312-musllinux_1_2_x86_64.whl", hash = "sha256:3749aa72b93ce516f77cf5034d8e3c0dfd45c6e8a163a602ede2dc5f9a0bb927", size = 249788, upload-time = "2025-08-17T00:25:02.354Z" },
    { url = "https://files.pythonhosted.org/packages/cc/52/04a3b733f40a0cc7c4a5b9b010844111dbf906df3e868b13e1ce7b39ac31/coverage-7.10.4-cp312-cp312-win32.whl", hash = "sha256:fecb97b3a52fa9bcd5a7375e72fae209088faf671d39fae67261f37772d5559a", size = 219131, upload-time = "2025-08-17T00:25:03.79Z" },
    { url = "https://files.pythonhosted.org/packages/83/dd/12909fc0b83888197b3ec43a4ac7753589591c08d00d9deda4158df2734e/coverage-7.10.4-cp312-cp312-win_amd64.whl", hash = "sha256:26de58f355626628a21fe6a70e1e1fad95702dafebfb0685280962ae1449f17b", size = 219939, upload-time = "2025-08-17T00:25:05.494Z" },
    { url = "https://files.pythonhosted.org/packages/83/c7/058bb3220fdd6821bada9685eadac2940429ab3c97025ce53549ff423cc1/coverage-7.10.4-cp312-cp312-win_arm64.whl", hash = "sha256:67e8885408f8325198862bc487038a4980c9277d753cb8812510927f2176437a", size = 218572, upload-time = "2025-08-17T00:25:06.897Z" },
    { url = "https://files.pythonhosted.org/packages/bb/78/983efd23200921d9edb6bd40512e1aa04af553d7d5a171e50f9b2b45d109/coverage-7.10.4-py3-none-any.whl", hash = "sha256:065d75447228d05121e5c938ca8f0e91eed60a1eb2d1258d42d5084fecfc3302", size = 208365, upload-time = "2025-08-17T00:26:41.479Z" },
]

[package.optional-dependencies]
toml = [
    { name = "tomli", marker = "python_full_version <= '3.11'" },
]

[[package]]
name = "cryptography"
version = "45.0.6"
source = { registry = "https://pypi.org/simple" }
dependencies = [
    { name = "cffi", marker = "platform_python_implementation != 'PyPy'" },
]
sdist = { url = "https://files.pythonhosted.org/packages/d6/0d/d13399c94234ee8f3df384819dc67e0c5ce215fb751d567a55a1f4b028c7/cryptography-45.0.6.tar.gz", hash = "sha256:5c966c732cf6e4a276ce83b6e4c729edda2df6929083a952cc7da973c539c719", size = 744949, upload-time = "2025-08-05T23:59:27.93Z" }
wheels = [
    { url = "https://files.pythonhosted.org/packages/8c/29/2793d178d0eda1ca4a09a7c4e09a5185e75738cc6d526433e8663b460ea6/cryptography-45.0.6-cp311-abi3-macosx_10_9_universal2.whl", hash = "sha256:048e7ad9e08cf4c0ab07ff7f36cc3115924e22e2266e034450a890d9e312dd74", size = 7042702, upload-time = "2025-08-05T23:58:23.464Z" },
    { url = "https://files.pythonhosted.org/packages/b3/b6/cabd07410f222f32c8d55486c464f432808abaa1f12af9afcbe8f2f19030/cryptography-45.0.6-cp311-abi3-manylinux2014_aarch64.manylinux_2_17_aarch64.whl", hash = "sha256:44647c5d796f5fc042bbc6d61307d04bf29bccb74d188f18051b635f20a9c75f", size = 4206483, upload-time = "2025-08-05T23:58:27.132Z" },
    { url = "https://files.pythonhosted.org/packages/8b/9e/f9c7d36a38b1cfeb1cc74849aabe9bf817990f7603ff6eb485e0d70e0b27/cryptography-45.0.6-cp311-abi3-manylinux2014_x86_64.manylinux_2_17_x86_64.whl", hash = "sha256:e40b80ecf35ec265c452eea0ba94c9587ca763e739b8e559c128d23bff7ebbbf", size = 4429679, upload-time = "2025-08-05T23:58:29.152Z" },
    { url = "https://files.pythonhosted.org/packages/9c/2a/4434c17eb32ef30b254b9e8b9830cee4e516f08b47fdd291c5b1255b8101/cryptography-45.0.6-cp311-abi3-manylinux_2_28_aarch64.whl", hash = "sha256:00e8724bdad672d75e6f069b27970883179bd472cd24a63f6e620ca7e41cc0c5", size = 4210553, upload-time = "2025-08-05T23:58:30.596Z" },
    { url = "https://files.pythonhosted.org/packages/ef/1d/09a5df8e0c4b7970f5d1f3aff1b640df6d4be28a64cae970d56c6cf1c772/cryptography-45.0.6-cp311-abi3-manylinux_2_28_armv7l.manylinux_2_31_armv7l.whl", hash = "sha256:7a3085d1b319d35296176af31c90338eeb2ddac8104661df79f80e1d9787b8b2", size = 3894499, upload-time = "2025-08-05T23:58:32.03Z" },
    { url = "https://files.pythonhosted.org/packages/79/62/120842ab20d9150a9d3a6bdc07fe2870384e82f5266d41c53b08a3a96b34/cryptography-45.0.6-cp311-abi3-manylinux_2_28_x86_64.whl", hash = "sha256:1b7fa6a1c1188c7ee32e47590d16a5a0646270921f8020efc9a511648e1b2e08", size = 4458484, upload-time = "2025-08-05T23:58:33.526Z" },
    { url = "https://files.pythonhosted.org/packages/fd/80/1bc3634d45ddfed0871bfba52cf8f1ad724761662a0c792b97a951fb1b30/cryptography-45.0.6-cp311-abi3-manylinux_2_34_aarch64.whl", hash = "sha256:275ba5cc0d9e320cd70f8e7b96d9e59903c815ca579ab96c1e37278d231fc402", size = 4210281, upload-time = "2025-08-05T23:58:35.445Z" },
    { url = "https://files.pythonhosted.org/packages/7d/fe/ffb12c2d83d0ee625f124880a1f023b5878f79da92e64c37962bbbe35f3f/cryptography-45.0.6-cp311-abi3-manylinux_2_34_x86_64.whl", hash = "sha256:f4028f29a9f38a2025abedb2e409973709c660d44319c61762202206ed577c42", size = 4456890, upload-time = "2025-08-05T23:58:36.923Z" },
    { url = "https://files.pythonhosted.org/packages/8c/8e/b3f3fe0dc82c77a0deb5f493b23311e09193f2268b77196ec0f7a36e3f3e/cryptography-45.0.6-cp311-abi3-musllinux_1_2_aarch64.whl", hash = "sha256:ee411a1b977f40bd075392c80c10b58025ee5c6b47a822a33c1198598a7a5f05", size = 4333247, upload-time = "2025-08-05T23:58:38.781Z" },
    { url = "https://files.pythonhosted.org/packages/b3/a6/c3ef2ab9e334da27a1d7b56af4a2417d77e7806b2e0f90d6267ce120d2e4/cryptography-45.0.6-cp311-abi3-musllinux_1_2_x86_64.whl", hash = "sha256:e2a21a8eda2d86bb604934b6b37691585bd095c1f788530c1fcefc53a82b3453", size = 4565045, upload-time = "2025-08-05T23:58:40.415Z" },
    { url = "https://files.pythonhosted.org/packages/31/c3/77722446b13fa71dddd820a5faab4ce6db49e7e0bf8312ef4192a3f78e2f/cryptography-45.0.6-cp311-abi3-win32.whl", hash = "sha256:d063341378d7ee9c91f9d23b431a3502fc8bfacd54ef0a27baa72a0843b29159", size = 2928923, upload-time = "2025-08-05T23:58:41.919Z" },
    { url = "https://files.pythonhosted.org/packages/38/63/a025c3225188a811b82932a4dcc8457a26c3729d81578ccecbcce2cb784e/cryptography-45.0.6-cp311-abi3-win_amd64.whl", hash = "sha256:833dc32dfc1e39b7376a87b9a6a4288a10aae234631268486558920029b086ec", size = 3403805, upload-time = "2025-08-05T23:58:43.792Z" },
    { url = "https://files.pythonhosted.org/packages/5b/af/bcfbea93a30809f126d51c074ee0fac5bd9d57d068edf56c2a73abedbea4/cryptography-45.0.6-cp37-abi3-macosx_10_9_universal2.whl", hash = "sha256:3436128a60a5e5490603ab2adbabc8763613f638513ffa7d311c900a8349a2a0", size = 7020111, upload-time = "2025-08-05T23:58:45.316Z" },
    { url = "https://files.pythonhosted.org/packages/98/c6/ea5173689e014f1a8470899cd5beeb358e22bb3cf5a876060f9d1ca78af4/cryptography-45.0.6-cp37-abi3-manylinux2014_aarch64.manylinux_2_17_aarch64.whl", hash = "sha256:0d9ef57b6768d9fa58e92f4947cea96ade1233c0e236db22ba44748ffedca394", size = 4198169, upload-time = "2025-08-05T23:58:47.121Z" },
    { url = "https://files.pythonhosted.org/packages/ba/73/b12995edc0c7e2311ffb57ebd3b351f6b268fed37d93bfc6f9856e01c473/cryptography-45.0.6-cp37-abi3-manylinux2014_x86_64.manylinux_2_17_x86_64.whl", hash = "sha256:ea3c42f2016a5bbf71825537c2ad753f2870191134933196bee408aac397b3d9", size = 4421273, upload-time = "2025-08-05T23:58:48.557Z" },
    { url = "https://files.pythonhosted.org/packages/f7/6e/286894f6f71926bc0da67408c853dd9ba953f662dcb70993a59fd499f111/cryptography-45.0.6-cp37-abi3-manylinux_2_28_aarch64.whl", hash = "sha256:20ae4906a13716139d6d762ceb3e0e7e110f7955f3bc3876e3a07f5daadec5f3", size = 4199211, upload-time = "2025-08-05T23:58:50.139Z" },
    { url = "https://files.pythonhosted.org/packages/de/34/a7f55e39b9623c5cb571d77a6a90387fe557908ffc44f6872f26ca8ae270/cryptography-45.0.6-cp37-abi3-manylinux_2_28_armv7l.manylinux_2_31_armv7l.whl", hash = "sha256:2dac5ec199038b8e131365e2324c03d20e97fe214af051d20c49db129844e8b3", size = 3883732, upload-time = "2025-08-05T23:58:52.253Z" },
    { url = "https://files.pythonhosted.org/packages/f9/b9/c6d32edbcba0cd9f5df90f29ed46a65c4631c4fbe11187feb9169c6ff506/cryptography-45.0.6-cp37-abi3-manylinux_2_28_x86_64.whl", hash = "sha256:18f878a34b90d688982e43f4b700408b478102dd58b3e39de21b5ebf6509c301", size = 4450655, upload-time = "2025-08-05T23:58:53.848Z" },
    { url = "https://files.pythonhosted.org/packages/77/2d/09b097adfdee0227cfd4c699b3375a842080f065bab9014248933497c3f9/cryptography-45.0.6-cp37-abi3-manylinux_2_34_aarch64.whl", hash = "sha256:5bd6020c80c5b2b2242d6c48487d7b85700f5e0038e67b29d706f98440d66eb5", size = 4198956, upload-time = "2025-08-05T23:58:55.209Z" },
    { url = "https://files.pythonhosted.org/packages/55/66/061ec6689207d54effdff535bbdf85cc380d32dd5377173085812565cf38/cryptography-45.0.6-cp37-abi3-manylinux_2_34_x86_64.whl", hash = "sha256:eccddbd986e43014263eda489abbddfbc287af5cddfd690477993dbb31e31016", size = 4449859, upload-time = "2025-08-05T23:58:56.639Z" },
    { url = "https://files.pythonhosted.org/packages/41/ff/e7d5a2ad2d035e5a2af116e1a3adb4d8fcd0be92a18032917a089c6e5028/cryptography-45.0.6-cp37-abi3-musllinux_1_2_aarch64.whl", hash = "sha256:550ae02148206beb722cfe4ef0933f9352bab26b087af00e48fdfb9ade35c5b3", size = 4320254, upload-time = "2025-08-05T23:58:58.833Z" },
    { url = "https://files.pythonhosted.org/packages/82/27/092d311af22095d288f4db89fcaebadfb2f28944f3d790a4cf51fe5ddaeb/cryptography-45.0.6-cp37-abi3-musllinux_1_2_x86_64.whl", hash = "sha256:5b64e668fc3528e77efa51ca70fadcd6610e8ab231e3e06ae2bab3b31c2b8ed9", size = 4554815, upload-time = "2025-08-05T23:59:00.283Z" },
    { url = "https://files.pythonhosted.org/packages/7e/01/aa2f4940262d588a8fdf4edabe4cda45854d00ebc6eaac12568b3a491a16/cryptography-45.0.6-cp37-abi3-win32.whl", hash = "sha256:780c40fb751c7d2b0c6786ceee6b6f871e86e8718a8ff4bc35073ac353c7cd02", size = 2912147, upload-time = "2025-08-05T23:59:01.716Z" },
    { url = "https://files.pythonhosted.org/packages/0a/bc/16e0276078c2de3ceef6b5a34b965f4436215efac45313df90d55f0ba2d2/cryptography-45.0.6-cp37-abi3-win_amd64.whl", hash = "sha256:20d15aed3ee522faac1a39fbfdfee25d17b1284bafd808e1640a74846d7c4d1b", size = 3390459, upload-time = "2025-08-05T23:59:03.358Z" },
    { url = "https://files.pythonhosted.org/packages/61/69/c252de4ec047ba2f567ecb53149410219577d408c2aea9c989acae7eafce/cryptography-45.0.6-pp311-pypy311_pp73-macosx_10_9_x86_64.whl", hash = "sha256:fc022c1fa5acff6def2fc6d7819bbbd31ccddfe67d075331a65d9cfb28a20983", size = 3584669, upload-time = "2025-08-05T23:59:15.431Z" },
    { url = "https://files.pythonhosted.org/packages/e3/fe/deea71e9f310a31fe0a6bfee670955152128d309ea2d1c79e2a5ae0f0401/cryptography-45.0.6-pp311-pypy311_pp73-manylinux_2_28_aarch64.whl", hash = "sha256:3de77e4df42ac8d4e4d6cdb342d989803ad37707cf8f3fbf7b088c9cbdd46427", size = 4153022, upload-time = "2025-08-05T23:59:16.954Z" },
    { url = "https://files.pythonhosted.org/packages/60/45/a77452f5e49cb580feedba6606d66ae7b82c128947aa754533b3d1bd44b0/cryptography-45.0.6-pp311-pypy311_pp73-manylinux_2_28_x86_64.whl", hash = "sha256:599c8d7df950aa68baa7e98f7b73f4f414c9f02d0e8104a30c0182a07732638b", size = 4386802, upload-time = "2025-08-05T23:59:18.55Z" },
    { url = "https://files.pythonhosted.org/packages/a3/b9/a2f747d2acd5e3075fdf5c145c7c3568895daaa38b3b0c960ef830db6cdc/cryptography-45.0.6-pp311-pypy311_pp73-manylinux_2_34_aarch64.whl", hash = "sha256:31a2b9a10530a1cb04ffd6aa1cd4d3be9ed49f7d77a4dafe198f3b382f41545c", size = 4152706, upload-time = "2025-08-05T23:59:20.044Z" },
    { url = "https://files.pythonhosted.org/packages/81/ec/381b3e8d0685a3f3f304a382aa3dfce36af2d76467da0fd4bb21ddccc7b2/cryptography-45.0.6-pp311-pypy311_pp73-manylinux_2_34_x86_64.whl", hash = "sha256:e5b3dda1b00fb41da3af4c5ef3f922a200e33ee5ba0f0bc9ecf0b0c173958385", size = 4386740, upload-time = "2025-08-05T23:59:21.525Z" },
    { url = "https://files.pythonhosted.org/packages/0a/76/cf8d69da8d0b5ecb0db406f24a63a3f69ba5e791a11b782aeeefef27ccbb/cryptography-45.0.6-pp311-pypy311_pp73-win_amd64.whl", hash = "sha256:629127cfdcdc6806dfe234734d7cb8ac54edaf572148274fa377a7d3405b0043", size = 3331874, upload-time = "2025-08-05T23:59:23.017Z" },
]

[[package]]
name = "distlib"
version = "0.4.0"
source = { registry = "https://pypi.org/simple" }
sdist = { url = "https://files.pythonhosted.org/packages/96/8e/709914eb2b5749865801041647dc7f4e6d00b549cfe88b65ca192995f07c/distlib-0.4.0.tar.gz", hash = "sha256:feec40075be03a04501a973d81f633735b4b69f98b05450592310c0f401a4e0d", size = 614605, upload-time = "2025-07-17T16:52:00.465Z" }
wheels = [
    { url = "https://files.pythonhosted.org/packages/33/6b/e0547afaf41bf2c42e52430072fa5658766e3d65bd4b03a563d1b6336f57/distlib-0.4.0-py2.py3-none-any.whl", hash = "sha256:9659f7d87e46584a30b5780e43ac7a2143098441670ff0a49d5f9034c54a6c16", size = 469047, upload-time = "2025-07-17T16:51:58.613Z" },
]

[[package]]
name = "filelock"
version = "3.19.1"
source = { registry = "https://pypi.org/simple" }
sdist = { url = "https://files.pythonhosted.org/packages/40/bb/0ab3e58d22305b6f5440629d20683af28959bf793d98d11950e305c1c326/filelock-3.19.1.tar.gz", hash = "sha256:66eda1888b0171c998b35be2bcc0f6d75c388a7ce20c3f3f37aa8e96c2dddf58", size = 17687, upload-time = "2025-08-14T16:56:03.016Z" }
wheels = [
    { url = "https://files.pythonhosted.org/packages/42/14/42b2651a2f46b022ccd948bca9f2d5af0fd8929c4eec235b8d6d844fbe67/filelock-3.19.1-py3-none-any.whl", hash = "sha256:d38e30481def20772f5baf097c122c3babc4fcdb7e14e57049eb9d88c6dc017d", size = 15988, upload-time = "2025-08-14T16:56:01.633Z" },
]

[[package]]
name = "flake8"
version = "7.3.0"
source = { registry = "https://pypi.org/simple" }
dependencies = [
    { name = "mccabe" },
    { name = "pycodestyle" },
    { name = "pyflakes" },
]
sdist = { url = "https://files.pythonhosted.org/packages/9b/af/fbfe3c4b5a657d79e5c47a2827a362f9e1b763336a52f926126aa6dc7123/flake8-7.3.0.tar.gz", hash = "sha256:fe044858146b9fc69b551a4b490d69cf960fcb78ad1edcb84e7fbb1b4a8e3872", size = 48326, upload-time = "2025-06-20T19:31:35.838Z" }
wheels = [
    { url = "https://files.pythonhosted.org/packages/9f/56/13ab06b4f93ca7cac71078fbe37fcea175d3216f31f85c3168a6bbd0bb9a/flake8-7.3.0-py2.py3-none-any.whl", hash = "sha256:b9696257b9ce8beb888cdbe31cf885c90d31928fe202be0889a7cdafad32f01e", size = 57922, upload-time = "2025-06-20T19:31:34.425Z" },
]

[[package]]
name = "fsspec"
version = "2025.10.0"
source = { registry = "https://pypi.org/simple" }
sdist = { url = "https://files.pythonhosted.org/packages/24/7f/2747c0d332b9acfa75dc84447a066fdf812b5a6b8d30472b74d309bfe8cb/fsspec-2025.10.0.tar.gz", hash = "sha256:b6789427626f068f9a83ca4e8a3cc050850b6c0f71f99ddb4f542b8266a26a59", size = 309285, upload-time = "2025-10-30T14:58:44.036Z" }
wheels = [
    { url = "https://files.pythonhosted.org/packages/eb/02/a6b21098b1d5d6249b7c5ab69dde30108a71e4e819d4a9778f1de1d5b70d/fsspec-2025.10.0-py3-none-any.whl", hash = "sha256:7c7712353ae7d875407f97715f0e1ffcc21e33d5b24556cb1e090ae9409ec61d", size = 200966, upload-time = "2025-10-30T14:58:42.53Z" },
]

[[package]]
name = "gitdb"
version = "4.0.12"
source = { registry = "https://pypi.org/simple" }
dependencies = [
    { name = "smmap" },
]
sdist = { url = "https://files.pythonhosted.org/packages/72/94/63b0fc47eb32792c7ba1fe1b694daec9a63620db1e313033d18140c2320a/gitdb-4.0.12.tar.gz", hash = "sha256:5ef71f855d191a3326fcfbc0d5da835f26b13fbcba60c32c21091c349ffdb571", size = 394684, upload-time = "2025-01-02T07:20:46.413Z" }
wheels = [
    { url = "https://files.pythonhosted.org/packages/a0/61/5c78b91c3143ed5c14207f463aecfc8f9dbb5092fb2869baf37c273b2705/gitdb-4.0.12-py3-none-any.whl", hash = "sha256:67073e15955400952c6565cc3e707c554a4eea2e428946f7a4c162fab9bd9bcf", size = 62794, upload-time = "2025-01-02T07:20:43.624Z" },
]

[[package]]
name = "gitpython"
version = "3.1.45"
source = { registry = "https://pypi.org/simple" }
dependencies = [
    { name = "gitdb" },
]
sdist = { url = "https://files.pythonhosted.org/packages/9a/c8/dd58967d119baab745caec2f9d853297cec1989ec1d63f677d3880632b88/gitpython-3.1.45.tar.gz", hash = "sha256:85b0ee964ceddf211c41b9f27a49086010a190fd8132a24e21f362a4b36a791c", size = 215076, upload-time = "2025-07-24T03:45:54.871Z" }
wheels = [
    { url = "https://files.pythonhosted.org/packages/01/61/d4b89fec821f72385526e1b9d9a3a0385dda4a72b206d28049e2c7cd39b8/gitpython-3.1.45-py3-none-any.whl", hash = "sha256:8908cb2e02fb3b93b7eb0f2827125cb699869470432cc885f019b8fd0fccff77", size = 208168, upload-time = "2025-07-24T03:45:52.517Z" },
]

[[package]]
name = "greenlet"
version = "3.2.4"
source = { registry = "https://pypi.org/simple" }
sdist = { url = "https://files.pythonhosted.org/packages/03/b8/704d753a5a45507a7aab61f18db9509302ed3d0a27ac7e0359ec2905b1a6/greenlet-3.2.4.tar.gz", hash = "sha256:0dca0d95ff849f9a364385f36ab49f50065d76964944638be9691e1832e9f86d", size = 188260, upload-time = "2025-08-07T13:24:33.51Z" }
wheels = [
    { url = "https://files.pythonhosted.org/packages/a4/de/f28ced0a67749cac23fecb02b694f6473f47686dff6afaa211d186e2ef9c/greenlet-3.2.4-cp311-cp311-macosx_11_0_universal2.whl", hash = "sha256:96378df1de302bc38e99c3a9aa311967b7dc80ced1dcc6f171e99842987882a2", size = 272305, upload-time = "2025-08-07T13:15:41.288Z" },
    { url = "https://files.pythonhosted.org/packages/09/16/2c3792cba130000bf2a31c5272999113f4764fd9d874fb257ff588ac779a/greenlet-3.2.4-cp311-cp311-manylinux2014_aarch64.manylinux_2_17_aarch64.whl", hash = "sha256:1ee8fae0519a337f2329cb78bd7a8e128ec0f881073d43f023c7b8d4831d5246", size = 632472, upload-time = "2025-08-07T13:42:55.044Z" },
    { url = "https://files.pythonhosted.org/packages/ae/8f/95d48d7e3d433e6dae5b1682e4292242a53f22df82e6d3dda81b1701a960/greenlet-3.2.4-cp311-cp311-manylinux2014_ppc64le.manylinux_2_17_ppc64le.whl", hash = "sha256:94abf90142c2a18151632371140b3dba4dee031633fe614cb592dbb6c9e17bc3", size = 644646, upload-time = "2025-08-07T13:45:26.523Z" },
    { url = "https://files.pythonhosted.org/packages/d5/5e/405965351aef8c76b8ef7ad370e5da58d57ef6068df197548b015464001a/greenlet-3.2.4-cp311-cp311-manylinux2014_s390x.manylinux_2_17_s390x.whl", hash = "sha256:4d1378601b85e2e5171b99be8d2dc85f594c79967599328f95c1dc1a40f1c633", size = 640519, upload-time = "2025-08-07T13:53:13.928Z" },
    { url = "https://files.pythonhosted.org/packages/25/5d/382753b52006ce0218297ec1b628e048c4e64b155379331f25a7316eb749/greenlet-3.2.4-cp311-cp311-manylinux2014_x86_64.manylinux_2_17_x86_64.whl", hash = "sha256:0db5594dce18db94f7d1650d7489909b57afde4c580806b8d9203b6e79cdc079", size = 639707, upload-time = "2025-08-07T13:18:27.146Z" },
    { url = "https://files.pythonhosted.org/packages/1f/8e/abdd3f14d735b2929290a018ecf133c901be4874b858dd1c604b9319f064/greenlet-3.2.4-cp311-cp311-manylinux_2_24_x86_64.manylinux_2_28_x86_64.whl", hash = "sha256:2523e5246274f54fdadbce8494458a2ebdcdbc7b802318466ac5606d3cded1f8", size = 587684, upload-time = "2025-08-07T13:18:25.164Z" },
    { url = "https://files.pythonhosted.org/packages/5d/65/deb2a69c3e5996439b0176f6651e0052542bb6c8f8ec2e3fba97c9768805/greenlet-3.2.4-cp311-cp311-musllinux_1_1_aarch64.whl", hash = "sha256:1987de92fec508535687fb807a5cea1560f6196285a4cde35c100b8cd632cc52", size = 1116647, upload-time = "2025-08-07T13:42:38.655Z" },
    { url = "https://files.pythonhosted.org/packages/3f/cc/b07000438a29ac5cfb2194bfc128151d52f333cee74dd7dfe3fb733fc16c/greenlet-3.2.4-cp311-cp311-musllinux_1_1_x86_64.whl", hash = "sha256:55e9c5affaa6775e2c6b67659f3a71684de4c549b3dd9afca3bc773533d284fa", size = 1142073, upload-time = "2025-08-07T13:18:21.737Z" },
    { url = "https://files.pythonhosted.org/packages/d8/0f/30aef242fcab550b0b3520b8e3561156857c94288f0332a79928c31a52cf/greenlet-3.2.4-cp311-cp311-win_amd64.whl", hash = "sha256:9c40adce87eaa9ddb593ccb0fa6a07caf34015a29bf8d344811665b573138db9", size = 299100, upload-time = "2025-08-07T13:44:12.287Z" },
    { url = "https://files.pythonhosted.org/packages/44/69/9b804adb5fd0671f367781560eb5eb586c4d495277c93bde4307b9e28068/greenlet-3.2.4-cp312-cp312-macosx_11_0_universal2.whl", hash = "sha256:3b67ca49f54cede0186854a008109d6ee71f66bd57bb36abd6d0a0267b540cdd", size = 274079, upload-time = "2025-08-07T13:15:45.033Z" },
    { url = "https://files.pythonhosted.org/packages/46/e9/d2a80c99f19a153eff70bc451ab78615583b8dac0754cfb942223d2c1a0d/greenlet-3.2.4-cp312-cp312-manylinux2014_aarch64.manylinux_2_17_aarch64.whl", hash = "sha256:ddf9164e7a5b08e9d22511526865780a576f19ddd00d62f8a665949327fde8bb", size = 640997, upload-time = "2025-08-07T13:42:56.234Z" },
    { url = "https://files.pythonhosted.org/packages/3b/16/035dcfcc48715ccd345f3a93183267167cdd162ad123cd93067d86f27ce4/greenlet-3.2.4-cp312-cp312-manylinux2014_ppc64le.manylinux_2_17_ppc64le.whl", hash = "sha256:f28588772bb5fb869a8eb331374ec06f24a83a9c25bfa1f38b6993afe9c1e968", size = 655185, upload-time = "2025-08-07T13:45:27.624Z" },
    { url = "https://files.pythonhosted.org/packages/31/da/0386695eef69ffae1ad726881571dfe28b41970173947e7c558d9998de0f/greenlet-3.2.4-cp312-cp312-manylinux2014_s390x.manylinux_2_17_s390x.whl", hash = "sha256:5c9320971821a7cb77cfab8d956fa8e39cd07ca44b6070db358ceb7f8797c8c9", size = 649926, upload-time = "2025-08-07T13:53:15.251Z" },
    { url = "https://files.pythonhosted.org/packages/68/88/69bf19fd4dc19981928ceacbc5fd4bb6bc2215d53199e367832e98d1d8fe/greenlet-3.2.4-cp312-cp312-manylinux2014_x86_64.manylinux_2_17_x86_64.whl", hash = "sha256:c60a6d84229b271d44b70fb6e5fa23781abb5d742af7b808ae3f6efd7c9c60f6", size = 651839, upload-time = "2025-08-07T13:18:30.281Z" },
    { url = "https://files.pythonhosted.org/packages/19/0d/6660d55f7373b2ff8152401a83e02084956da23ae58cddbfb0b330978fe9/greenlet-3.2.4-cp312-cp312-manylinux_2_24_x86_64.manylinux_2_28_x86_64.whl", hash = "sha256:3b3812d8d0c9579967815af437d96623f45c0f2ae5f04e366de62a12d83a8fb0", size = 607586, upload-time = "2025-08-07T13:18:28.544Z" },
    { url = "https://files.pythonhosted.org/packages/8e/1a/c953fdedd22d81ee4629afbb38d2f9d71e37d23caace44775a3a969147d4/greenlet-3.2.4-cp312-cp312-musllinux_1_1_aarch64.whl", hash = "sha256:abbf57b5a870d30c4675928c37278493044d7c14378350b3aa5d484fa65575f0", size = 1123281, upload-time = "2025-08-07T13:42:39.858Z" },
    { url = "https://files.pythonhosted.org/packages/3f/c7/12381b18e21aef2c6bd3a636da1088b888b97b7a0362fac2e4de92405f97/greenlet-3.2.4-cp312-cp312-musllinux_1_1_x86_64.whl", hash = "sha256:20fb936b4652b6e307b8f347665e2c615540d4b42b3b4c8a321d8286da7e520f", size = 1151142, upload-time = "2025-08-07T13:18:22.981Z" },
    { url = "https://files.pythonhosted.org/packages/e9/08/b0814846b79399e585f974bbeebf5580fbe59e258ea7be64d9dfb253c84f/greenlet-3.2.4-cp312-cp312-win_amd64.whl", hash = "sha256:a7d4e128405eea3814a12cc2605e0e6aedb4035bf32697f72deca74de4105e02", size = 299899, upload-time = "2025-08-07T13:38:53.448Z" },
]

[[package]]
name = "grpcio"
version = "1.76.0"
source = { registry = "https://pypi.org/simple" }
dependencies = [
    { name = "typing-extensions" },
]
sdist = { url = "https://files.pythonhosted.org/packages/b6/e0/318c1ce3ae5a17894d5791e87aea147587c9e702f24122cc7a5c8bbaeeb1/grpcio-1.76.0.tar.gz", hash = "sha256:7be78388d6da1a25c0d5ec506523db58b18be22d9c37d8d3a32c08be4987bd73", size = 12785182, upload-time = "2025-10-21T16:23:12.106Z" }
wheels = [
    { url = "https://files.pythonhosted.org/packages/a0/00/8163a1beeb6971f66b4bbe6ac9457b97948beba8dd2fc8e1281dce7f79ec/grpcio-1.76.0-cp311-cp311-linux_armv7l.whl", hash = "sha256:2e1743fbd7f5fa713a1b0a8ac8ebabf0ec980b5d8809ec358d488e273b9cf02a", size = 5843567, upload-time = "2025-10-21T16:20:52.829Z" },
    { url = "https://files.pythonhosted.org/packages/10/c1/934202f5cf335e6d852530ce14ddb0fef21be612ba9ecbbcbd4d748ca32d/grpcio-1.76.0-cp311-cp311-macosx_11_0_universal2.whl", hash = "sha256:a8c2cf1209497cf659a667d7dea88985e834c24b7c3b605e6254cbb5076d985c", size = 11848017, upload-time = "2025-10-21T16:20:56.705Z" },
    { url = "https://files.pythonhosted.org/packages/11/0b/8dec16b1863d74af6eb3543928600ec2195af49ca58b16334972f6775663/grpcio-1.76.0-cp311-cp311-manylinux2014_aarch64.manylinux_2_17_aarch64.whl", hash = "sha256:08caea849a9d3c71a542827d6df9d5a69067b0a1efbea8a855633ff5d9571465", size = 6412027, upload-time = "2025-10-21T16:20:59.3Z" },
    { url = "https://files.pythonhosted.org/packages/d7/64/7b9e6e7ab910bea9d46f2c090380bab274a0b91fb0a2fe9b0cd399fffa12/grpcio-1.76.0-cp311-cp311-manylinux2014_i686.manylinux_2_17_i686.whl", hash = "sha256:f0e34c2079d47ae9f6188211db9e777c619a21d4faba6977774e8fa43b085e48", size = 7075913, upload-time = "2025-10-21T16:21:01.645Z" },
    { url = "https://files.pythonhosted.org/packages/68/86/093c46e9546073cefa789bd76d44c5cb2abc824ca62af0c18be590ff13ba/grpcio-1.76.0-cp311-cp311-manylinux2014_x86_64.manylinux_2_17_x86_64.whl", hash = "sha256:8843114c0cfce61b40ad48df65abcfc00d4dba82eae8718fab5352390848c5da", size = 6615417, upload-time = "2025-10-21T16:21:03.844Z" },
    { url = "https://files.pythonhosted.org/packages/f7/b6/5709a3a68500a9c03da6fb71740dcdd5ef245e39266461a03f31a57036d8/grpcio-1.76.0-cp311-cp311-musllinux_1_2_aarch64.whl", hash = "sha256:8eddfb4d203a237da6f3cc8a540dad0517d274b5a1e9e636fd8d2c79b5c1d397", size = 7199683, upload-time = "2025-10-21T16:21:06.195Z" },
    { url = "https://files.pythonhosted.org/packages/91/d3/4b1f2bf16ed52ce0b508161df3a2d186e4935379a159a834cb4a7d687429/grpcio-1.76.0-cp311-cp311-musllinux_1_2_i686.whl", hash = "sha256:32483fe2aab2c3794101c2a159070584e5db11d0aa091b2c0ea9c4fc43d0d749", size = 8163109, upload-time = "2025-10-21T16:21:08.498Z" },
    { url = "https://files.pythonhosted.org/packages/5c/61/d9043f95f5f4cf085ac5dd6137b469d41befb04bd80280952ffa2a4c3f12/grpcio-1.76.0-cp311-cp311-musllinux_1_2_x86_64.whl", hash = "sha256:dcfe41187da8992c5f40aa8c5ec086fa3672834d2be57a32384c08d5a05b4c00", size = 7626676, upload-time = "2025-10-21T16:21:10.693Z" },
    { url = "https://files.pythonhosted.org/packages/36/95/fd9a5152ca02d8881e4dd419cdd790e11805979f499a2e5b96488b85cf27/grpcio-1.76.0-cp311-cp311-win32.whl", hash = "sha256:2107b0c024d1b35f4083f11245c0e23846ae64d02f40b2b226684840260ed054", size = 3997688, upload-time = "2025-10-21T16:21:12.746Z" },
    { url = "https://files.pythonhosted.org/packages/60/9c/5c359c8d4c9176cfa3c61ecd4efe5affe1f38d9bae81e81ac7186b4c9cc8/grpcio-1.76.0-cp311-cp311-win_amd64.whl", hash = "sha256:522175aba7af9113c48ec10cc471b9b9bd4f6ceb36aeb4544a8e2c80ed9d252d", size = 4709315, upload-time = "2025-10-21T16:21:15.26Z" },
    { url = "https://files.pythonhosted.org/packages/bf/05/8e29121994b8d959ffa0afd28996d452f291b48cfc0875619de0bde2c50c/grpcio-1.76.0-cp312-cp312-linux_armv7l.whl", hash = "sha256:81fd9652b37b36f16138611c7e884eb82e0cec137c40d3ef7c3f9b3ed00f6ed8", size = 5799718, upload-time = "2025-10-21T16:21:17.939Z" },
    { url = "https://files.pythonhosted.org/packages/d9/75/11d0e66b3cdf998c996489581bdad8900db79ebd83513e45c19548f1cba4/grpcio-1.76.0-cp312-cp312-macosx_11_0_universal2.whl", hash = "sha256:04bbe1bfe3a68bbfd4e52402ab7d4eb59d72d02647ae2042204326cf4bbad280", size = 11825627, upload-time = "2025-10-21T16:21:20.466Z" },
    { url = "https://files.pythonhosted.org/packages/28/50/2f0aa0498bc188048f5d9504dcc5c2c24f2eb1a9337cd0fa09a61a2e75f0/grpcio-1.76.0-cp312-cp312-manylinux2014_aarch64.manylinux_2_17_aarch64.whl", hash = "sha256:d388087771c837cdb6515539f43b9d4bf0b0f23593a24054ac16f7a960be16f4", size = 6359167, upload-time = "2025-10-21T16:21:23.122Z" },
    { url = "https://files.pythonhosted.org/packages/66/e5/bbf0bb97d29ede1d59d6588af40018cfc345b17ce979b7b45424628dc8bb/grpcio-1.76.0-cp312-cp312-manylinux2014_i686.manylinux_2_17_i686.whl", hash = "sha256:9f8f757bebaaea112c00dba718fc0d3260052ce714e25804a03f93f5d1c6cc11", size = 7044267, upload-time = "2025-10-21T16:21:25.995Z" },
    { url = "https://files.pythonhosted.org/packages/f5/86/f6ec2164f743d9609691115ae8ece098c76b894ebe4f7c94a655c6b03e98/grpcio-1.76.0-cp312-cp312-manylinux2014_x86_64.manylinux_2_17_x86_64.whl", hash = "sha256:980a846182ce88c4f2f7e2c22c56aefd515daeb36149d1c897f83cf57999e0b6", size = 6573963, upload-time = "2025-10-21T16:21:28.631Z" },
    { url = "https://files.pythonhosted.org/packages/60/bc/8d9d0d8505feccfdf38a766d262c71e73639c165b311c9457208b56d92ae/grpcio-1.76.0-cp312-cp312-musllinux_1_2_aarch64.whl", hash = "sha256:f92f88e6c033db65a5ae3d97905c8fea9c725b63e28d5a75cb73b49bda5024d8", size = 7164484, upload-time = "2025-10-21T16:21:30.837Z" },
    { url = "https://files.pythonhosted.org/packages/67/e6/5d6c2fc10b95edf6df9b8f19cf10a34263b7fd48493936fffd5085521292/grpcio-1.76.0-cp312-cp312-musllinux_1_2_i686.whl", hash = "sha256:4baf3cbe2f0be3289eb68ac8ae771156971848bb8aaff60bad42005539431980", size = 8127777, upload-time = "2025-10-21T16:21:33.577Z" },
    { url = "https://files.pythonhosted.org/packages/3f/c8/dce8ff21c86abe025efe304d9e31fdb0deaaa3b502b6a78141080f206da0/grpcio-1.76.0-cp312-cp312-musllinux_1_2_x86_64.whl", hash = "sha256:615ba64c208aaceb5ec83bfdce7728b80bfeb8be97562944836a7a0a9647d882", size = 7594014, upload-time = "2025-10-21T16:21:41.882Z" },
    { url = "https://files.pythonhosted.org/packages/e0/42/ad28191ebf983a5d0ecef90bab66baa5a6b18f2bfdef9d0a63b1973d9f75/grpcio-1.76.0-cp312-cp312-win32.whl", hash = "sha256:45d59a649a82df5718fd9527ce775fd66d1af35e6d31abdcdc906a49c6822958", size = 3984750, upload-time = "2025-10-21T16:21:44.006Z" },
    { url = "https://files.pythonhosted.org/packages/9e/00/7bd478cbb851c04a48baccaa49b75abaa8e4122f7d86da797500cccdd771/grpcio-1.76.0-cp312-cp312-win_amd64.whl", hash = "sha256:c088e7a90b6017307f423efbb9d1ba97a22aa2170876223f9709e9d1de0b5347", size = 4704003, upload-time = "2025-10-21T16:21:46.244Z" },
]

[[package]]
name = "h11"
version = "0.16.0"
source = { registry = "https://pypi.org/simple" }
sdist = { url = "https://files.pythonhosted.org/packages/01/ee/02a2c011bdab74c6fb3c75474d40b3052059d95df7e73351460c8588d963/h11-0.16.0.tar.gz", hash = "sha256:4e35b956cf45792e4caa5885e69fba00bdbc6ffafbfa020300e549b208ee5ff1", size = 101250, upload-time = "2025-04-24T03:35:25.427Z" }
wheels = [
    { url = "https://files.pythonhosted.org/packages/04/4b/29cac41a4d98d144bf5f6d33995617b185d14b22401f75ca86f384e87ff1/h11-0.16.0-py3-none-any.whl", hash = "sha256:63cf8bbe7522de3bf65932fda1d9c2772064ffb3dae62d55932da54b31cb6c86", size = 37515, upload-time = "2025-04-24T03:35:24.344Z" },
]

[[package]]
name = "h2"
version = "4.3.0"
source = { registry = "https://pypi.org/simple" }
dependencies = [
    { name = "hpack" },
    { name = "hyperframe" },
]
sdist = { url = "https://files.pythonhosted.org/packages/1d/17/afa56379f94ad0fe8defd37d6eb3f89a25404ffc71d4d848893d270325fc/h2-4.3.0.tar.gz", hash = "sha256:6c59efe4323fa18b47a632221a1888bd7fde6249819beda254aeca909f221bf1", size = 2152026, upload-time = "2025-08-23T18:12:19.778Z" }
wheels = [
    { url = "https://files.pythonhosted.org/packages/69/b2/119f6e6dcbd96f9069ce9a2665e0146588dc9f88f29549711853645e736a/h2-4.3.0-py3-none-any.whl", hash = "sha256:c438f029a25f7945c69e0ccf0fb951dc3f73a5f6412981daee861431b70e2bdd", size = 61779, upload-time = "2025-08-23T18:12:17.779Z" },
]

[[package]]
name = "hf-xet"
version = "1.2.0"
source = { registry = "https://pypi.org/simple" }
sdist = { url = "https://files.pythonhosted.org/packages/5e/6e/0f11bacf08a67f7fb5ee09740f2ca54163863b07b70d579356e9222ce5d8/hf_xet-1.2.0.tar.gz", hash = "sha256:a8c27070ca547293b6890c4bf389f713f80e8c478631432962bb7f4bc0bd7d7f", size = 506020, upload-time = "2025-10-24T19:04:32.129Z" }
wheels = [
    { url = "https://files.pythonhosted.org/packages/96/2d/22338486473df5923a9ab7107d375dbef9173c338ebef5098ef593d2b560/hf_xet-1.2.0-cp37-abi3-macosx_10_12_x86_64.whl", hash = "sha256:46740d4ac024a7ca9b22bebf77460ff43332868b661186a8e46c227fdae01848", size = 2866099, upload-time = "2025-10-24T19:04:15.366Z" },
    { url = "https://files.pythonhosted.org/packages/7f/8c/c5becfa53234299bc2210ba314eaaae36c2875e0045809b82e40a9544f0c/hf_xet-1.2.0-cp37-abi3-macosx_11_0_arm64.whl", hash = "sha256:27df617a076420d8845bea087f59303da8be17ed7ec0cd7ee3b9b9f579dff0e4", size = 2722178, upload-time = "2025-10-24T19:04:13.695Z" },
    { url = "https://files.pythonhosted.org/packages/9a/92/cf3ab0b652b082e66876d08da57fcc6fa2f0e6c70dfbbafbd470bb73eb47/hf_xet-1.2.0-cp37-abi3-manylinux_2_17_x86_64.manylinux2014_x86_64.whl", hash = "sha256:3651fd5bfe0281951b988c0facbe726aa5e347b103a675f49a3fa8144c7968fd", size = 3320214, upload-time = "2025-10-24T19:04:03.596Z" },
    { url = "https://files.pythonhosted.org/packages/46/92/3f7ec4a1b6a65bf45b059b6d4a5d38988f63e193056de2f420137e3c3244/hf_xet-1.2.0-cp37-abi3-manylinux_2_28_aarch64.whl", hash = "sha256:d06fa97c8562fb3ee7a378dd9b51e343bc5bc8190254202c9771029152f5e08c", size = 3229054, upload-time = "2025-10-24T19:04:01.949Z" },
    { url = "https://files.pythonhosted.org/packages/0b/dd/7ac658d54b9fb7999a0ccb07ad863b413cbaf5cf172f48ebcd9497ec7263/hf_xet-1.2.0-cp37-abi3-musllinux_1_2_aarch64.whl", hash = "sha256:4c1428c9ae73ec0939410ec73023c4f842927f39db09b063b9482dac5a3bb737", size = 3413812, upload-time = "2025-10-24T19:04:24.585Z" },
    { url = "https://files.pythonhosted.org/packages/92/68/89ac4e5b12a9ff6286a12174c8538a5930e2ed662091dd2572bbe0a18c8a/hf_xet-1.2.0-cp37-abi3-musllinux_1_2_x86_64.whl", hash = "sha256:a55558084c16b09b5ed32ab9ed38421e2d87cf3f1f89815764d1177081b99865", size = 3508920, upload-time = "2025-10-24T19:04:26.927Z" },
    { url = "https://files.pythonhosted.org/packages/cb/44/870d44b30e1dcfb6a65932e3e1506c103a8a5aea9103c337e7a53180322c/hf_xet-1.2.0-cp37-abi3-win_amd64.whl", hash = "sha256:e6584a52253f72c9f52f9e549d5895ca7a471608495c4ecaa6cc73dba2b24d69", size = 2905735, upload-time = "2025-10-24T19:04:35.928Z" },
]

[[package]]
name = "hpack"
version = "4.1.0"
source = { registry = "https://pypi.org/simple" }
sdist = { url = "https://files.pythonhosted.org/packages/2c/48/71de9ed269fdae9c8057e5a4c0aa7402e8bb16f2c6e90b3aa53327b113f8/hpack-4.1.0.tar.gz", hash = "sha256:ec5eca154f7056aa06f196a557655c5b009b382873ac8d1e66e79e87535f1dca", size = 51276, upload-time = "2025-01-22T21:44:58.347Z" }
wheels = [
    { url = "https://files.pythonhosted.org/packages/07/c6/80c95b1b2b94682a72cbdbfb85b81ae2daffa4291fbfa1b1464502ede10d/hpack-4.1.0-py3-none-any.whl", hash = "sha256:157ac792668d995c657d93111f46b4535ed114f0c9c8d672271bbec7eae1b496", size = 34357, upload-time = "2025-01-22T21:44:56.92Z" },
]

[[package]]
name = "httpcore"
version = "1.0.9"
source = { registry = "https://pypi.org/simple" }
dependencies = [
    { name = "certifi" },
    { name = "h11" },
]
sdist = { url = "https://files.pythonhosted.org/packages/06/94/82699a10bca87a5556c9c59b5963f2d039dbd239f25bc2a63907a05a14cb/httpcore-1.0.9.tar.gz", hash = "sha256:6e34463af53fd2ab5d807f399a9b45ea31c3dfa2276f15a2c3f00afff6e176e8", size = 85484, upload-time = "2025-04-24T22:06:22.219Z" }
wheels = [
    { url = "https://files.pythonhosted.org/packages/7e/f5/f66802a942d491edb555dd61e3a9961140fd64c90bce1eafd741609d334d/httpcore-1.0.9-py3-none-any.whl", hash = "sha256:2d400746a40668fc9dec9810239072b40b4484b640a8c38fd654a024c7a1bf55", size = 78784, upload-time = "2025-04-24T22:06:20.566Z" },
]

[[package]]
name = "httpx"
version = "0.28.1"
source = { registry = "https://pypi.org/simple" }
dependencies = [
    { name = "anyio" },
    { name = "certifi" },
    { name = "httpcore" },
    { name = "idna" },
]
sdist = { url = "https://files.pythonhosted.org/packages/b1/df/48c586a5fe32a0f01324ee087459e112ebb7224f646c0b5023f5e79e9956/httpx-0.28.1.tar.gz", hash = "sha256:75e98c5f16b0f35b567856f597f06ff2270a374470a5c2392242528e3e3e42fc", size = 141406, upload-time = "2024-12-06T15:37:23.222Z" }
wheels = [
    { url = "https://files.pythonhosted.org/packages/2a/39/e50c7c3a983047577ee07d2a9e53faf5a69493943ec3f6a384bdc792deb2/httpx-0.28.1-py3-none-any.whl", hash = "sha256:d909fcccc110f8c7faf814ca82a9a4d816bc5a6dbfea25d6591d6985b8ba59ad", size = 73517, upload-time = "2024-12-06T15:37:21.509Z" },
]

[package.optional-dependencies]
http2 = [
    { name = "h2" },
]

[[package]]
name = "huggingface-hub"
version = "0.36.0"
source = { registry = "https://pypi.org/simple" }
dependencies = [
    { name = "filelock" },
    { name = "fsspec" },
    { name = "hf-xet", marker = "platform_machine == 'aarch64' or platform_machine == 'amd64' or platform_machine == 'arm64' or platform_machine == 'x86_64'" },
    { name = "packaging" },
    { name = "pyyaml" },
    { name = "requests" },
    { name = "tqdm" },
    { name = "typing-extensions" },
]
sdist = { url = "https://files.pythonhosted.org/packages/98/63/4910c5fa9128fdadf6a9c5ac138e8b1b6cee4ca44bf7915bbfbce4e355ee/huggingface_hub-0.36.0.tar.gz", hash = "sha256:47b3f0e2539c39bf5cde015d63b72ec49baff67b6931c3d97f3f84532e2b8d25", size = 463358, upload-time = "2025-10-23T12:12:01.413Z" }
wheels = [
    { url = "https://files.pythonhosted.org/packages/cb/bd/1a875e0d592d447cbc02805fd3fe0f497714d6a2583f59d14fa9ebad96eb/huggingface_hub-0.36.0-py3-none-any.whl", hash = "sha256:7bcc9ad17d5b3f07b57c78e79d527102d08313caa278a641993acddcb894548d", size = 566094, upload-time = "2025-10-23T12:11:59.557Z" },
]

[[package]]
name = "hyperframe"
version = "6.1.0"
source = { registry = "https://pypi.org/simple" }
sdist = { url = "https://files.pythonhosted.org/packages/02/e7/94f8232d4a74cc99514c13a9f995811485a6903d48e5d952771ef6322e30/hyperframe-6.1.0.tar.gz", hash = "sha256:f630908a00854a7adeabd6382b43923a4c4cd4b821fcb527e6ab9e15382a3b08", size = 26566, upload-time = "2025-01-22T21:41:49.302Z" }
wheels = [
    { url = "https://files.pythonhosted.org/packages/48/30/47d0bf6072f7252e6521f3447ccfa40b421b6824517f82854703d0f5a98b/hyperframe-6.1.0-py3-none-any.whl", hash = "sha256:b03380493a519fce58ea5af42e4a42317bf9bd425596f7a0835ffce80f1a42e5", size = 13007, upload-time = "2025-01-22T21:41:47.295Z" },
]

[[package]]
name = "identify"
version = "2.6.13"
source = { registry = "https://pypi.org/simple" }
sdist = { url = "https://files.pythonhosted.org/packages/82/ca/ffbabe3635bb839aa36b3a893c91a9b0d368cb4d8073e03a12896970af82/identify-2.6.13.tar.gz", hash = "sha256:da8d6c828e773620e13bfa86ea601c5a5310ba4bcd65edf378198b56a1f9fb32", size = 99243, upload-time = "2025-08-09T19:35:00.6Z" }
wheels = [
    { url = "https://files.pythonhosted.org/packages/e7/ce/461b60a3ee109518c055953729bf9ed089a04db895d47e95444071dcdef2/identify-2.6.13-py2.py3-none-any.whl", hash = "sha256:60381139b3ae39447482ecc406944190f690d4a2997f2584062089848361b33b", size = 99153, upload-time = "2025-08-09T19:34:59.1Z" },
]

[[package]]
name = "idna"
version = "3.10"
source = { registry = "https://pypi.org/simple" }
sdist = { url = "https://files.pythonhosted.org/packages/f1/70/7703c29685631f5a7590aa73f1f1d3fa9a380e654b86af429e0934a32f7d/idna-3.10.tar.gz", hash = "sha256:12f65c9b470abda6dc35cf8e63cc574b1c52b11df2c86030af0ac09b01b13ea9", size = 190490, upload-time = "2024-09-15T18:07:39.745Z" }
wheels = [
    { url = "https://files.pythonhosted.org/packages/76/c6/c88e154df9c4e1a2a66ccf0005a88dfb2650c1dffb6f5ce603dfbd452ce3/idna-3.10-py3-none-any.whl", hash = "sha256:946d195a0d259cbba61165e88e65941f16e9b36ea6ddb97f00452bae8b1287d3", size = 70442, upload-time = "2024-09-15T18:07:37.964Z" },
]

[[package]]
name = "iniconfig"
version = "2.1.0"
source = { registry = "https://pypi.org/simple" }
sdist = { url = "https://files.pythonhosted.org/packages/f2/97/ebf4da567aa6827c909642694d71c9fcf53e5b504f2d96afea02718862f3/iniconfig-2.1.0.tar.gz", hash = "sha256:3abbd2e30b36733fee78f9c7f7308f2d0050e88f0087fd25c2645f63c773e1c7", size = 4793, upload-time = "2025-03-19T20:09:59.721Z" }
wheels = [
    { url = "https://files.pythonhosted.org/packages/2c/e1/e6716421ea10d38022b952c159d5161ca1193197fb744506875fbb87ea7b/iniconfig-2.1.0-py3-none-any.whl", hash = "sha256:9deba5723312380e77435581c6bf4935c94cbfab9b1ed33ef8d238ea168eb760", size = 6050, upload-time = "2025-03-19T20:10:01.071Z" },
]

[[package]]
name = "isort"
version = "6.0.1"
source = { registry = "https://pypi.org/simple" }
sdist = { url = "https://files.pythonhosted.org/packages/b8/21/1e2a441f74a653a144224d7d21afe8f4169e6c7c20bb13aec3a2dc3815e0/isort-6.0.1.tar.gz", hash = "sha256:1cb5df28dfbc742e490c5e41bad6da41b805b0a8be7bc93cd0fb2a8a890ac450", size = 821955, upload-time = "2025-02-26T21:13:16.955Z" }
wheels = [
    { url = "https://files.pythonhosted.org/packages/c1/11/114d0a5f4dabbdcedc1125dee0888514c3c3b16d3e9facad87ed96fad97c/isort-6.0.1-py3-none-any.whl", hash = "sha256:2dc5d7f65c9678d94c88dfc29161a320eec67328bc97aad576874cb4be1e9615", size = 94186, upload-time = "2025-02-26T21:13:14.911Z" },
]

[[package]]
name = "jinja2"
version = "3.1.6"
source = { registry = "https://pypi.org/simple" }
dependencies = [
    { name = "markupsafe" },
]
sdist = { url = "https://files.pythonhosted.org/packages/df/bf/f7da0350254c0ed7c72f3e33cef02e048281fec7ecec5f032d4aac52226b/jinja2-3.1.6.tar.gz", hash = "sha256:0137fb05990d35f1275a587e9aee6d56da821fc83491a0fb838183be43f66d6d", size = 245115, upload-time = "2025-03-05T20:05:02.478Z" }
wheels = [
    { url = "https://files.pythonhosted.org/packages/62/a1/3d680cbfd5f4b8f15abc1d571870c5fc3e594bb582bc3b64ea099db13e56/jinja2-3.1.6-py3-none-any.whl", hash = "sha256:85ece4451f492d0c13c5dd7c13a64681a86afae63a5f347908daf103ce6d2f67", size = 134899, upload-time = "2025-03-05T20:05:00.369Z" },
]

[[package]]
name = "joblib"
version = "1.5.2"
source = { registry = "https://pypi.org/simple" }
sdist = { url = "https://files.pythonhosted.org/packages/e8/5d/447af5ea094b9e4c4054f82e223ada074c552335b9b4b2d14bd9b35a67c4/joblib-1.5.2.tar.gz", hash = "sha256:3faa5c39054b2f03ca547da9b2f52fde67c06240c31853f306aea97f13647b55", size = 331077, upload-time = "2025-08-27T12:15:46.575Z" }
wheels = [
    { url = "https://files.pythonhosted.org/packages/1e/e8/685f47e0d754320684db4425a0967f7d3fa70126bffd76110b7009a0090f/joblib-1.5.2-py3-none-any.whl", hash = "sha256:4e1f0bdbb987e6d843c70cf43714cb276623def372df3c22fe5266b2670bc241", size = 308396, upload-time = "2025-08-27T12:15:45.188Z" },
]

[[package]]
name = "loguru"
version = "0.7.3"
source = { registry = "https://pypi.org/simple" }
dependencies = [
    { name = "colorama", marker = "sys_platform == 'win32'" },
    { name = "win32-setctime", marker = "sys_platform == 'win32'" },
]
sdist = { url = "https://files.pythonhosted.org/packages/3a/05/a1dae3dffd1116099471c643b8924f5aa6524411dc6c63fdae648c4f1aca/loguru-0.7.3.tar.gz", hash = "sha256:19480589e77d47b8d85b2c827ad95d49bf31b0dcde16593892eb51dd18706eb6", size = 63559, upload-time = "2024-12-06T11:20:56.608Z" }
wheels = [
    { url = "https://files.pythonhosted.org/packages/0c/29/0348de65b8cc732daa3e33e67806420b2ae89bdce2b04af740289c5c6c8c/loguru-0.7.3-py3-none-any.whl", hash = "sha256:31a33c10c8e1e10422bfd431aeb5d351c7cf7fa671e3c4df004162264b28220c", size = 61595, upload-time = "2024-12-06T11:20:54.538Z" },
]

[[package]]
name = "markupsafe"
version = "3.0.3"
source = { registry = "https://pypi.org/simple" }
sdist = { url = "https://files.pythonhosted.org/packages/7e/99/7690b6d4034fffd95959cbe0c02de8deb3098cc577c67bb6a24fe5d7caa7/markupsafe-3.0.3.tar.gz", hash = "sha256:722695808f4b6457b320fdc131280796bdceb04ab50fe1795cd540799ebe1698", size = 80313, upload-time = "2025-09-27T18:37:40.426Z" }
wheels = [
    { url = "https://files.pythonhosted.org/packages/08/db/fefacb2136439fc8dd20e797950e749aa1f4997ed584c62cfb8ef7c2be0e/markupsafe-3.0.3-cp311-cp311-macosx_10_9_x86_64.whl", hash = "sha256:1cc7ea17a6824959616c525620e387f6dd30fec8cb44f649e31712db02123dad", size = 11631, upload-time = "2025-09-27T18:36:18.185Z" },
    { url = "https://files.pythonhosted.org/packages/e1/2e/5898933336b61975ce9dc04decbc0a7f2fee78c30353c5efba7f2d6ff27a/markupsafe-3.0.3-cp311-cp311-macosx_11_0_arm64.whl", hash = "sha256:4bd4cd07944443f5a265608cc6aab442e4f74dff8088b0dfc8238647b8f6ae9a", size = 12058, upload-time = "2025-09-27T18:36:19.444Z" },
    { url = "https://files.pythonhosted.org/packages/1d/09/adf2df3699d87d1d8184038df46a9c80d78c0148492323f4693df54e17bb/markupsafe-3.0.3-cp311-cp311-manylinux2014_aarch64.manylinux_2_17_aarch64.manylinux_2_28_aarch64.whl", hash = "sha256:6b5420a1d9450023228968e7e6a9ce57f65d148ab56d2313fcd589eee96a7a50", size = 24287, upload-time = "2025-09-27T18:36:20.768Z" },
    { url = "https://files.pythonhosted.org/packages/30/ac/0273f6fcb5f42e314c6d8cd99effae6a5354604d461b8d392b5ec9530a54/markupsafe-3.0.3-cp311-cp311-manylinux2014_x86_64.manylinux_2_17_x86_64.manylinux_2_28_x86_64.whl", hash = "sha256:0bf2a864d67e76e5c9a34dc26ec616a66b9888e25e7b9460e1c76d3293bd9dbf", size = 22940, upload-time = "2025-09-27T18:36:22.249Z" },
    { url = "https://files.pythonhosted.org/packages/19/ae/31c1be199ef767124c042c6c3e904da327a2f7f0cd63a0337e1eca2967a8/markupsafe-3.0.3-cp311-cp311-manylinux_2_31_riscv64.manylinux_2_39_riscv64.whl", hash = "sha256:bc51efed119bc9cfdf792cdeaa4d67e8f6fcccab66ed4bfdd6bde3e59bfcbb2f", size = 21887, upload-time = "2025-09-27T18:36:23.535Z" },
    { url = "https://files.pythonhosted.org/packages/b2/76/7edcab99d5349a4532a459e1fe64f0b0467a3365056ae550d3bcf3f79e1e/markupsafe-3.0.3-cp311-cp311-musllinux_1_2_aarch64.whl", hash = "sha256:068f375c472b3e7acbe2d5318dea141359e6900156b5b2ba06a30b169086b91a", size = 23692, upload-time = "2025-09-27T18:36:24.823Z" },
    { url = "https://files.pythonhosted.org/packages/a4/28/6e74cdd26d7514849143d69f0bf2399f929c37dc2b31e6829fd2045b2765/markupsafe-3.0.3-cp311-cp311-musllinux_1_2_riscv64.whl", hash = "sha256:7be7b61bb172e1ed687f1754f8e7484f1c8019780f6f6b0786e76bb01c2ae115", size = 21471, upload-time = "2025-09-27T18:36:25.95Z" },
    { url = "https://files.pythonhosted.org/packages/62/7e/a145f36a5c2945673e590850a6f8014318d5577ed7e5920a4b3448e0865d/markupsafe-3.0.3-cp311-cp311-musllinux_1_2_x86_64.whl", hash = "sha256:f9e130248f4462aaa8e2552d547f36ddadbeaa573879158d721bbd33dfe4743a", size = 22923, upload-time = "2025-09-27T18:36:27.109Z" },
    { url = "https://files.pythonhosted.org/packages/0f/62/d9c46a7f5c9adbeeeda52f5b8d802e1094e9717705a645efc71b0913a0a8/markupsafe-3.0.3-cp311-cp311-win32.whl", hash = "sha256:0db14f5dafddbb6d9208827849fad01f1a2609380add406671a26386cdf15a19", size = 14572, upload-time = "2025-09-27T18:36:28.045Z" },
    { url = "https://files.pythonhosted.org/packages/83/8a/4414c03d3f891739326e1783338e48fb49781cc915b2e0ee052aa490d586/markupsafe-3.0.3-cp311-cp311-win_amd64.whl", hash = "sha256:de8a88e63464af587c950061a5e6a67d3632e36df62b986892331d4620a35c01", size = 15077, upload-time = "2025-09-27T18:36:29.025Z" },
    { url = "https://files.pythonhosted.org/packages/35/73/893072b42e6862f319b5207adc9ae06070f095b358655f077f69a35601f0/markupsafe-3.0.3-cp311-cp311-win_arm64.whl", hash = "sha256:3b562dd9e9ea93f13d53989d23a7e775fdfd1066c33494ff43f5418bc8c58a5c", size = 13876, upload-time = "2025-09-27T18:36:29.954Z" },
    { url = "https://files.pythonhosted.org/packages/5a/72/147da192e38635ada20e0a2e1a51cf8823d2119ce8883f7053879c2199b5/markupsafe-3.0.3-cp312-cp312-macosx_10_13_x86_64.whl", hash = "sha256:d53197da72cc091b024dd97249dfc7794d6a56530370992a5e1a08983ad9230e", size = 11615, upload-time = "2025-09-27T18:36:30.854Z" },
    { url = "https://files.pythonhosted.org/packages/9a/81/7e4e08678a1f98521201c3079f77db69fb552acd56067661f8c2f534a718/markupsafe-3.0.3-cp312-cp312-macosx_11_0_arm64.whl", hash = "sha256:1872df69a4de6aead3491198eaf13810b565bdbeec3ae2dc8780f14458ec73ce", size = 12020, upload-time = "2025-09-27T18:36:31.971Z" },
    { url = "https://files.pythonhosted.org/packages/1e/2c/799f4742efc39633a1b54a92eec4082e4f815314869865d876824c257c1e/markupsafe-3.0.3-cp312-cp312-manylinux2014_aarch64.manylinux_2_17_aarch64.manylinux_2_28_aarch64.whl", hash = "sha256:3a7e8ae81ae39e62a41ec302f972ba6ae23a5c5396c8e60113e9066ef893da0d", size = 24332, upload-time = "2025-09-27T18:36:32.813Z" },
    { url = "https://files.pythonhosted.org/packages/3c/2e/8d0c2ab90a8c1d9a24f0399058ab8519a3279d1bd4289511d74e909f060e/markupsafe-3.0.3-cp312-cp312-manylinux2014_x86_64.manylinux_2_17_x86_64.manylinux_2_28_x86_64.whl", hash = "sha256:d6dd0be5b5b189d31db7cda48b91d7e0a9795f31430b7f271219ab30f1d3ac9d", size = 22947, upload-time = "2025-09-27T18:36:33.86Z" },
    { url = "https://files.pythonhosted.org/packages/2c/54/887f3092a85238093a0b2154bd629c89444f395618842e8b0c41783898ea/markupsafe-3.0.3-cp312-cp312-manylinux_2_31_riscv64.manylinux_2_39_riscv64.whl", hash = "sha256:94c6f0bb423f739146aec64595853541634bde58b2135f27f61c1ffd1cd4d16a", size = 21962, upload-time = "2025-09-27T18:36:35.099Z" },
    { url = "https://files.pythonhosted.org/packages/c9/2f/336b8c7b6f4a4d95e91119dc8521402461b74a485558d8f238a68312f11c/markupsafe-3.0.3-cp312-cp312-musllinux_1_2_aarch64.whl", hash = "sha256:be8813b57049a7dc738189df53d69395eba14fb99345e0a5994914a3864c8a4b", size = 23760, upload-time = "2025-09-27T18:36:36.001Z" },
    { url = "https://files.pythonhosted.org/packages/32/43/67935f2b7e4982ffb50a4d169b724d74b62a3964bc1a9a527f5ac4f1ee2b/markupsafe-3.0.3-cp312-cp312-musllinux_1_2_riscv64.whl", hash = "sha256:83891d0e9fb81a825d9a6d61e3f07550ca70a076484292a70fde82c4b807286f", size = 21529, upload-time = "2025-09-27T18:36:36.906Z" },
    { url = "https://files.pythonhosted.org/packages/89/e0/4486f11e51bbba8b0c041098859e869e304d1c261e59244baa3d295d47b7/markupsafe-3.0.3-cp312-cp312-musllinux_1_2_x86_64.whl", hash = "sha256:77f0643abe7495da77fb436f50f8dab76dbc6e5fd25d39589a0f1fe6548bfa2b", size = 23015, upload-time = "2025-09-27T18:36:37.868Z" },
    { url = "https://files.pythonhosted.org/packages/2f/e1/78ee7a023dac597a5825441ebd17170785a9dab23de95d2c7508ade94e0e/markupsafe-3.0.3-cp312-cp312-win32.whl", hash = "sha256:d88b440e37a16e651bda4c7c2b930eb586fd15ca7406cb39e211fcff3bf3017d", size = 14540, upload-time = "2025-09-27T18:36:38.761Z" },
    { url = "https://files.pythonhosted.org/packages/aa/5b/bec5aa9bbbb2c946ca2733ef9c4ca91c91b6a24580193e891b5f7dbe8e1e/markupsafe-3.0.3-cp312-cp312-win_amd64.whl", hash = "sha256:26a5784ded40c9e318cfc2bdb30fe164bdb8665ded9cd64d500a34fb42067b1c", size = 15105, upload-time = "2025-09-27T18:36:39.701Z" },
    { url = "https://files.pythonhosted.org/packages/e5/f1/216fc1bbfd74011693a4fd837e7026152e89c4bcf3e77b6692fba9923123/markupsafe-3.0.3-cp312-cp312-win_arm64.whl", hash = "sha256:35add3b638a5d900e807944a078b51922212fb3dedb01633a8defc4b01a3c85f", size = 13906, upload-time = "2025-09-27T18:36:40.689Z" },
]

[[package]]
name = "mccabe"
version = "0.7.0"
source = { registry = "https://pypi.org/simple" }
sdist = { url = "https://files.pythonhosted.org/packages/e7/ff/0ffefdcac38932a54d2b5eed4e0ba8a408f215002cd178ad1df0f2806ff8/mccabe-0.7.0.tar.gz", hash = "sha256:348e0240c33b60bbdf4e523192ef919f28cb2c3d7d5c7794f74009290f236325", size = 9658, upload-time = "2022-01-24T01:14:51.113Z" }
wheels = [
    { url = "https://files.pythonhosted.org/packages/27/1a/1f68f9ba0c207934b35b86a8ca3aad8395a3d6dd7921c0686e23853ff5a9/mccabe-0.7.0-py2.py3-none-any.whl", hash = "sha256:6c2d30ab6be0e4a46919781807b4f0d834ebdd6c6e3dca0bda5a15f863427b6e", size = 7350, upload-time = "2022-01-24T01:14:49.62Z" },
]

[[package]]
name = "mpmath"
version = "1.3.0"
source = { registry = "https://pypi.org/simple" }
sdist = { url = "https://files.pythonhosted.org/packages/e0/47/dd32fa426cc72114383ac549964eecb20ecfd886d1e5ccf5340b55b02f57/mpmath-1.3.0.tar.gz", hash = "sha256:7a28eb2a9774d00c7bc92411c19a89209d5da7c4c9a9e227be8330a23a25b91f", size = 508106, upload-time = "2023-03-07T16:47:11.061Z" }
wheels = [
    { url = "https://files.pythonhosted.org/packages/43/e3/7d92a15f894aa0c9c4b49b8ee9ac9850d6e63b03c9c32c0367a13ae62209/mpmath-1.3.0-py3-none-any.whl", hash = "sha256:a0b2b9fe80bbcd81a6647ff13108738cfb482d481d826cc0e02f5b35e5c88d2c", size = 536198, upload-time = "2023-03-07T16:47:09.197Z" },
]

[[package]]
name = "mypy"
version = "1.17.1"
source = { registry = "https://pypi.org/simple" }
dependencies = [
    { name = "mypy-extensions" },
    { name = "pathspec" },
    { name = "typing-extensions" },
]
sdist = { url = "https://files.pythonhosted.org/packages/8e/22/ea637422dedf0bf36f3ef238eab4e455e2a0dcc3082b5cc067615347ab8e/mypy-1.17.1.tar.gz", hash = "sha256:25e01ec741ab5bb3eec8ba9cdb0f769230368a22c959c4937360efb89b7e9f01", size = 3352570, upload-time = "2025-07-31T07:54:19.204Z" }
wheels = [
    { url = "https://files.pythonhosted.org/packages/46/cf/eadc80c4e0a70db1c08921dcc220357ba8ab2faecb4392e3cebeb10edbfa/mypy-1.17.1-cp311-cp311-macosx_10_9_x86_64.whl", hash = "sha256:ad37544be07c5d7fba814eb370e006df58fed8ad1ef33ed1649cb1889ba6ff58", size = 10921009, upload-time = "2025-07-31T07:53:23.037Z" },
    { url = "https://files.pythonhosted.org/packages/5d/c1/c869d8c067829ad30d9bdae051046561552516cfb3a14f7f0347b7d973ee/mypy-1.17.1-cp311-cp311-macosx_11_0_arm64.whl", hash = "sha256:064e2ff508e5464b4bd807a7c1625bc5047c5022b85c70f030680e18f37273a5", size = 10047482, upload-time = "2025-07-31T07:53:26.151Z" },
    { url = "https://files.pythonhosted.org/packages/98/b9/803672bab3fe03cee2e14786ca056efda4bb511ea02dadcedde6176d06d0/mypy-1.17.1-cp311-cp311-manylinux2014_aarch64.manylinux_2_17_aarch64.manylinux_2_28_aarch64.whl", hash = "sha256:70401bbabd2fa1aa7c43bb358f54037baf0586f41e83b0ae67dd0534fc64edfd", size = 11832883, upload-time = "2025-07-31T07:53:47.948Z" },
    { url = "https://files.pythonhosted.org/packages/88/fb/fcdac695beca66800918c18697b48833a9a6701de288452b6715a98cfee1/mypy-1.17.1-cp311-cp311-manylinux2014_x86_64.manylinux_2_17_x86_64.manylinux_2_28_x86_64.whl", hash = "sha256:e92bdc656b7757c438660f775f872a669b8ff374edc4d18277d86b63edba6b8b", size = 12566215, upload-time = "2025-07-31T07:54:04.031Z" },
    { url = "https://files.pythonhosted.org/packages/7f/37/a932da3d3dace99ee8eb2043b6ab03b6768c36eb29a02f98f46c18c0da0e/mypy-1.17.1-cp311-cp311-musllinux_1_2_x86_64.whl", hash = "sha256:c1fdf4abb29ed1cb091cf432979e162c208a5ac676ce35010373ff29247bcad5", size = 12751956, upload-time = "2025-07-31T07:53:36.263Z" },
    { url = "https://files.pythonhosted.org/packages/8c/cf/6438a429e0f2f5cab8bc83e53dbebfa666476f40ee322e13cac5e64b79e7/mypy-1.17.1-cp311-cp311-win_amd64.whl", hash = "sha256:ff2933428516ab63f961644bc49bc4cbe42bbffb2cd3b71cc7277c07d16b1a8b", size = 9507307, upload-time = "2025-07-31T07:53:59.734Z" },
    { url = "https://files.pythonhosted.org/packages/17/a2/7034d0d61af8098ec47902108553122baa0f438df8a713be860f7407c9e6/mypy-1.17.1-cp312-cp312-macosx_10_13_x86_64.whl", hash = "sha256:69e83ea6553a3ba79c08c6e15dbd9bfa912ec1e493bf75489ef93beb65209aeb", size = 11086295, upload-time = "2025-07-31T07:53:28.124Z" },
    { url = "https://files.pythonhosted.org/packages/14/1f/19e7e44b594d4b12f6ba8064dbe136505cec813549ca3e5191e40b1d3cc2/mypy-1.17.1-cp312-cp312-macosx_11_0_arm64.whl", hash = "sha256:1b16708a66d38abb1e6b5702f5c2c87e133289da36f6a1d15f6a5221085c6403", size = 10112355, upload-time = "2025-07-31T07:53:21.121Z" },
    { url = "https://files.pythonhosted.org/packages/5b/69/baa33927e29e6b4c55d798a9d44db5d394072eef2bdc18c3e2048c9ed1e9/mypy-1.17.1-cp312-cp312-manylinux2014_aarch64.manylinux_2_17_aarch64.manylinux_2_28_aarch64.whl", hash = "sha256:89e972c0035e9e05823907ad5398c5a73b9f47a002b22359b177d40bdaee7056", size = 11875285, upload-time = "2025-07-31T07:53:55.293Z" },
    { url = "https://files.pythonhosted.org/packages/90/13/f3a89c76b0a41e19490b01e7069713a30949d9a6c147289ee1521bcea245/mypy-1.17.1-cp312-cp312-manylinux2014_x86_64.manylinux_2_17_x86_64.manylinux_2_28_x86_64.whl", hash = "sha256:03b6d0ed2b188e35ee6d5c36b5580cffd6da23319991c49ab5556c023ccf1341", size = 12737895, upload-time = "2025-07-31T07:53:43.623Z" },
    { url = "https://files.pythonhosted.org/packages/23/a1/c4ee79ac484241301564072e6476c5a5be2590bc2e7bfd28220033d2ef8f/mypy-1.17.1-cp312-cp312-musllinux_1_2_x86_64.whl", hash = "sha256:c837b896b37cd103570d776bda106eabb8737aa6dd4f248451aecf53030cdbeb", size = 12931025, upload-time = "2025-07-31T07:54:17.125Z" },
    { url = "https://files.pythonhosted.org/packages/89/b8/7409477be7919a0608900e6320b155c72caab4fef46427c5cc75f85edadd/mypy-1.17.1-cp312-cp312-win_amd64.whl", hash = "sha256:665afab0963a4b39dff7c1fa563cc8b11ecff7910206db4b2e64dd1ba25aed19", size = 9584664, upload-time = "2025-07-31T07:54:12.842Z" },
    { url = "https://files.pythonhosted.org/packages/1d/f3/8fcd2af0f5b806f6cf463efaffd3c9548a28f84220493ecd38d127b6b66d/mypy-1.17.1-py3-none-any.whl", hash = "sha256:a9f52c0351c21fe24c21d8c0eb1f62967b262d6729393397b6f443c3b773c3b9", size = 2283411, upload-time = "2025-07-31T07:53:24.664Z" },
]

[[package]]
name = "mypy-extensions"
version = "1.1.0"
source = { registry = "https://pypi.org/simple" }
sdist = { url = "https://files.pythonhosted.org/packages/a2/6e/371856a3fb9d31ca8dac321cda606860fa4548858c0cc45d9d1d4ca2628b/mypy_extensions-1.1.0.tar.gz", hash = "sha256:52e68efc3284861e772bbcd66823fde5ae21fd2fdb51c62a211403730b916558", size = 6343, upload-time = "2025-04-22T14:54:24.164Z" }
wheels = [
    { url = "https://files.pythonhosted.org/packages/79/7b/2c79738432f5c924bef5071f933bcc9efd0473bac3b4aa584a6f7c1c8df8/mypy_extensions-1.1.0-py3-none-any.whl", hash = "sha256:1be4cccdb0f2482337c4743e60421de3a356cd97508abadd57d47403e94f5505", size = 4963, upload-time = "2025-04-22T14:54:22.983Z" },
]

[[package]]
name = "neo4j"
version = "6.0.2"
source = { registry = "https://pypi.org/simple" }
dependencies = [
    { name = "pytz" },
]
sdist = { url = "https://files.pythonhosted.org/packages/eb/34/485ab7c0252bd5d9c9ff0672f61153a8007490af2069f664d8766709c7ba/neo4j-6.0.2.tar.gz", hash = "sha256:c98734c855b457e7a976424dc04446d652838d00907d250d6e9a595e88892378", size = 240139, upload-time = "2025-10-02T11:31:06.724Z" }
wheels = [
    { url = "https://files.pythonhosted.org/packages/75/4e/11813da186859070b0512e8071dac4796624ac4dc28e25e7c530df730d23/neo4j-6.0.2-py3-none-any.whl", hash = "sha256:dc3fc1c99f6da2293d9deefead1e31dd7429bbb513eccf96e4134b7dbf770243", size = 325761, upload-time = "2025-10-02T11:31:04.855Z" },
]

[[package]]
name = "networkx"
version = "3.5"
source = { registry = "https://pypi.org/simple" }
sdist = { url = "https://files.pythonhosted.org/packages/6c/4f/ccdb8ad3a38e583f214547fd2f7ff1fc160c43a75af88e6aec213404b96a/networkx-3.5.tar.gz", hash = "sha256:d4c6f9cf81f52d69230866796b82afbccdec3db7ae4fbd1b65ea750feed50037", size = 2471065, upload-time = "2025-05-29T11:35:07.804Z" }
wheels = [
    { url = "https://files.pythonhosted.org/packages/eb/8d/776adee7bbf76365fdd7f2552710282c79a4ead5d2a46408c9043a2b70ba/networkx-3.5-py3-none-any.whl", hash = "sha256:0030d386a9a06dee3565298b4a734b68589749a544acbb6c412dc9e2489ec6ec", size = 2034406, upload-time = "2025-05-29T11:35:04.961Z" },
]

[[package]]
name = "nodeenv"
version = "1.9.1"
source = { registry = "https://pypi.org/simple" }
sdist = { url = "https://files.pythonhosted.org/packages/43/16/fc88b08840de0e0a72a2f9d8c6bae36be573e475a6326ae854bcc549fc45/nodeenv-1.9.1.tar.gz", hash = "sha256:6ec12890a2dab7946721edbfbcd91f3319c6ccc9aec47be7c7e6b7011ee6645f", size = 47437, upload-time = "2024-06-04T18:44:11.171Z" }
wheels = [
    { url = "https://files.pythonhosted.org/packages/d2/1d/1b658dbd2b9fa9c4c9f32accbfc0205d532c8c6194dc0f2a4c0428e7128a/nodeenv-1.9.1-py2.py3-none-any.whl", hash = "sha256:ba11c9782d29c27c70ffbdda2d7415098754709be8a7056d79a737cd901155c9", size = 22314, upload-time = "2024-06-04T18:44:08.352Z" },
]

[[package]]
name = "numpy"
version = "2.3.4"
source = { registry = "https://pypi.org/simple" }
sdist = { url = "https://files.pythonhosted.org/packages/b5/f4/098d2270d52b41f1bd7db9fc288aaa0400cb48c2a3e2af6fa365d9720947/numpy-2.3.4.tar.gz", hash = "sha256:a7d018bfedb375a8d979ac758b120ba846a7fe764911a64465fd87b8729f4a6a", size = 20582187, upload-time = "2025-10-15T16:18:11.77Z" }
wheels = [
    { url = "https://files.pythonhosted.org/packages/60/e7/0e07379944aa8afb49a556a2b54587b828eb41dc9adc56fb7615b678ca53/numpy-2.3.4-cp311-cp311-macosx_10_9_x86_64.whl", hash = "sha256:e78aecd2800b32e8347ce49316d3eaf04aed849cd5b38e0af39f829a4e59f5eb", size = 21259519, upload-time = "2025-10-15T16:15:19.012Z" },
    { url = "https://files.pythonhosted.org/packages/d0/cb/5a69293561e8819b09e34ed9e873b9a82b5f2ade23dce4c51dc507f6cfe1/numpy-2.3.4-cp311-cp311-macosx_11_0_arm64.whl", hash = "sha256:7fd09cc5d65bda1e79432859c40978010622112e9194e581e3415a3eccc7f43f", size = 14452796, upload-time = "2025-10-15T16:15:23.094Z" },
    { url = "https://files.pythonhosted.org/packages/e4/04/ff11611200acd602a1e5129e36cfd25bf01ad8e5cf927baf2e90236eb02e/numpy-2.3.4-cp311-cp311-macosx_14_0_arm64.whl", hash = "sha256:1b219560ae2c1de48ead517d085bc2d05b9433f8e49d0955c82e8cd37bd7bf36", size = 5381639, upload-time = "2025-10-15T16:15:25.572Z" },
    { url = "https://files.pythonhosted.org/packages/ea/77/e95c757a6fe7a48d28a009267408e8aa382630cc1ad1db7451b3bc21dbb4/numpy-2.3.4-cp311-cp311-macosx_14_0_x86_64.whl", hash = "sha256:bafa7d87d4c99752d07815ed7a2c0964f8ab311eb8168f41b910bd01d15b6032", size = 6914296, upload-time = "2025-10-15T16:15:27.079Z" },
    { url = "https://files.pythonhosted.org/packages/a3/d2/137c7b6841c942124eae921279e5c41b1c34bab0e6fc60c7348e69afd165/numpy-2.3.4-cp311-cp311-manylinux_2_27_aarch64.manylinux_2_28_aarch64.whl", hash = "sha256:36dc13af226aeab72b7abad501d370d606326a0029b9f435eacb3b8c94b8a8b7", size = 14591904, upload-time = "2025-10-15T16:15:29.044Z" },
    { url = "https://files.pythonhosted.org/packages/bb/32/67e3b0f07b0aba57a078c4ab777a9e8e6bc62f24fb53a2337f75f9691699/numpy-2.3.4-cp311-cp311-manylinux_2_27_x86_64.manylinux_2_28_x86_64.whl", hash = "sha256:a7b2f9a18b5ff9824a6af80de4f37f4ec3c2aab05ef08f51c77a093f5b89adda", size = 16939602, upload-time = "2025-10-15T16:15:31.106Z" },
    { url = "https://files.pythonhosted.org/packages/95/22/9639c30e32c93c4cee3ccdb4b09c2d0fbff4dcd06d36b357da06146530fb/numpy-2.3.4-cp311-cp311-musllinux_1_2_aarch64.whl", hash = "sha256:9984bd645a8db6ca15d850ff996856d8762c51a2239225288f08f9050ca240a0", size = 16372661, upload-time = "2025-10-15T16:15:33.546Z" },
    { url = "https://files.pythonhosted.org/packages/12/e9/a685079529be2b0156ae0c11b13d6be647743095bb51d46589e95be88086/numpy-2.3.4-cp311-cp311-musllinux_1_2_x86_64.whl", hash = "sha256:64c5825affc76942973a70acf438a8ab618dbd692b84cd5ec40a0a0509edc09a", size = 18884682, upload-time = "2025-10-15T16:15:36.105Z" },
    { url = "https://files.pythonhosted.org/packages/cf/85/f6f00d019b0cc741e64b4e00ce865a57b6bed945d1bbeb1ccadbc647959b/numpy-2.3.4-cp311-cp311-win32.whl", hash = "sha256:ed759bf7a70342f7817d88376eb7142fab9fef8320d6019ef87fae05a99874e1", size = 6570076, upload-time = "2025-10-15T16:15:38.225Z" },
    { url = "https://files.pythonhosted.org/packages/7d/10/f8850982021cb90e2ec31990291f9e830ce7d94eef432b15066e7cbe0bec/numpy-2.3.4-cp311-cp311-win_amd64.whl", hash = "sha256:faba246fb30ea2a526c2e9645f61612341de1a83fb1e0c5edf4ddda5a9c10996", size = 13089358, upload-time = "2025-10-15T16:15:40.404Z" },
    { url = "https://files.pythonhosted.org/packages/d1/ad/afdd8351385edf0b3445f9e24210a9c3971ef4de8fd85155462fc4321d79/numpy-2.3.4-cp311-cp311-win_arm64.whl", hash = "sha256:4c01835e718bcebe80394fd0ac66c07cbb90147ebbdad3dcecd3f25de2ae7e2c", size = 10462292, upload-time = "2025-10-15T16:15:42.896Z" },
    { url = "https://files.pythonhosted.org/packages/96/7a/02420400b736f84317e759291b8edaeee9dc921f72b045475a9cbdb26b17/numpy-2.3.4-cp312-cp312-macosx_10_13_x86_64.whl", hash = "sha256:ef1b5a3e808bc40827b5fa2c8196151a4c5abe110e1726949d7abddfe5c7ae11", size = 20957727, upload-time = "2025-10-15T16:15:44.9Z" },
    { url = "https://files.pythonhosted.org/packages/18/90/a014805d627aa5750f6f0e878172afb6454552da929144b3c07fcae1bb13/numpy-2.3.4-cp312-cp312-macosx_11_0_arm64.whl", hash = "sha256:c2f91f496a87235c6aaf6d3f3d89b17dba64996abadccb289f48456cff931ca9", size = 14187262, upload-time = "2025-10-15T16:15:47.761Z" },
    { url = "https://files.pythonhosted.org/packages/c7/e4/0a94b09abe89e500dc748e7515f21a13e30c5c3fe3396e6d4ac108c25fca/numpy-2.3.4-cp312-cp312-macosx_14_0_arm64.whl", hash = "sha256:f77e5b3d3da652b474cc80a14084927a5e86a5eccf54ca8ca5cbd697bf7f2667", size = 5115992, upload-time = "2025-10-15T16:15:50.144Z" },
    { url = "https://files.pythonhosted.org/packages/88/dd/db77c75b055c6157cbd4f9c92c4458daef0dd9cbe6d8d2fe7f803cb64c37/numpy-2.3.4-cp312-cp312-macosx_14_0_x86_64.whl", hash = "sha256:8ab1c5f5ee40d6e01cbe96de5863e39b215a4d24e7d007cad56c7184fdf4aeef", size = 6648672, upload-time = "2025-10-15T16:15:52.442Z" },
    { url = "https://files.pythonhosted.org/packages/e1/e6/e31b0d713719610e406c0ea3ae0d90760465b086da8783e2fd835ad59027/numpy-2.3.4-cp312-cp312-manylinux_2_27_aarch64.manylinux_2_28_aarch64.whl", hash = "sha256:77b84453f3adcb994ddbd0d1c5d11db2d6bda1a2b7fd5ac5bd4649d6f5dc682e", size = 14284156, upload-time = "2025-10-15T16:15:54.351Z" },
    { url = "https://files.pythonhosted.org/packages/f9/58/30a85127bfee6f108282107caf8e06a1f0cc997cb6b52cdee699276fcce4/numpy-2.3.4-cp312-cp312-manylinux_2_27_x86_64.manylinux_2_28_x86_64.whl", hash = "sha256:4121c5beb58a7f9e6dfdee612cb24f4df5cd4db6e8261d7f4d7450a997a65d6a", size = 16641271, upload-time = "2025-10-15T16:15:56.67Z" },
    { url = "https://files.pythonhosted.org/packages/06/f2/2e06a0f2adf23e3ae29283ad96959267938d0efd20a2e25353b70065bfec/numpy-2.3.4-cp312-cp312-musllinux_1_2_aarch64.whl", hash = "sha256:65611ecbb00ac9846efe04db15cbe6186f562f6bb7e5e05f077e53a599225d16", size = 16059531, upload-time = "2025-10-15T16:15:59.412Z" },
    { url = "https://files.pythonhosted.org/packages/b0/e7/b106253c7c0d5dc352b9c8fab91afd76a93950998167fa3e5afe4ef3a18f/numpy-2.3.4-cp312-cp312-musllinux_1_2_x86_64.whl", hash = "sha256:dabc42f9c6577bcc13001b8810d300fe814b4cfbe8a92c873f269484594f9786", size = 18578983, upload-time = "2025-10-15T16:16:01.804Z" },
    { url = "https://files.pythonhosted.org/packages/73/e3/04ecc41e71462276ee867ccbef26a4448638eadecf1bc56772c9ed6d0255/numpy-2.3.4-cp312-cp312-win32.whl", hash = "sha256:a49d797192a8d950ca59ee2d0337a4d804f713bb5c3c50e8db26d49666e351dc", size = 6291380, upload-time = "2025-10-15T16:16:03.938Z" },
    { url = "https://files.pythonhosted.org/packages/3d/a8/566578b10d8d0e9955b1b6cd5db4e9d4592dd0026a941ff7994cedda030a/numpy-2.3.4-cp312-cp312-win_amd64.whl", hash = "sha256:985f1e46358f06c2a09921e8921e2c98168ed4ae12ccd6e5e87a4f1857923f32", size = 12787999, upload-time = "2025-10-15T16:16:05.801Z" },
    { url = "https://files.pythonhosted.org/packages/58/22/9c903a957d0a8071b607f5b1bff0761d6e608b9a965945411f867d515db1/numpy-2.3.4-cp312-cp312-win_arm64.whl", hash = "sha256:4635239814149e06e2cb9db3dd584b2fa64316c96f10656983b8026a82e6e4db", size = 10197412, upload-time = "2025-10-15T16:16:07.854Z" },
    { url = "https://files.pythonhosted.org/packages/b1/b6/64898f51a86ec88ca1257a59c1d7fd077b60082a119affefcdf1dd0df8ca/numpy-2.3.4-pp311-pypy311_pp73-macosx_10_15_x86_64.whl", hash = "sha256:6e274603039f924c0fe5cb73438fa9246699c78a6df1bd3decef9ae592ae1c05", size = 21131552, upload-time = "2025-10-15T16:17:55.845Z" },
    { url = "https://files.pythonhosted.org/packages/ce/4c/f135dc6ebe2b6a3c77f4e4838fa63d350f85c99462012306ada1bd4bc460/numpy-2.3.4-pp311-pypy311_pp73-macosx_11_0_arm64.whl", hash = "sha256:d149aee5c72176d9ddbc6803aef9c0f6d2ceeea7626574fc68518da5476fa346", size = 14377796, upload-time = "2025-10-15T16:17:58.308Z" },
    { url = "https://files.pythonhosted.org/packages/d0/a4/f33f9c23fcc13dd8412fc8614559b5b797e0aba9d8e01dfa8bae10c84004/numpy-2.3.4-pp311-pypy311_pp73-macosx_14_0_arm64.whl", hash = "sha256:6d34ed9db9e6395bb6cd33286035f73a59b058169733a9db9f85e650b88df37e", size = 5306904, upload-time = "2025-10-15T16:18:00.596Z" },
    { url = "https://files.pythonhosted.org/packages/28/af/c44097f25f834360f9fb960fa082863e0bad14a42f36527b2a121abdec56/numpy-2.3.4-pp311-pypy311_pp73-macosx_14_0_x86_64.whl", hash = "sha256:fdebe771ca06bb8d6abce84e51dca9f7921fe6ad34a0c914541b063e9a68928b", size = 6819682, upload-time = "2025-10-15T16:18:02.32Z" },
    { url = "https://files.pythonhosted.org/packages/c5/8c/cd283b54c3c2b77e188f63e23039844f56b23bba1712318288c13fe86baf/numpy-2.3.4-pp311-pypy311_pp73-manylinux_2_27_aarch64.manylinux_2_28_aarch64.whl", hash = "sha256:957e92defe6c08211eb77902253b14fe5b480ebc5112bc741fd5e9cd0608f847", size = 14422300, upload-time = "2025-10-15T16:18:04.271Z" },
    { url = "https://files.pythonhosted.org/packages/b0/f0/8404db5098d92446b3e3695cf41c6f0ecb703d701cb0b7566ee2177f2eee/numpy-2.3.4-pp311-pypy311_pp73-manylinux_2_27_x86_64.manylinux_2_28_x86_64.whl", hash = "sha256:13b9062e4f5c7ee5c7e5be96f29ba71bc5a37fed3d1d77c37390ae00724d296d", size = 16760806, upload-time = "2025-10-15T16:18:06.668Z" },
    { url = "https://files.pythonhosted.org/packages/95/8e/2844c3959ce9a63acc7c8e50881133d86666f0420bcde695e115ced0920f/numpy-2.3.4-pp311-pypy311_pp73-win_amd64.whl", hash = "sha256:81b3a59793523e552c4a96109dde028aa4448ae06ccac5a76ff6532a85558a7f", size = 12973130, upload-time = "2025-10-15T16:18:09.397Z" },
]

[[package]]
name = "nvidia-cublas-cu12"
version = "12.8.4.1"
source = { registry = "https://pypi.org/simple" }
wheels = [
    { url = "https://files.pythonhosted.org/packages/dc/61/e24b560ab2e2eaeb3c839129175fb330dfcfc29e5203196e5541a4c44682/nvidia_cublas_cu12-12.8.4.1-py3-none-manylinux_2_27_x86_64.whl", hash = "sha256:8ac4e771d5a348c551b2a426eda6193c19aa630236b418086020df5ba9667142", size = 594346921, upload-time = "2025-03-07T01:44:31.254Z" },
]

[[package]]
name = "nvidia-cuda-cupti-cu12"
version = "12.8.90"
source = { registry = "https://pypi.org/simple" }
wheels = [
    { url = "https://files.pythonhosted.org/packages/f8/02/2adcaa145158bf1a8295d83591d22e4103dbfd821bcaf6f3f53151ca4ffa/nvidia_cuda_cupti_cu12-12.8.90-py3-none-manylinux2014_x86_64.manylinux_2_17_x86_64.whl", hash = "sha256:ea0cb07ebda26bb9b29ba82cda34849e73c166c18162d3913575b0c9db9a6182", size = 10248621, upload-time = "2025-03-07T01:40:21.213Z" },
]

[[package]]
name = "nvidia-cuda-nvrtc-cu12"
version = "12.8.93"
source = { registry = "https://pypi.org/simple" }
wheels = [
    { url = "https://files.pythonhosted.org/packages/05/6b/32f747947df2da6994e999492ab306a903659555dddc0fbdeb9d71f75e52/nvidia_cuda_nvrtc_cu12-12.8.93-py3-none-manylinux2010_x86_64.manylinux_2_12_x86_64.whl", hash = "sha256:a7756528852ef889772a84c6cd89d41dfa74667e24cca16bb31f8f061e3e9994", size = 88040029, upload-time = "2025-03-07T01:42:13.562Z" },
]

[[package]]
name = "nvidia-cuda-runtime-cu12"
version = "12.8.90"
source = { registry = "https://pypi.org/simple" }
wheels = [
    { url = "https://files.pythonhosted.org/packages/0d/9b/a997b638fcd068ad6e4d53b8551a7d30fe8b404d6f1804abf1df69838932/nvidia_cuda_runtime_cu12-12.8.90-py3-none-manylinux2014_x86_64.manylinux_2_17_x86_64.whl", hash = "sha256:adade8dcbd0edf427b7204d480d6066d33902cab2a4707dcfc48a2d0fd44ab90", size = 954765, upload-time = "2025-03-07T01:40:01.615Z" },
]

[[package]]
name = "nvidia-cudnn-cu12"
version = "9.10.2.21"
source = { registry = "https://pypi.org/simple" }
dependencies = [
    { name = "nvidia-cublas-cu12" },
]
wheels = [
    { url = "https://files.pythonhosted.org/packages/ba/51/e123d997aa098c61d029f76663dedbfb9bc8dcf8c60cbd6adbe42f76d049/nvidia_cudnn_cu12-9.10.2.21-py3-none-manylinux_2_27_x86_64.whl", hash = "sha256:949452be657fa16687d0930933f032835951ef0892b37d2d53824d1a84dc97a8", size = 706758467, upload-time = "2025-06-06T21:54:08.597Z" },
]

[[package]]
name = "nvidia-cufft-cu12"
version = "11.3.3.83"
source = { registry = "https://pypi.org/simple" }
dependencies = [
    { name = "nvidia-nvjitlink-cu12" },
]
wheels = [
    { url = "https://files.pythonhosted.org/packages/1f/13/ee4e00f30e676b66ae65b4f08cb5bcbb8392c03f54f2d5413ea99a5d1c80/nvidia_cufft_cu12-11.3.3.83-py3-none-manylinux2014_x86_64.manylinux_2_17_x86_64.whl", hash = "sha256:4d2dd21ec0b88cf61b62e6b43564355e5222e4a3fb394cac0db101f2dd0d4f74", size = 193118695, upload-time = "2025-03-07T01:45:27.821Z" },
]

[[package]]
name = "nvidia-cufile-cu12"
version = "1.13.1.3"
source = { registry = "https://pypi.org/simple" }
wheels = [
    { url = "https://files.pythonhosted.org/packages/bb/fe/1bcba1dfbfb8d01be8d93f07bfc502c93fa23afa6fd5ab3fc7c1df71038a/nvidia_cufile_cu12-1.13.1.3-py3-none-manylinux2014_x86_64.manylinux_2_17_x86_64.whl", hash = "sha256:1d069003be650e131b21c932ec3d8969c1715379251f8d23a1860554b1cb24fc", size = 1197834, upload-time = "2025-03-07T01:45:50.723Z" },
]

[[package]]
name = "nvidia-curand-cu12"
version = "10.3.9.90"
source = { registry = "https://pypi.org/simple" }
wheels = [
    { url = "https://files.pythonhosted.org/packages/fb/aa/6584b56dc84ebe9cf93226a5cde4d99080c8e90ab40f0c27bda7a0f29aa1/nvidia_curand_cu12-10.3.9.90-py3-none-manylinux_2_27_x86_64.whl", hash = "sha256:b32331d4f4df5d6eefa0554c565b626c7216f87a06a4f56fab27c3b68a830ec9", size = 63619976, upload-time = "2025-03-07T01:46:23.323Z" },
]

[[package]]
name = "nvidia-cusolver-cu12"
version = "11.7.3.90"
source = { registry = "https://pypi.org/simple" }
dependencies = [
    { name = "nvidia-cublas-cu12" },
    { name = "nvidia-cusparse-cu12" },
    { name = "nvidia-nvjitlink-cu12" },
]
wheels = [
    { url = "https://files.pythonhosted.org/packages/85/48/9a13d2975803e8cf2777d5ed57b87a0b6ca2cc795f9a4f59796a910bfb80/nvidia_cusolver_cu12-11.7.3.90-py3-none-manylinux_2_27_x86_64.whl", hash = "sha256:4376c11ad263152bd50ea295c05370360776f8c3427b30991df774f9fb26c450", size = 267506905, upload-time = "2025-03-07T01:47:16.273Z" },
]

[[package]]
name = "nvidia-cusparse-cu12"
version = "12.5.8.93"
source = { registry = "https://pypi.org/simple" }
dependencies = [
    { name = "nvidia-nvjitlink-cu12" },
]
wheels = [
    { url = "https://files.pythonhosted.org/packages/c2/f5/e1854cb2f2bcd4280c44736c93550cc300ff4b8c95ebe370d0aa7d2b473d/nvidia_cusparse_cu12-12.5.8.93-py3-none-manylinux2014_x86_64.manylinux_2_17_x86_64.whl", hash = "sha256:1ec05d76bbbd8b61b06a80e1eaf8cf4959c3d4ce8e711b65ebd0443bb0ebb13b", size = 288216466, upload-time = "2025-03-07T01:48:13.779Z" },
]

[[package]]
name = "nvidia-cusparselt-cu12"
version = "0.7.1"
source = { registry = "https://pypi.org/simple" }
wheels = [
    { url = "https://files.pythonhosted.org/packages/56/79/12978b96bd44274fe38b5dde5cfb660b1d114f70a65ef962bcbbed99b549/nvidia_cusparselt_cu12-0.7.1-py3-none-manylinux2014_x86_64.whl", hash = "sha256:f1bb701d6b930d5a7cea44c19ceb973311500847f81b634d802b7b539dc55623", size = 287193691, upload-time = "2025-02-26T00:15:44.104Z" },
]

[[package]]
name = "nvidia-nccl-cu12"
version = "2.27.5"
source = { registry = "https://pypi.org/simple" }
wheels = [
    { url = "https://files.pythonhosted.org/packages/6e/89/f7a07dc961b60645dbbf42e80f2bc85ade7feb9a491b11a1e973aa00071f/nvidia_nccl_cu12-2.27.5-py3-none-manylinux2014_x86_64.manylinux_2_17_x86_64.whl", hash = "sha256:ad730cf15cb5d25fe849c6e6ca9eb5b76db16a80f13f425ac68d8e2e55624457", size = 322348229, upload-time = "2025-06-26T04:11:28.385Z" },
]

[[package]]
name = "nvidia-nvjitlink-cu12"
version = "12.8.93"
source = { registry = "https://pypi.org/simple" }
wheels = [
    { url = "https://files.pythonhosted.org/packages/f6/74/86a07f1d0f42998ca31312f998bd3b9a7eff7f52378f4f270c8679c77fb9/nvidia_nvjitlink_cu12-12.8.93-py3-none-manylinux2010_x86_64.manylinux_2_12_x86_64.whl", hash = "sha256:81ff63371a7ebd6e6451970684f916be2eab07321b73c9d244dc2b4da7f73b88", size = 39254836, upload-time = "2025-03-07T01:49:55.661Z" },
]

[[package]]
name = "nvidia-nvshmem-cu12"
version = "3.3.20"
source = { registry = "https://pypi.org/simple" }
wheels = [
    { url = "https://files.pythonhosted.org/packages/3b/6c/99acb2f9eb85c29fc6f3a7ac4dccfd992e22666dd08a642b303311326a97/nvidia_nvshmem_cu12-3.3.20-py3-none-manylinux2014_x86_64.manylinux_2_17_x86_64.whl", hash = "sha256:d00f26d3f9b2e3c3065be895e3059d6479ea5c638a3f38c9fec49b1b9dd7c1e5", size = 124657145, upload-time = "2025-08-04T20:25:19.995Z" },
]

[[package]]
name = "nvidia-nvtx-cu12"
version = "12.8.90"
source = { registry = "https://pypi.org/simple" }
wheels = [
    { url = "https://files.pythonhosted.org/packages/a2/eb/86626c1bbc2edb86323022371c39aa48df6fd8b0a1647bc274577f72e90b/nvidia_nvtx_cu12-12.8.90-py3-none-manylinux2014_x86_64.manylinux_2_17_x86_64.whl", hash = "sha256:5b17e2001cc0d751a5bc2c6ec6d26ad95913324a4adb86788c944f8ce9ba441f", size = 89954, upload-time = "2025-03-07T01:42:44.131Z" },
]

[[package]]
name = "packaging"
version = "25.0"
source = { registry = "https://pypi.org/simple" }
sdist = { url = "https://files.pythonhosted.org/packages/a1/d4/1fc4078c65507b51b96ca8f8c3ba19e6a61c8253c72794544580a7b6c24d/packaging-25.0.tar.gz", hash = "sha256:d443872c98d677bf60f6a1f2f8c1cb748e8fe762d2bf9d3148b5599295b0fc4f", size = 165727, upload-time = "2025-04-19T11:48:59.673Z" }
wheels = [
    { url = "https://files.pythonhosted.org/packages/20/12/38679034af332785aac8774540895e234f4d07f7545804097de4b666afd8/packaging-25.0-py3-none-any.whl", hash = "sha256:29572ef2b1f17581046b3a2227d5c611fb25ec70ca1ba8554b24b0e69331a484", size = 66469, upload-time = "2025-04-19T11:48:57.875Z" },
]

[[package]]
name = "pathspec"
version = "0.12.1"
source = { registry = "https://pypi.org/simple" }
sdist = { url = "https://files.pythonhosted.org/packages/ca/bc/f35b8446f4531a7cb215605d100cd88b7ac6f44ab3fc94870c120ab3adbf/pathspec-0.12.1.tar.gz", hash = "sha256:a482d51503a1ab33b1c67a6c3813a26953dbdc71c31dacaef9a838c4e29f5712", size = 51043, upload-time = "2023-12-10T22:30:45Z" }
wheels = [
    { url = "https://files.pythonhosted.org/packages/cc/20/ff623b09d963f88bfde16306a54e12ee5ea43e9b597108672ff3a408aad6/pathspec-0.12.1-py3-none-any.whl", hash = "sha256:a0d503e138a4c123b27490a4f7beda6a01c6f288df0e4a8b79c7eb0dc7b4cc08", size = 31191, upload-time = "2023-12-10T22:30:43.14Z" },
]

[[package]]
name = "pillow"
version = "12.0.0"
source = { registry = "https://pypi.org/simple" }
sdist = { url = "https://files.pythonhosted.org/packages/5a/b0/cace85a1b0c9775a9f8f5d5423c8261c858760e2466c79b2dd184638b056/pillow-12.0.0.tar.gz", hash = "sha256:87d4f8125c9988bfbed67af47dd7a953e2fc7b0cc1e7800ec6d2080d490bb353", size = 47008828, upload-time = "2025-10-15T18:24:14.008Z" }
wheels = [
    { url = "https://files.pythonhosted.org/packages/0e/5a/a2f6773b64edb921a756eb0729068acad9fc5208a53f4a349396e9436721/pillow-12.0.0-cp311-cp311-macosx_10_10_x86_64.whl", hash = "sha256:0fd00cac9c03256c8b2ff58f162ebcd2587ad3e1f2e397eab718c47e24d231cc", size = 5289798, upload-time = "2025-10-15T18:21:47.763Z" },
    { url = "https://files.pythonhosted.org/packages/2e/05/069b1f8a2e4b5a37493da6c5868531c3f77b85e716ad7a590ef87d58730d/pillow-12.0.0-cp311-cp311-macosx_11_0_arm64.whl", hash = "sha256:a3475b96f5908b3b16c47533daaa87380c491357d197564e0ba34ae75c0f3257", size = 4650589, upload-time = "2025-10-15T18:21:49.515Z" },
    { url = "https://files.pythonhosted.org/packages/61/e3/2c820d6e9a36432503ead175ae294f96861b07600a7156154a086ba7111a/pillow-12.0.0-cp311-cp311-manylinux2014_aarch64.manylinux_2_17_aarch64.whl", hash = "sha256:110486b79f2d112cf6add83b28b627e369219388f64ef2f960fef9ebaf54c642", size = 6230472, upload-time = "2025-10-15T18:21:51.052Z" },
    { url = "https://files.pythonhosted.org/packages/4f/89/63427f51c64209c5e23d4d52071c8d0f21024d3a8a487737caaf614a5795/pillow-12.0.0-cp311-cp311-manylinux2014_x86_64.manylinux_2_17_x86_64.whl", hash = "sha256:5269cc1caeedb67e6f7269a42014f381f45e2e7cd42d834ede3c703a1d915fe3", size = 8033887, upload-time = "2025-10-15T18:21:52.604Z" },
    { url = "https://files.pythonhosted.org/packages/f6/1b/c9711318d4901093c15840f268ad649459cd81984c9ec9887756cca049a5/pillow-12.0.0-cp311-cp311-manylinux_2_27_aarch64.manylinux_2_28_aarch64.whl", hash = "sha256:aa5129de4e174daccbc59d0a3b6d20eaf24417d59851c07ebb37aeb02947987c", size = 6343964, upload-time = "2025-10-15T18:21:54.619Z" },
    { url = "https://files.pythonhosted.org/packages/41/1e/db9470f2d030b4995083044cd8738cdd1bf773106819f6d8ba12597d5352/pillow-12.0.0-cp311-cp311-manylinux_2_27_x86_64.manylinux_2_28_x86_64.whl", hash = "sha256:bee2a6db3a7242ea309aa7ee8e2780726fed67ff4e5b40169f2c940e7eb09227", size = 7034756, upload-time = "2025-10-15T18:21:56.151Z" },
    { url = "https://files.pythonhosted.org/packages/cc/b0/6177a8bdd5ee4ed87cba2de5a3cc1db55ffbbec6176784ce5bb75aa96798/pillow-12.0.0-cp311-cp311-musllinux_1_2_aarch64.whl", hash = "sha256:90387104ee8400a7b4598253b4c406f8958f59fcf983a6cea2b50d59f7d63d0b", size = 6458075, upload-time = "2025-10-15T18:21:57.759Z" },
    { url = "https://files.pythonhosted.org/packages/bc/5e/61537aa6fa977922c6a03253a0e727e6e4a72381a80d63ad8eec350684f2/pillow-12.0.0-cp311-cp311-musllinux_1_2_x86_64.whl", hash = "sha256:bc91a56697869546d1b8f0a3ff35224557ae7f881050e99f615e0119bf934b4e", size = 7125955, upload-time = "2025-10-15T18:21:59.372Z" },
    { url = "https://files.pythonhosted.org/packages/1f/3d/d5033539344ee3cbd9a4d69e12e63ca3a44a739eb2d4c8da350a3d38edd7/pillow-12.0.0-cp311-cp311-win32.whl", hash = "sha256:27f95b12453d165099c84f8a8bfdfd46b9e4bda9e0e4b65f0635430027f55739", size = 6298440, upload-time = "2025-10-15T18:22:00.982Z" },
    { url = "https://files.pythonhosted.org/packages/4d/42/aaca386de5cc8bd8a0254516957c1f265e3521c91515b16e286c662854c4/pillow-12.0.0-cp311-cp311-win_amd64.whl", hash = "sha256:b583dc9070312190192631373c6c8ed277254aa6e6084b74bdd0a6d3b221608e", size = 6999256, upload-time = "2025-10-15T18:22:02.617Z" },
    { url = "https://files.pythonhosted.org/packages/ba/f1/9197c9c2d5708b785f631a6dfbfa8eb3fb9672837cb92ae9af812c13b4ed/pillow-12.0.0-cp311-cp311-win_arm64.whl", hash = "sha256:759de84a33be3b178a64c8ba28ad5c135900359e85fb662bc6e403ad4407791d", size = 2436025, upload-time = "2025-10-15T18:22:04.598Z" },
    { url = "https://files.pythonhosted.org/packages/2c/90/4fcce2c22caf044e660a198d740e7fbc14395619e3cb1abad12192c0826c/pillow-12.0.0-cp312-cp312-macosx_10_13_x86_64.whl", hash = "sha256:53561a4ddc36facb432fae7a9d8afbfaf94795414f5cdc5fc52f28c1dca90371", size = 5249377, upload-time = "2025-10-15T18:22:05.993Z" },
    { url = "https://files.pythonhosted.org/packages/fd/e0/ed960067543d080691d47d6938ebccbf3976a931c9567ab2fbfab983a5dd/pillow-12.0.0-cp312-cp312-macosx_11_0_arm64.whl", hash = "sha256:71db6b4c1653045dacc1585c1b0d184004f0d7e694c7b34ac165ca70c0838082", size = 4650343, upload-time = "2025-10-15T18:22:07.718Z" },
    { url = "https://files.pythonhosted.org/packages/e7/a1/f81fdeddcb99c044bf7d6faa47e12850f13cee0849537a7d27eeab5534d4/pillow-12.0.0-cp312-cp312-manylinux2014_aarch64.manylinux_2_17_aarch64.whl", hash = "sha256:2fa5f0b6716fc88f11380b88b31fe591a06c6315e955c096c35715788b339e3f", size = 6232981, upload-time = "2025-10-15T18:22:09.287Z" },
    { url = "https://files.pythonhosted.org/packages/88/e1/9098d3ce341a8750b55b0e00c03f1630d6178f38ac191c81c97a3b047b44/pillow-12.0.0-cp312-cp312-manylinux2014_x86_64.manylinux_2_17_x86_64.whl", hash = "sha256:82240051c6ca513c616f7f9da06e871f61bfd7805f566275841af15015b8f98d", size = 8041399, upload-time = "2025-10-15T18:22:10.872Z" },
    { url = "https://files.pythonhosted.org/packages/a7/62/a22e8d3b602ae8cc01446d0c57a54e982737f44b6f2e1e019a925143771d/pillow-12.0.0-cp312-cp312-manylinux_2_27_aarch64.manylinux_2_28_aarch64.whl", hash = "sha256:55f818bd74fe2f11d4d7cbc65880a843c4075e0ac7226bc1a23261dbea531953", size = 6347740, upload-time = "2025-10-15T18:22:12.769Z" },
    { url = "https://files.pythonhosted.org/packages/4f/87/424511bdcd02c8d7acf9f65caa09f291a519b16bd83c3fb3374b3d4ae951/pillow-12.0.0-cp312-cp312-manylinux_2_27_x86_64.manylinux_2_28_x86_64.whl", hash = "sha256:b87843e225e74576437fd5b6a4c2205d422754f84a06942cfaf1dc32243e45a8", size = 7040201, upload-time = "2025-10-15T18:22:14.813Z" },
    { url = "https://files.pythonhosted.org/packages/dc/4d/435c8ac688c54d11755aedfdd9f29c9eeddf68d150fe42d1d3dbd2365149/pillow-12.0.0-cp312-cp312-musllinux_1_2_aarch64.whl", hash = "sha256:c607c90ba67533e1b2355b821fef6764d1dd2cbe26b8c1005ae84f7aea25ff79", size = 6462334, upload-time = "2025-10-15T18:22:16.375Z" },
    { url = "https://files.pythonhosted.org/packages/2b/f2/ad34167a8059a59b8ad10bc5c72d4d9b35acc6b7c0877af8ac885b5f2044/pillow-12.0.0-cp312-cp312-musllinux_1_2_x86_64.whl", hash = "sha256:21f241bdd5080a15bc86d3466a9f6074a9c2c2b314100dd896ac81ee6db2f1ba", size = 7134162, upload-time = "2025-10-15T18:22:17.996Z" },
    { url = "https://files.pythonhosted.org/packages/0c/b1/a7391df6adacf0a5c2cf6ac1cf1fcc1369e7d439d28f637a847f8803beb3/pillow-12.0.0-cp312-cp312-win32.whl", hash = "sha256:dd333073e0cacdc3089525c7df7d39b211bcdf31fc2824e49d01c6b6187b07d0", size = 6298769, upload-time = "2025-10-15T18:22:19.923Z" },
    { url = "https://files.pythonhosted.org/packages/a2/0b/d87733741526541c909bbf159e338dcace4f982daac6e5a8d6be225ca32d/pillow-12.0.0-cp312-cp312-win_amd64.whl", hash = "sha256:9fe611163f6303d1619bbcb653540a4d60f9e55e622d60a3108be0d5b441017a", size = 7001107, upload-time = "2025-10-15T18:22:21.644Z" },
    { url = "https://files.pythonhosted.org/packages/bc/96/aaa61ce33cc98421fb6088af2a03be4157b1e7e0e87087c888e2370a7f45/pillow-12.0.0-cp312-cp312-win_arm64.whl", hash = "sha256:7dfb439562f234f7d57b1ac6bc8fe7f838a4bd49c79230e0f6a1da93e82f1fad", size = 2436012, upload-time = "2025-10-15T18:22:23.621Z" },
    { url = "https://files.pythonhosted.org/packages/1d/b3/582327e6c9f86d037b63beebe981425d6811104cb443e8193824ef1a2f27/pillow-12.0.0-pp311-pypy311_pp73-macosx_10_15_x86_64.whl", hash = "sha256:b22bd8c974942477156be55a768f7aa37c46904c175be4e158b6a86e3a6b7ca8", size = 5215068, upload-time = "2025-10-15T18:23:59.594Z" },
    { url = "https://files.pythonhosted.org/packages/fd/d6/67748211d119f3b6540baf90f92fae73ae51d5217b171b0e8b5f7e5d558f/pillow-12.0.0-pp311-pypy311_pp73-macosx_11_0_arm64.whl", hash = "sha256:805ebf596939e48dbb2e4922a1d3852cfc25c38160751ce02da93058b48d252a", size = 4614994, upload-time = "2025-10-15T18:24:01.669Z" },
    { url = "https://files.pythonhosted.org/packages/2d/e1/f8281e5d844c41872b273b9f2c34a4bf64ca08905668c8ae730eedc7c9fa/pillow-12.0.0-pp311-pypy311_pp73-manylinux2014_aarch64.manylinux_2_17_aarch64.whl", hash = "sha256:cae81479f77420d217def5f54b5b9d279804d17e982e0f2fa19b1d1e14ab5197", size = 5246639, upload-time = "2025-10-15T18:24:03.403Z" },
    { url = "https://files.pythonhosted.org/packages/94/5a/0d8ab8ffe8a102ff5df60d0de5af309015163bf710c7bb3e8311dd3b3ad0/pillow-12.0.0-pp311-pypy311_pp73-manylinux2014_x86_64.manylinux_2_17_x86_64.whl", hash = "sha256:aeaefa96c768fc66818730b952a862235d68825c178f1b3ffd4efd7ad2edcb7c", size = 6986839, upload-time = "2025-10-15T18:24:05.344Z" },
    { url = "https://files.pythonhosted.org/packages/20/2e/3434380e8110b76cd9eb00a363c484b050f949b4bbe84ba770bb8508a02c/pillow-12.0.0-pp311-pypy311_pp73-manylinux_2_27_aarch64.manylinux_2_28_aarch64.whl", hash = "sha256:09f2d0abef9e4e2f349305a4f8cc784a8a6c2f58a8c4892eea13b10a943bd26e", size = 5313505, upload-time = "2025-10-15T18:24:07.137Z" },
    { url = "https://files.pythonhosted.org/packages/57/ca/5a9d38900d9d74785141d6580950fe705de68af735ff6e727cb911b64740/pillow-12.0.0-pp311-pypy311_pp73-manylinux_2_27_x86_64.manylinux_2_28_x86_64.whl", hash = "sha256:bdee52571a343d721fb2eb3b090a82d959ff37fc631e3f70422e0c2e029f3e76", size = 5963654, upload-time = "2025-10-15T18:24:09.579Z" },
    { url = "https://files.pythonhosted.org/packages/95/7e/f896623c3c635a90537ac093c6a618ebe1a90d87206e42309cb5d98a1b9e/pillow-12.0.0-pp311-pypy311_pp73-win_amd64.whl", hash = "sha256:b290fd8aa38422444d4b50d579de197557f182ef1068b75f5aa8558638b8d0a5", size = 6997850, upload-time = "2025-10-15T18:24:11.495Z" },
]

[[package]]
name = "platformdirs"
version = "4.3.8"
source = { registry = "https://pypi.org/simple" }
sdist = { url = "https://files.pythonhosted.org/packages/fe/8b/3c73abc9c759ecd3f1f7ceff6685840859e8070c4d947c93fae71f6a0bf2/platformdirs-4.3.8.tar.gz", hash = "sha256:3d512d96e16bcb959a814c9f348431070822a6496326a4be0911c40b5a74c2bc", size = 21362, upload-time = "2025-05-07T22:47:42.121Z" }
wheels = [
    { url = "https://files.pythonhosted.org/packages/fe/39/979e8e21520d4e47a0bbe349e2713c0aac6f3d853d0e5b34d76206c439aa/platformdirs-4.3.8-py3-none-any.whl", hash = "sha256:ff7059bb7eb1179e2685604f4aaf157cfd9535242bd23742eadc3c13542139b4", size = 18567, upload-time = "2025-05-07T22:47:40.376Z" },
]

[[package]]
name = "playwright"
version = "1.54.0"
source = { registry = "https://pypi.org/simple" }
dependencies = [
    { name = "greenlet" },
    { name = "pyee" },
]
wheels = [
    { url = "https://files.pythonhosted.org/packages/f3/09/33d5bfe393a582d8dac72165a9e88b274143c9df411b65ece1cc13f42988/playwright-1.54.0-py3-none-macosx_10_13_x86_64.whl", hash = "sha256:bf3b845af744370f1bd2286c2a9536f474cc8a88dc995b72ea9a5be714c9a77d", size = 40439034, upload-time = "2025-07-22T13:58:04.816Z" },
    { url = "https://files.pythonhosted.org/packages/e1/7b/51882dc584f7aa59f446f2bb34e33c0e5f015de4e31949e5b7c2c10e54f0/playwright-1.54.0-py3-none-macosx_11_0_arm64.whl", hash = "sha256:780928b3ca2077aea90414b37e54edd0c4bbb57d1aafc42f7aa0b3fd2c2fac02", size = 38702308, upload-time = "2025-07-22T13:58:08.211Z" },
    { url = "https://files.pythonhosted.org/packages/73/a1/7aa8ae175b240c0ec8849fcf000e078f3c693f9aa2ffd992da6550ea0dff/playwright-1.54.0-py3-none-macosx_11_0_universal2.whl", hash = "sha256:81d0b6f28843b27f288cfe438af0a12a4851de57998009a519ea84cee6fbbfb9", size = 40439037, upload-time = "2025-07-22T13:58:11.37Z" },
    { url = "https://files.pythonhosted.org/packages/34/a9/45084fd23b6206f954198296ce39b0acf50debfdf3ec83a593e4d73c9c8a/playwright-1.54.0-py3-none-manylinux1_x86_64.whl", hash = "sha256:09919f45cc74c64afb5432646d7fef0d19fff50990c862cb8d9b0577093f40cc", size = 45920135, upload-time = "2025-07-22T13:58:14.494Z" },
    { url = "https://files.pythonhosted.org/packages/02/d4/6a692f4c6db223adc50a6e53af405b45308db39270957a6afebddaa80ea2/playwright-1.54.0-py3-none-manylinux_2_17_aarch64.manylinux2014_aarch64.whl", hash = "sha256:13ae206c55737e8e3eae51fb385d61c0312eeef31535643bb6232741b41b6fdc", size = 45302695, upload-time = "2025-07-22T13:58:18.901Z" },
    { url = "https://files.pythonhosted.org/packages/72/7a/4ee60a1c3714321db187bebbc40d52cea5b41a856925156325058b5fca5a/playwright-1.54.0-py3-none-win32.whl", hash = "sha256:0b108622ffb6906e28566f3f31721cd57dda637d7e41c430287804ac01911f56", size = 35469309, upload-time = "2025-07-22T13:58:21.917Z" },
    { url = "https://files.pythonhosted.org/packages/aa/77/8f8fae05a242ef639de963d7ae70a69d0da61d6d72f1207b8bbf74ffd3e7/playwright-1.54.0-py3-none-win_amd64.whl", hash = "sha256:9e5aee9ae5ab1fdd44cd64153313a2045b136fcbcfb2541cc0a3d909132671a2", size = 35469311, upload-time = "2025-07-22T13:58:24.707Z" },
    { url = "https://files.pythonhosted.org/packages/33/ff/99a6f4292a90504f2927d34032a4baf6adb498dc3f7cf0f3e0e22899e310/playwright-1.54.0-py3-none-win_arm64.whl", hash = "sha256:a975815971f7b8dca505c441a4c56de1aeb56a211290f8cc214eeef5524e8d75", size = 31239119, upload-time = "2025-07-22T13:58:27.56Z" },
]

[[package]]
name = "pluggy"
version = "1.6.0"
source = { registry = "https://pypi.org/simple" }
sdist = { url = "https://files.pythonhosted.org/packages/f9/e2/3e91f31a7d2b083fe6ef3fa267035b518369d9511ffab804f839851d2779/pluggy-1.6.0.tar.gz", hash = "sha256:7dcc130b76258d33b90f61b658791dede3486c3e6bfb003ee5c9bfb396dd22f3", size = 69412, upload-time = "2025-05-15T12:30:07.975Z" }
wheels = [
    { url = "https://files.pythonhosted.org/packages/54/20/4d324d65cc6d9205fabedc306948156824eb9f0ee1633355a8f7ec5c66bf/pluggy-1.6.0-py3-none-any.whl", hash = "sha256:e920276dd6813095e9377c0bc5566d94c932c33b27a3e3945d8389c374dd4746", size = 20538, upload-time = "2025-05-15T12:30:06.134Z" },
]

[[package]]
name = "portalocker"
version = "3.2.0"
source = { registry = "https://pypi.org/simple" }
dependencies = [
    { name = "pywin32", marker = "sys_platform == 'win32'" },
]
sdist = { url = "https://files.pythonhosted.org/packages/5e/77/65b857a69ed876e1951e88aaba60f5ce6120c33703f7cb61a3c894b8c1b6/portalocker-3.2.0.tar.gz", hash = "sha256:1f3002956a54a8c3730586c5c77bf18fae4149e07eaf1c29fc3faf4d5a3f89ac", size = 95644, upload-time = "2025-06-14T13:20:40.03Z" }
wheels = [
    { url = "https://files.pythonhosted.org/packages/4b/a6/38c8e2f318bf67d338f4d629e93b0b4b9af331f455f0390ea8ce4a099b26/portalocker-3.2.0-py3-none-any.whl", hash = "sha256:3cdc5f565312224bc570c49337bd21428bba0ef363bbcf58b9ef4a9f11779968", size = 22424, upload-time = "2025-06-14T13:20:38.083Z" },
]

[[package]]
name = "pre-commit"
version = "4.3.0"
source = { registry = "https://pypi.org/simple" }
dependencies = [
    { name = "cfgv" },
    { name = "identify" },
    { name = "nodeenv" },
    { name = "pyyaml" },
    { name = "virtualenv" },
]
sdist = { url = "https://files.pythonhosted.org/packages/ff/29/7cf5bbc236333876e4b41f56e06857a87937ce4bf91e117a6991a2dbb02a/pre_commit-4.3.0.tar.gz", hash = "sha256:499fe450cc9d42e9d58e606262795ecb64dd05438943c62b66f6a8673da30b16", size = 193792, upload-time = "2025-08-09T18:56:14.651Z" }
wheels = [
    { url = "https://files.pythonhosted.org/packages/5b/a5/987a405322d78a73b66e39e4a90e4ef156fd7141bf71df987e50717c321b/pre_commit-4.3.0-py2.py3-none-any.whl", hash = "sha256:2b0747ad7e6e967169136edffee14c16e148a778a54e4f967921aa1ebf2308d8", size = 220965, upload-time = "2025-08-09T18:56:13.192Z" },
]

[[package]]
name = "protobuf"
version = "6.33.0"
source = { registry = "https://pypi.org/simple" }
sdist = { url = "https://files.pythonhosted.org/packages/19/ff/64a6c8f420818bb873713988ca5492cba3a7946be57e027ac63495157d97/protobuf-6.33.0.tar.gz", hash = "sha256:140303d5c8d2037730c548f8c7b93b20bb1dc301be280c378b82b8894589c954", size = 443463, upload-time = "2025-10-15T20:39:52.159Z" }
wheels = [
    { url = "https://files.pythonhosted.org/packages/7e/ee/52b3fa8feb6db4a833dfea4943e175ce645144532e8a90f72571ad85df4e/protobuf-6.33.0-cp310-abi3-win32.whl", hash = "sha256:d6101ded078042a8f17959eccd9236fb7a9ca20d3b0098bbcb91533a5680d035", size = 425593, upload-time = "2025-10-15T20:39:40.29Z" },
    { url = "https://files.pythonhosted.org/packages/7b/c6/7a465f1825872c55e0341ff4a80198743f73b69ce5d43ab18043699d1d81/protobuf-6.33.0-cp310-abi3-win_amd64.whl", hash = "sha256:9a031d10f703f03768f2743a1c403af050b6ae1f3480e9c140f39c45f81b13ee", size = 436882, upload-time = "2025-10-15T20:39:42.841Z" },
    { url = "https://files.pythonhosted.org/packages/e1/a9/b6eee662a6951b9c3640e8e452ab3e09f117d99fc10baa32d1581a0d4099/protobuf-6.33.0-cp39-abi3-macosx_10_9_universal2.whl", hash = "sha256:905b07a65f1a4b72412314082c7dbfae91a9e8b68a0cc1577515f8df58ecf455", size = 427521, upload-time = "2025-10-15T20:39:43.803Z" },
    { url = "https://files.pythonhosted.org/packages/10/35/16d31e0f92c6d2f0e77c2a3ba93185130ea13053dd16200a57434c882f2b/protobuf-6.33.0-cp39-abi3-manylinux2014_aarch64.whl", hash = "sha256:e0697ece353e6239b90ee43a9231318302ad8353c70e6e45499fa52396debf90", size = 324445, upload-time = "2025-10-15T20:39:44.932Z" },
    { url = "https://files.pythonhosted.org/packages/e6/eb/2a981a13e35cda8b75b5585aaffae2eb904f8f351bdd3870769692acbd8a/protobuf-6.33.0-cp39-abi3-manylinux2014_s390x.whl", hash = "sha256:e0a1715e4f27355afd9570f3ea369735afc853a6c3951a6afe1f80d8569ad298", size = 339159, upload-time = "2025-10-15T20:39:46.186Z" },
    { url = "https://files.pythonhosted.org/packages/21/51/0b1cbad62074439b867b4e04cc09b93f6699d78fd191bed2bbb44562e077/protobuf-6.33.0-cp39-abi3-manylinux2014_x86_64.whl", hash = "sha256:35be49fd3f4fefa4e6e2aacc35e8b837d6703c37a2168a55ac21e9b1bc7559ef", size = 323172, upload-time = "2025-10-15T20:39:47.465Z" },
    { url = "https://files.pythonhosted.org/packages/07/d1/0a28c21707807c6aacd5dc9c3704b2aa1effbf37adebd8caeaf68b17a636/protobuf-6.33.0-py3-none-any.whl", hash = "sha256:25c9e1963c6734448ea2d308cfa610e692b801304ba0908d7bfa564ac5132995", size = 170477, upload-time = "2025-10-15T20:39:51.311Z" },
]

[[package]]
name = "pycodestyle"
version = "2.14.0"
source = { registry = "https://pypi.org/simple" }
sdist = { url = "https://files.pythonhosted.org/packages/11/e0/abfd2a0d2efe47670df87f3e3a0e2edda42f055053c85361f19c0e2c1ca8/pycodestyle-2.14.0.tar.gz", hash = "sha256:c4b5b517d278089ff9d0abdec919cd97262a3367449ea1c8b49b91529167b783", size = 39472, upload-time = "2025-06-20T18:49:48.75Z" }
wheels = [
    { url = "https://files.pythonhosted.org/packages/d7/27/a58ddaf8c588a3ef080db9d0b7e0b97215cee3a45df74f3a94dbbf5c893a/pycodestyle-2.14.0-py2.py3-none-any.whl", hash = "sha256:dd6bf7cb4ee77f8e016f9c8e74a35ddd9f67e1d5fd4184d86c3b98e07099f42d", size = 31594, upload-time = "2025-06-20T18:49:47.491Z" },
]

[[package]]
name = "pycparser"
version = "2.22"
source = { registry = "https://pypi.org/simple" }
sdist = { url = "https://files.pythonhosted.org/packages/1d/b2/31537cf4b1ca988837256c910a668b553fceb8f069bedc4b1c826024b52c/pycparser-2.22.tar.gz", hash = "sha256:491c8be9c040f5390f5bf44a5b07752bd07f56edf992381b05c701439eec10f6", size = 172736, upload-time = "2024-03-30T13:22:22.564Z" }
wheels = [
    { url = "https://files.pythonhosted.org/packages/13/a3/a812df4e2dd5696d1f351d58b8fe16a405b234ad2886a0dab9183fb78109/pycparser-2.22-py3-none-any.whl", hash = "sha256:c3702b6d3dd8c7abc1afa565d7e63d53a1d0bd86cdc24edd75470f4de499cfcc", size = 117552, upload-time = "2024-03-30T13:22:20.476Z" },
]

[[package]]
name = "pydantic"
version = "2.11.7"
source = { registry = "https://pypi.org/simple" }
dependencies = [
    { name = "annotated-types" },
    { name = "pydantic-core" },
    { name = "typing-extensions" },
    { name = "typing-inspection" },
]
sdist = { url = "https://files.pythonhosted.org/packages/00/dd/4325abf92c39ba8623b5af936ddb36ffcfe0beae70405d456ab1fb2f5b8c/pydantic-2.11.7.tar.gz", hash = "sha256:d989c3c6cb79469287b1569f7447a17848c998458d49ebe294e975b9baf0f0db", size = 788350, upload-time = "2025-06-14T08:33:17.137Z" }
wheels = [
    { url = "https://files.pythonhosted.org/packages/6a/c0/ec2b1c8712ca690e5d61979dee872603e92b8a32f94cc1b72d53beab008a/pydantic-2.11.7-py3-none-any.whl", hash = "sha256:dde5df002701f6de26248661f6835bbe296a47bf73990135c7d07ce741b9623b", size = 444782, upload-time = "2025-06-14T08:33:14.905Z" },
]

[[package]]
name = "pydantic-core"
version = "2.33.2"
source = { registry = "https://pypi.org/simple" }
dependencies = [
    { name = "typing-extensions" },
]
sdist = { url = "https://files.pythonhosted.org/packages/ad/88/5f2260bdfae97aabf98f1778d43f69574390ad787afb646292a638c923d4/pydantic_core-2.33.2.tar.gz", hash = "sha256:7cb8bc3605c29176e1b105350d2e6474142d7c1bd1d9327c4a9bdb46bf827acc", size = 435195, upload-time = "2025-04-23T18:33:52.104Z" }
wheels = [
    { url = "https://files.pythonhosted.org/packages/3f/8d/71db63483d518cbbf290261a1fc2839d17ff89fce7089e08cad07ccfce67/pydantic_core-2.33.2-cp311-cp311-macosx_10_12_x86_64.whl", hash = "sha256:4c5b0a576fb381edd6d27f0a85915c6daf2f8138dc5c267a57c08a62900758c7", size = 2028584, upload-time = "2025-04-23T18:31:03.106Z" },
    { url = "https://files.pythonhosted.org/packages/24/2f/3cfa7244ae292dd850989f328722d2aef313f74ffc471184dc509e1e4e5a/pydantic_core-2.33.2-cp311-cp311-macosx_11_0_arm64.whl", hash = "sha256:e799c050df38a639db758c617ec771fd8fb7a5f8eaaa4b27b101f266b216a246", size = 1855071, upload-time = "2025-04-23T18:31:04.621Z" },
    { url = "https://files.pythonhosted.org/packages/b3/d3/4ae42d33f5e3f50dd467761304be2fa0a9417fbf09735bc2cce003480f2a/pydantic_core-2.33.2-cp311-cp311-manylinux_2_17_aarch64.manylinux2014_aarch64.whl", hash = "sha256:dc46a01bf8d62f227d5ecee74178ffc448ff4e5197c756331f71efcc66dc980f", size = 1897823, upload-time = "2025-04-23T18:31:06.377Z" },
    { url = "https://files.pythonhosted.org/packages/f4/f3/aa5976e8352b7695ff808599794b1fba2a9ae2ee954a3426855935799488/pydantic_core-2.33.2-cp311-cp311-manylinux_2_17_armv7l.manylinux2014_armv7l.whl", hash = "sha256:a144d4f717285c6d9234a66778059f33a89096dfb9b39117663fd8413d582dcc", size = 1983792, upload-time = "2025-04-23T18:31:07.93Z" },
    { url = "https://files.pythonhosted.org/packages/d5/7a/cda9b5a23c552037717f2b2a5257e9b2bfe45e687386df9591eff7b46d28/pydantic_core-2.33.2-cp311-cp311-manylinux_2_17_ppc64le.manylinux2014_ppc64le.whl", hash = "sha256:73cf6373c21bc80b2e0dc88444f41ae60b2f070ed02095754eb5a01df12256de", size = 2136338, upload-time = "2025-04-23T18:31:09.283Z" },
    { url = "https://files.pythonhosted.org/packages/2b/9f/b8f9ec8dd1417eb9da784e91e1667d58a2a4a7b7b34cf4af765ef663a7e5/pydantic_core-2.33.2-cp311-cp311-manylinux_2_17_s390x.manylinux2014_s390x.whl", hash = "sha256:3dc625f4aa79713512d1976fe9f0bc99f706a9dee21dfd1810b4bbbf228d0e8a", size = 2730998, upload-time = "2025-04-23T18:31:11.7Z" },
    { url = "https://files.pythonhosted.org/packages/47/bc/cd720e078576bdb8255d5032c5d63ee5c0bf4b7173dd955185a1d658c456/pydantic_core-2.33.2-cp311-cp311-manylinux_2_17_x86_64.manylinux2014_x86_64.whl", hash = "sha256:881b21b5549499972441da4758d662aeea93f1923f953e9cbaff14b8b9565aef", size = 2003200, upload-time = "2025-04-23T18:31:13.536Z" },
    { url = "https://files.pythonhosted.org/packages/ca/22/3602b895ee2cd29d11a2b349372446ae9727c32e78a94b3d588a40fdf187/pydantic_core-2.33.2-cp311-cp311-manylinux_2_5_i686.manylinux1_i686.whl", hash = "sha256:bdc25f3681f7b78572699569514036afe3c243bc3059d3942624e936ec93450e", size = 2113890, upload-time = "2025-04-23T18:31:15.011Z" },
    { url = "https://files.pythonhosted.org/packages/ff/e6/e3c5908c03cf00d629eb38393a98fccc38ee0ce8ecce32f69fc7d7b558a7/pydantic_core-2.33.2-cp311-cp311-musllinux_1_1_aarch64.whl", hash = "sha256:fe5b32187cbc0c862ee201ad66c30cf218e5ed468ec8dc1cf49dec66e160cc4d", size = 2073359, upload-time = "2025-04-23T18:31:16.393Z" },
    { url = "https://files.pythonhosted.org/packages/12/e7/6a36a07c59ebefc8777d1ffdaf5ae71b06b21952582e4b07eba88a421c79/pydantic_core-2.33.2-cp311-cp311-musllinux_1_1_armv7l.whl", hash = "sha256:bc7aee6f634a6f4a95676fcb5d6559a2c2a390330098dba5e5a5f28a2e4ada30", size = 2245883, upload-time = "2025-04-23T18:31:17.892Z" },
    { url = "https://files.pythonhosted.org/packages/16/3f/59b3187aaa6cc0c1e6616e8045b284de2b6a87b027cce2ffcea073adf1d2/pydantic_core-2.33.2-cp311-cp311-musllinux_1_1_x86_64.whl", hash = "sha256:235f45e5dbcccf6bd99f9f472858849f73d11120d76ea8707115415f8e5ebebf", size = 2241074, upload-time = "2025-04-23T18:31:19.205Z" },
    { url = "https://files.pythonhosted.org/packages/e0/ed/55532bb88f674d5d8f67ab121a2a13c385df382de2a1677f30ad385f7438/pydantic_core-2.33.2-cp311-cp311-win32.whl", hash = "sha256:6368900c2d3ef09b69cb0b913f9f8263b03786e5b2a387706c5afb66800efd51", size = 1910538, upload-time = "2025-04-23T18:31:20.541Z" },
    { url = "https://files.pythonhosted.org/packages/fe/1b/25b7cccd4519c0b23c2dd636ad39d381abf113085ce4f7bec2b0dc755eb1/pydantic_core-2.33.2-cp311-cp311-win_amd64.whl", hash = "sha256:1e063337ef9e9820c77acc768546325ebe04ee38b08703244c1309cccc4f1bab", size = 1952909, upload-time = "2025-04-23T18:31:22.371Z" },
    { url = "https://files.pythonhosted.org/packages/49/a9/d809358e49126438055884c4366a1f6227f0f84f635a9014e2deb9b9de54/pydantic_core-2.33.2-cp311-cp311-win_arm64.whl", hash = "sha256:6b99022f1d19bc32a4c2a0d544fc9a76e3be90f0b3f4af413f87d38749300e65", size = 1897786, upload-time = "2025-04-23T18:31:24.161Z" },
    { url = "https://files.pythonhosted.org/packages/18/8a/2b41c97f554ec8c71f2a8a5f85cb56a8b0956addfe8b0efb5b3d77e8bdc3/pydantic_core-2.33.2-cp312-cp312-macosx_10_12_x86_64.whl", hash = "sha256:a7ec89dc587667f22b6a0b6579c249fca9026ce7c333fc142ba42411fa243cdc", size = 2009000, upload-time = "2025-04-23T18:31:25.863Z" },
    { url = "https://files.pythonhosted.org/packages/a1/02/6224312aacb3c8ecbaa959897af57181fb6cf3a3d7917fd44d0f2917e6f2/pydantic_core-2.33.2-cp312-cp312-macosx_11_0_arm64.whl", hash = "sha256:3c6db6e52c6d70aa0d00d45cdb9b40f0433b96380071ea80b09277dba021ddf7", size = 1847996, upload-time = "2025-04-23T18:31:27.341Z" },
    { url = "https://files.pythonhosted.org/packages/d6/46/6dcdf084a523dbe0a0be59d054734b86a981726f221f4562aed313dbcb49/pydantic_core-2.33.2-cp312-cp312-manylinux_2_17_aarch64.manylinux2014_aarch64.whl", hash = "sha256:4e61206137cbc65e6d5256e1166f88331d3b6238e082d9f74613b9b765fb9025", size = 1880957, upload-time = "2025-04-23T18:31:28.956Z" },
    { url = "https://files.pythonhosted.org/packages/ec/6b/1ec2c03837ac00886ba8160ce041ce4e325b41d06a034adbef11339ae422/pydantic_core-2.33.2-cp312-cp312-manylinux_2_17_armv7l.manylinux2014_armv7l.whl", hash = "sha256:eb8c529b2819c37140eb51b914153063d27ed88e3bdc31b71198a198e921e011", size = 1964199, upload-time = "2025-04-23T18:31:31.025Z" },
    { url = "https://files.pythonhosted.org/packages/2d/1d/6bf34d6adb9debd9136bd197ca72642203ce9aaaa85cfcbfcf20f9696e83/pydantic_core-2.33.2-cp312-cp312-manylinux_2_17_ppc64le.manylinux2014_ppc64le.whl", hash = "sha256:c52b02ad8b4e2cf14ca7b3d918f3eb0ee91e63b3167c32591e57c4317e134f8f", size = 2120296, upload-time = "2025-04-23T18:31:32.514Z" },
    { url = "https://files.pythonhosted.org/packages/e0/94/2bd0aaf5a591e974b32a9f7123f16637776c304471a0ab33cf263cf5591a/pydantic_core-2.33.2-cp312-cp312-manylinux_2_17_s390x.manylinux2014_s390x.whl", hash = "sha256:96081f1605125ba0855dfda83f6f3df5ec90c61195421ba72223de35ccfb2f88", size = 2676109, upload-time = "2025-04-23T18:31:33.958Z" },
    { url = "https://files.pythonhosted.org/packages/f9/41/4b043778cf9c4285d59742281a769eac371b9e47e35f98ad321349cc5d61/pydantic_core-2.33.2-cp312-cp312-manylinux_2_17_x86_64.manylinux2014_x86_64.whl", hash = "sha256:8f57a69461af2a5fa6e6bbd7a5f60d3b7e6cebb687f55106933188e79ad155c1", size = 2002028, upload-time = "2025-04-23T18:31:39.095Z" },
    { url = "https://files.pythonhosted.org/packages/cb/d5/7bb781bf2748ce3d03af04d5c969fa1308880e1dca35a9bd94e1a96a922e/pydantic_core-2.33.2-cp312-cp312-manylinux_2_5_i686.manylinux1_i686.whl", hash = "sha256:572c7e6c8bb4774d2ac88929e3d1f12bc45714ae5ee6d9a788a9fb35e60bb04b", size = 2100044, upload-time = "2025-04-23T18:31:41.034Z" },
    { url = "https://files.pythonhosted.org/packages/fe/36/def5e53e1eb0ad896785702a5bbfd25eed546cdcf4087ad285021a90ed53/pydantic_core-2.33.2-cp312-cp312-musllinux_1_1_aarch64.whl", hash = "sha256:db4b41f9bd95fbe5acd76d89920336ba96f03e149097365afe1cb092fceb89a1", size = 2058881, upload-time = "2025-04-23T18:31:42.757Z" },
    { url = "https://files.pythonhosted.org/packages/01/6c/57f8d70b2ee57fc3dc8b9610315949837fa8c11d86927b9bb044f8705419/pydantic_core-2.33.2-cp312-cp312-musllinux_1_1_armv7l.whl", hash = "sha256:fa854f5cf7e33842a892e5c73f45327760bc7bc516339fda888c75ae60edaeb6", size = 2227034, upload-time = "2025-04-23T18:31:44.304Z" },
    { url = "https://files.pythonhosted.org/packages/27/b9/9c17f0396a82b3d5cbea4c24d742083422639e7bb1d5bf600e12cb176a13/pydantic_core-2.33.2-cp312-cp312-musllinux_1_1_x86_64.whl", hash = "sha256:5f483cfb75ff703095c59e365360cb73e00185e01aaea067cd19acffd2ab20ea", size = 2234187, upload-time = "2025-04-23T18:31:45.891Z" },
    { url = "https://files.pythonhosted.org/packages/b0/6a/adf5734ffd52bf86d865093ad70b2ce543415e0e356f6cacabbc0d9ad910/pydantic_core-2.33.2-cp312-cp312-win32.whl", hash = "sha256:9cb1da0f5a471435a7bc7e439b8a728e8b61e59784b2af70d7c169f8dd8ae290", size = 1892628, upload-time = "2025-04-23T18:31:47.819Z" },
    { url = "https://files.pythonhosted.org/packages/43/e4/5479fecb3606c1368d496a825d8411e126133c41224c1e7238be58b87d7e/pydantic_core-2.33.2-cp312-cp312-win_amd64.whl", hash = "sha256:f941635f2a3d96b2973e867144fde513665c87f13fe0e193c158ac51bfaaa7b2", size = 1955866, upload-time = "2025-04-23T18:31:49.635Z" },
    { url = "https://files.pythonhosted.org/packages/0d/24/8b11e8b3e2be9dd82df4b11408a67c61bb4dc4f8e11b5b0fc888b38118b5/pydantic_core-2.33.2-cp312-cp312-win_arm64.whl", hash = "sha256:cca3868ddfaccfbc4bfb1d608e2ccaaebe0ae628e1416aeb9c4d88c001bb45ab", size = 1888894, upload-time = "2025-04-23T18:31:51.609Z" },
    { url = "https://files.pythonhosted.org/packages/7b/27/d4ae6487d73948d6f20dddcd94be4ea43e74349b56eba82e9bdee2d7494c/pydantic_core-2.33.2-pp311-pypy311_pp73-macosx_10_12_x86_64.whl", hash = "sha256:dd14041875d09cc0f9308e37a6f8b65f5585cf2598a53aa0123df8b129d481f8", size = 2025200, upload-time = "2025-04-23T18:33:14.199Z" },
    { url = "https://files.pythonhosted.org/packages/f1/b8/b3cb95375f05d33801024079b9392a5ab45267a63400bf1866e7ce0f0de4/pydantic_core-2.33.2-pp311-pypy311_pp73-macosx_11_0_arm64.whl", hash = "sha256:d87c561733f66531dced0da6e864f44ebf89a8fba55f31407b00c2f7f9449593", size = 1859123, upload-time = "2025-04-23T18:33:16.555Z" },
    { url = "https://files.pythonhosted.org/packages/05/bc/0d0b5adeda59a261cd30a1235a445bf55c7e46ae44aea28f7bd6ed46e091/pydantic_core-2.33.2-pp311-pypy311_pp73-manylinux_2_17_aarch64.manylinux2014_aarch64.whl", hash = "sha256:2f82865531efd18d6e07a04a17331af02cb7a651583c418df8266f17a63c6612", size = 1892852, upload-time = "2025-04-23T18:33:18.513Z" },
    { url = "https://files.pythonhosted.org/packages/3e/11/d37bdebbda2e449cb3f519f6ce950927b56d62f0b84fd9cb9e372a26a3d5/pydantic_core-2.33.2-pp311-pypy311_pp73-manylinux_2_17_x86_64.manylinux2014_x86_64.whl", hash = "sha256:2bfb5112df54209d820d7bf9317c7a6c9025ea52e49f46b6a2060104bba37de7", size = 2067484, upload-time = "2025-04-23T18:33:20.475Z" },
    { url = "https://files.pythonhosted.org/packages/8c/55/1f95f0a05ce72ecb02a8a8a1c3be0579bbc29b1d5ab68f1378b7bebc5057/pydantic_core-2.33.2-pp311-pypy311_pp73-manylinux_2_5_i686.manylinux1_i686.whl", hash = "sha256:64632ff9d614e5eecfb495796ad51b0ed98c453e447a76bcbeeb69615079fc7e", size = 2108896, upload-time = "2025-04-23T18:33:22.501Z" },
    { url = "https://files.pythonhosted.org/packages/53/89/2b2de6c81fa131f423246a9109d7b2a375e83968ad0800d6e57d0574629b/pydantic_core-2.33.2-pp311-pypy311_pp73-musllinux_1_1_aarch64.whl", hash = "sha256:f889f7a40498cc077332c7ab6b4608d296d852182211787d4f3ee377aaae66e8", size = 2069475, upload-time = "2025-04-23T18:33:24.528Z" },
    { url = "https://files.pythonhosted.org/packages/b8/e9/1f7efbe20d0b2b10f6718944b5d8ece9152390904f29a78e68d4e7961159/pydantic_core-2.33.2-pp311-pypy311_pp73-musllinux_1_1_armv7l.whl", hash = "sha256:de4b83bb311557e439b9e186f733f6c645b9417c84e2eb8203f3f820a4b988bf", size = 2239013, upload-time = "2025-04-23T18:33:26.621Z" },
    { url = "https://files.pythonhosted.org/packages/3c/b2/5309c905a93811524a49b4e031e9851a6b00ff0fb668794472ea7746b448/pydantic_core-2.33.2-pp311-pypy311_pp73-musllinux_1_1_x86_64.whl", hash = "sha256:82f68293f055f51b51ea42fafc74b6aad03e70e191799430b90c13d643059ebb", size = 2238715, upload-time = "2025-04-23T18:33:28.656Z" },
    { url = "https://files.pythonhosted.org/packages/32/56/8a7ca5d2cd2cda1d245d34b1c9a942920a718082ae8e54e5f3e5a58b7add/pydantic_core-2.33.2-pp311-pypy311_pp73-win_amd64.whl", hash = "sha256:329467cecfb529c925cf2bbd4d60d2c509bc2fb52a20c1045bf09bb70971a9c1", size = 2066757, upload-time = "2025-04-23T18:33:30.645Z" },
]

[[package]]
name = "pydantic-settings"
version = "2.10.1"
source = { registry = "https://pypi.org/simple" }
dependencies = [
    { name = "pydantic" },
    { name = "python-dotenv" },
    { name = "typing-inspection" },
]
sdist = { url = "https://files.pythonhosted.org/packages/68/85/1ea668bbab3c50071ca613c6ab30047fb36ab0da1b92fa8f17bbc38fd36c/pydantic_settings-2.10.1.tar.gz", hash = "sha256:06f0062169818d0f5524420a360d632d5857b83cffd4d42fe29597807a1614ee", size = 172583, upload-time = "2025-06-24T13:26:46.841Z" }
wheels = [
    { url = "https://files.pythonhosted.org/packages/58/f0/427018098906416f580e3cf1366d3b1abfb408a0652e9f31600c24a1903c/pydantic_settings-2.10.1-py3-none-any.whl", hash = "sha256:a60952460b99cf661dc25c29c0ef171721f98bfcb52ef8d9ea4c943d7c8cc796", size = 45235, upload-time = "2025-06-24T13:26:45.485Z" },
]

[[package]]
name = "pyee"
version = "13.0.0"
source = { registry = "https://pypi.org/simple" }
dependencies = [
    { name = "typing-extensions" },
]
sdist = { url = "https://files.pythonhosted.org/packages/95/03/1fd98d5841cd7964a27d729ccf2199602fe05eb7a405c1462eb7277945ed/pyee-13.0.0.tar.gz", hash = "sha256:b391e3c5a434d1f5118a25615001dbc8f669cf410ab67d04c4d4e07c55481c37", size = 31250, upload-time = "2025-03-17T18:53:15.955Z" }
wheels = [
    { url = "https://files.pythonhosted.org/packages/9b/4d/b9add7c84060d4c1906abe9a7e5359f2a60f7a9a4f67268b2766673427d8/pyee-13.0.0-py3-none-any.whl", hash = "sha256:48195a3cddb3b1515ce0695ed76036b5ccc2ef3a9f963ff9f77aec0139845498", size = 15730, upload-time = "2025-03-17T18:53:14.532Z" },
]

[[package]]
name = "pyflakes"
version = "3.4.0"
source = { registry = "https://pypi.org/simple" }
sdist = { url = "https://files.pythonhosted.org/packages/45/dc/fd034dc20b4b264b3d015808458391acbf9df40b1e54750ef175d39180b1/pyflakes-3.4.0.tar.gz", hash = "sha256:b24f96fafb7d2ab0ec5075b7350b3d2d2218eab42003821c06344973d3ea2f58", size = 64669, upload-time = "2025-06-20T18:45:27.834Z" }
wheels = [
    { url = "https://files.pythonhosted.org/packages/c2/2f/81d580a0fb83baeb066698975cb14a618bdbed7720678566f1b046a95fe8/pyflakes-3.4.0-py2.py3-none-any.whl", hash = "sha256:f742a7dbd0d9cb9ea41e9a24a918996e8170c799fa528688d40dd582c8265f4f", size = 63551, upload-time = "2025-06-20T18:45:26.937Z" },
]

[[package]]
name = "pygithub"
version = "2.7.0"
source = { registry = "https://pypi.org/simple" }
dependencies = [
    { name = "pyjwt", extra = ["crypto"] },
    { name = "pynacl" },
    { name = "requests" },
    { name = "typing-extensions" },
    { name = "urllib3" },
]
sdist = { url = "https://files.pythonhosted.org/packages/6a/a7/403e04aa96e2d94e1518d518d69718c2ba978c8d3ffa4ab3b101b94dbafa/pygithub-2.7.0.tar.gz", hash = "sha256:7cd6eafabb09b5369afba3586d86b1f1ad6f1326d2ff01bc47bb26615dce4cbb", size = 3707928, upload-time = "2025-07-31T11:52:53.714Z" }
wheels = [
    { url = "https://files.pythonhosted.org/packages/57/76/d768dd31322173b3956692b75471ac37bf3759c7abb603152f6a9b6594a8/pygithub-2.7.0-py3-none-any.whl", hash = "sha256:40ecbfe26dc55cc34ab4b0ffa1d455e6f816ef9a2bc8d6f5ad18ce572f163700", size = 416514, upload-time = "2025-07-31T11:52:51.909Z" },
]

[[package]]
name = "pygments"
version = "2.19.2"
source = { registry = "https://pypi.org/simple" }
sdist = { url = "https://files.pythonhosted.org/packages/b0/77/a5b8c569bf593b0140bde72ea885a803b82086995367bf2037de0159d924/pygments-2.19.2.tar.gz", hash = "sha256:636cb2477cec7f8952536970bc533bc43743542f70392ae026374600add5b887", size = 4968631, upload-time = "2025-06-21T13:39:12.283Z" }
wheels = [
    { url = "https://files.pythonhosted.org/packages/c7/21/705964c7812476f378728bdf590ca4b771ec72385c533964653c68e86bdc/pygments-2.19.2-py3-none-any.whl", hash = "sha256:86540386c03d588bb81d44bc3928634ff26449851e99741617ecb9037ee5ec0b", size = 1225217, upload-time = "2025-06-21T13:39:07.939Z" },
]

[[package]]
name = "pyjwt"
version = "2.10.1"
source = { registry = "https://pypi.org/simple" }
sdist = { url = "https://files.pythonhosted.org/packages/e7/46/bd74733ff231675599650d3e47f361794b22ef3e3770998dda30d3b63726/pyjwt-2.10.1.tar.gz", hash = "sha256:3cc5772eb20009233caf06e9d8a0577824723b44e6648ee0a2aedb6cf9381953", size = 87785, upload-time = "2024-11-28T03:43:29.933Z" }
wheels = [
    { url = "https://files.pythonhosted.org/packages/61/ad/689f02752eeec26aed679477e80e632ef1b682313be70793d798c1d5fc8f/PyJWT-2.10.1-py3-none-any.whl", hash = "sha256:dcdd193e30abefd5debf142f9adfcdd2b58004e644f25406ffaebd50bd98dacb", size = 22997, upload-time = "2024-11-28T03:43:27.893Z" },
]

[package.optional-dependencies]
crypto = [
    { name = "cryptography" },
]

[[package]]
name = "pynacl"
version = "1.5.0"
source = { registry = "https://pypi.org/simple" }
dependencies = [
    { name = "cffi" },
]
sdist = { url = "https://files.pythonhosted.org/packages/a7/22/27582568be639dfe22ddb3902225f91f2f17ceff88ce80e4db396c8986da/PyNaCl-1.5.0.tar.gz", hash = "sha256:8ac7448f09ab85811607bdd21ec2464495ac8b7c66d146bf545b0f08fb9220ba", size = 3392854, upload-time = "2022-01-07T22:05:41.134Z" }
wheels = [
    { url = "https://files.pythonhosted.org/packages/ce/75/0b8ede18506041c0bf23ac4d8e2971b4161cd6ce630b177d0a08eb0d8857/PyNaCl-1.5.0-cp36-abi3-macosx_10_10_universal2.whl", hash = "sha256:401002a4aaa07c9414132aaed7f6836ff98f59277a234704ff66878c2ee4a0d1", size = 349920, upload-time = "2022-01-07T22:05:49.156Z" },
    { url = "https://files.pythonhosted.org/packages/59/bb/fddf10acd09637327a97ef89d2a9d621328850a72f1fdc8c08bdf72e385f/PyNaCl-1.5.0-cp36-abi3-manylinux_2_17_aarch64.manylinux2014_aarch64.manylinux_2_24_aarch64.whl", hash = "sha256:52cb72a79269189d4e0dc537556f4740f7f0a9ec41c1322598799b0bdad4ef92", size = 601722, upload-time = "2022-01-07T22:05:50.989Z" },
    { url = "https://files.pythonhosted.org/packages/5d/70/87a065c37cca41a75f2ce113a5a2c2aa7533be648b184ade58971b5f7ccc/PyNaCl-1.5.0-cp36-abi3-manylinux_2_17_aarch64.manylinux2014_aarch64.whl", hash = "sha256:a36d4a9dda1f19ce6e03c9a784a2921a4b726b02e1c736600ca9c22029474394", size = 680087, upload-time = "2022-01-07T22:05:52.539Z" },
    { url = "https://files.pythonhosted.org/packages/ee/87/f1bb6a595f14a327e8285b9eb54d41fef76c585a0edef0a45f6fc95de125/PyNaCl-1.5.0-cp36-abi3-manylinux_2_17_x86_64.manylinux2014_x86_64.manylinux_2_24_x86_64.whl", hash = "sha256:0c84947a22519e013607c9be43706dd42513f9e6ae5d39d3613ca1e142fba44d", size = 856678, upload-time = "2022-01-07T22:05:54.251Z" },
    { url = "https://files.pythonhosted.org/packages/66/28/ca86676b69bf9f90e710571b67450508484388bfce09acf8a46f0b8c785f/PyNaCl-1.5.0-cp36-abi3-manylinux_2_17_x86_64.manylinux2014_x86_64.whl", hash = "sha256:06b8f6fa7f5de8d5d2f7573fe8c863c051225a27b61e6860fd047b1775807858", size = 1133660, upload-time = "2022-01-07T22:05:56.056Z" },
    { url = "https://files.pythonhosted.org/packages/3d/85/c262db650e86812585e2bc59e497a8f59948a005325a11bbbc9ecd3fe26b/PyNaCl-1.5.0-cp36-abi3-musllinux_1_1_aarch64.whl", hash = "sha256:a422368fc821589c228f4c49438a368831cb5bbc0eab5ebe1d7fac9dded6567b", size = 663824, upload-time = "2022-01-07T22:05:57.434Z" },
    { url = "https://files.pythonhosted.org/packages/fd/1a/cc308a884bd299b651f1633acb978e8596c71c33ca85e9dc9fa33a5399b9/PyNaCl-1.5.0-cp36-abi3-musllinux_1_1_x86_64.whl", hash = "sha256:61f642bf2378713e2c2e1de73444a3778e5f0a38be6fee0fe532fe30060282ff", size = 1117912, upload-time = "2022-01-07T22:05:58.665Z" },
    { url = "https://files.pythonhosted.org/packages/25/2d/b7df6ddb0c2a33afdb358f8af6ea3b8c4d1196ca45497dd37a56f0c122be/PyNaCl-1.5.0-cp36-abi3-win32.whl", hash = "sha256:e46dae94e34b085175f8abb3b0aaa7da40767865ac82c928eeb9e57e1ea8a543", size = 204624, upload-time = "2022-01-07T22:06:00.085Z" },
    { url = "https://files.pythonhosted.org/packages/5e/22/d3db169895faaf3e2eda892f005f433a62db2decbcfbc2f61e6517adfa87/PyNaCl-1.5.0-cp36-abi3-win_amd64.whl", hash = "sha256:20f42270d27e1b6a29f54032090b972d97f0a1b0948cc52392041ef7831fee93", size = 212141, upload-time = "2022-01-07T22:06:01.861Z" },
]

[[package]]
name = "pytest"
version = "8.4.1"
source = { registry = "https://pypi.org/simple" }
dependencies = [
    { name = "colorama", marker = "sys_platform == 'win32'" },
    { name = "iniconfig" },
    { name = "packaging" },
    { name = "pluggy" },
    { name = "pygments" },
]
sdist = { url = "https://files.pythonhosted.org/packages/08/ba/45911d754e8eba3d5a841a5ce61a65a685ff1798421ac054f85aa8747dfb/pytest-8.4.1.tar.gz", hash = "sha256:7c67fd69174877359ed9371ec3af8a3d2b04741818c51e5e99cc1742251fa93c", size = 1517714, upload-time = "2025-06-18T05:48:06.109Z" }
wheels = [
    { url = "https://files.pythonhosted.org/packages/29/16/c8a903f4c4dffe7a12843191437d7cd8e32751d5de349d45d3fe69544e87/pytest-8.4.1-py3-none-any.whl", hash = "sha256:539c70ba6fcead8e78eebbf1115e8b589e7565830d7d006a8723f19ac8a0afb7", size = 365474, upload-time = "2025-06-18T05:48:03.955Z" },
]

[[package]]
name = "pytest-asyncio"
version = "1.1.0"
source = { registry = "https://pypi.org/simple" }
dependencies = [
    { name = "pytest" },
]
sdist = { url = "https://files.pythonhosted.org/packages/4e/51/f8794af39eeb870e87a8c8068642fc07bce0c854d6865d7dd0f2a9d338c2/pytest_asyncio-1.1.0.tar.gz", hash = "sha256:796aa822981e01b68c12e4827b8697108f7205020f24b5793b3c41555dab68ea", size = 46652, upload-time = "2025-07-16T04:29:26.393Z" }
wheels = [
    { url = "https://files.pythonhosted.org/packages/c7/9d/bf86eddabf8c6c9cb1ea9a869d6873b46f105a5d292d3a6f7071f5b07935/pytest_asyncio-1.1.0-py3-none-any.whl", hash = "sha256:5fe2d69607b0bd75c656d1211f969cadba035030156745ee09e7d71740e58ecf", size = 15157, upload-time = "2025-07-16T04:29:24.929Z" },
]

[[package]]
name = "pytest-cov"
version = "6.2.1"
source = { registry = "https://pypi.org/simple" }
dependencies = [
    { name = "coverage", extra = ["toml"] },
    { name = "pluggy" },
    { name = "pytest" },
]
sdist = { url = "https://files.pythonhosted.org/packages/18/99/668cade231f434aaa59bbfbf49469068d2ddd945000621d3d165d2e7dd7b/pytest_cov-6.2.1.tar.gz", hash = "sha256:25cc6cc0a5358204b8108ecedc51a9b57b34cc6b8c967cc2c01a4e00d8a67da2", size = 69432, upload-time = "2025-06-12T10:47:47.684Z" }
wheels = [
    { url = "https://files.pythonhosted.org/packages/bc/16/4ea354101abb1287856baa4af2732be351c7bee728065aed451b678153fd/pytest_cov-6.2.1-py3-none-any.whl", hash = "sha256:f5bc4c23f42f1cdd23c70b1dab1bbaef4fc505ba950d53e0081d0730dd7e86d5", size = 24644, upload-time = "2025-06-12T10:47:45.932Z" },
]

[[package]]
name = "pytest-timeout"
version = "2.4.0"
source = { registry = "https://pypi.org/simple" }
dependencies = [
    { name = "pytest" },
]
sdist = { url = "https://files.pythonhosted.org/packages/ac/82/4c9ecabab13363e72d880f2fb504c5f750433b2b6f16e99f4ec21ada284c/pytest_timeout-2.4.0.tar.gz", hash = "sha256:7e68e90b01f9eff71332b25001f85c75495fc4e3a836701876183c4bcfd0540a", size = 17973, upload-time = "2025-05-05T19:44:34.99Z" }
wheels = [
    { url = "https://files.pythonhosted.org/packages/fa/b6/3127540ecdf1464a00e5a01ee60a1b09175f6913f0644ac748494d9c4b21/pytest_timeout-2.4.0-py3-none-any.whl", hash = "sha256:c42667e5cdadb151aeb5b26d114aff6bdf5a907f176a007a30b940d3d865b5c2", size = 14382, upload-time = "2025-05-05T19:44:33.502Z" },
]

[[package]]
name = "python-dotenv"
version = "1.1.1"
source = { registry = "https://pypi.org/simple" }
sdist = { url = "https://files.pythonhosted.org/packages/f6/b0/4bc07ccd3572a2f9df7e6782f52b0c6c90dcbb803ac4a167702d7d0dfe1e/python_dotenv-1.1.1.tar.gz", hash = "sha256:a8a6399716257f45be6a007360200409fce5cda2661e3dec71d23dc15f6189ab", size = 41978, upload-time = "2025-06-24T04:21:07.341Z" }
wheels = [
    { url = "https://files.pythonhosted.org/packages/5f/ed/539768cf28c661b5b068d66d96a2f155c4971a5d55684a514c1a0e0dec2f/python_dotenv-1.1.1-py3-none-any.whl", hash = "sha256:31f23644fe2602f88ff55e1f5c79ba497e01224ee7737937930c448e4d0e24dc", size = 20556, upload-time = "2025-06-24T04:21:06.073Z" },
]

[[package]]
name = "pytz"
version = "2025.2"
source = { registry = "https://pypi.org/simple" }
sdist = { url = "https://files.pythonhosted.org/packages/f8/bf/abbd3cdfb8fbc7fb3d4d38d320f2441b1e7cbe29be4f23797b4a2b5d8aac/pytz-2025.2.tar.gz", hash = "sha256:360b9e3dbb49a209c21ad61809c7fb453643e048b38924c765813546746e81c3", size = 320884, upload-time = "2025-03-25T02:25:00.538Z" }
wheels = [
    { url = "https://files.pythonhosted.org/packages/81/c4/34e93fe5f5429d7570ec1fa436f1986fb1f00c3e0f43a589fe2bbcd22c3f/pytz-2025.2-py2.py3-none-any.whl", hash = "sha256:5ddf76296dd8c44c26eb8f4b6f35488f3ccbf6fbbd7adee0b7262d43f0ec2f00", size = 509225, upload-time = "2025-03-25T02:24:58.468Z" },
]

[[package]]
name = "pywin32"
version = "311"
source = { registry = "https://pypi.org/simple" }
wheels = [
    { url = "https://files.pythonhosted.org/packages/7c/af/449a6a91e5d6db51420875c54f6aff7c97a86a3b13a0b4f1a5c13b988de3/pywin32-311-cp311-cp311-win32.whl", hash = "sha256:184eb5e436dea364dcd3d2316d577d625c0351bf237c4e9a5fabbcfa5a58b151", size = 8697031, upload-time = "2025-07-14T20:13:13.266Z" },
    { url = "https://files.pythonhosted.org/packages/51/8f/9bb81dd5bb77d22243d33c8397f09377056d5c687aa6d4042bea7fbf8364/pywin32-311-cp311-cp311-win_amd64.whl", hash = "sha256:3ce80b34b22b17ccbd937a6e78e7225d80c52f5ab9940fe0506a1a16f3dab503", size = 9508308, upload-time = "2025-07-14T20:13:15.147Z" },
    { url = "https://files.pythonhosted.org/packages/44/7b/9c2ab54f74a138c491aba1b1cd0795ba61f144c711daea84a88b63dc0f6c/pywin32-311-cp311-cp311-win_arm64.whl", hash = "sha256:a733f1388e1a842abb67ffa8e7aad0e70ac519e09b0f6a784e65a136ec7cefd2", size = 8703930, upload-time = "2025-07-14T20:13:16.945Z" },
    { url = "https://files.pythonhosted.org/packages/e7/ab/01ea1943d4eba0f850c3c61e78e8dd59757ff815ff3ccd0a84de5f541f42/pywin32-311-cp312-cp312-win32.whl", hash = "sha256:750ec6e621af2b948540032557b10a2d43b0cee2ae9758c54154d711cc852d31", size = 8706543, upload-time = "2025-07-14T20:13:20.765Z" },
    { url = "https://files.pythonhosted.org/packages/d1/a8/a0e8d07d4d051ec7502cd58b291ec98dcc0c3fff027caad0470b72cfcc2f/pywin32-311-cp312-cp312-win_amd64.whl", hash = "sha256:b8c095edad5c211ff31c05223658e71bf7116daa0ecf3ad85f3201ea3190d067", size = 9495040, upload-time = "2025-07-14T20:13:22.543Z" },
    { url = "https://files.pythonhosted.org/packages/ba/3a/2ae996277b4b50f17d61f0603efd8253cb2d79cc7ae159468007b586396d/pywin32-311-cp312-cp312-win_arm64.whl", hash = "sha256:e286f46a9a39c4a18b319c28f59b61de793654af2f395c102b4f819e584b5852", size = 8710102, upload-time = "2025-07-14T20:13:24.682Z" },
]

[[package]]
name = "pyyaml"
version = "6.0.2"
source = { registry = "https://pypi.org/simple" }
sdist = { url = "https://files.pythonhosted.org/packages/54/ed/79a089b6be93607fa5cdaedf301d7dfb23af5f25c398d5ead2525b063e17/pyyaml-6.0.2.tar.gz", hash = "sha256:d584d9ec91ad65861cc08d42e834324ef890a082e591037abe114850ff7bbc3e", size = 130631, upload-time = "2024-08-06T20:33:50.674Z" }
wheels = [
    { url = "https://files.pythonhosted.org/packages/f8/aa/7af4e81f7acba21a4c6be026da38fd2b872ca46226673c89a758ebdc4fd2/PyYAML-6.0.2-cp311-cp311-macosx_10_9_x86_64.whl", hash = "sha256:cc1c1159b3d456576af7a3e4d1ba7e6924cb39de8f67111c735f6fc832082774", size = 184612, upload-time = "2024-08-06T20:32:03.408Z" },
    { url = "https://files.pythonhosted.org/packages/8b/62/b9faa998fd185f65c1371643678e4d58254add437edb764a08c5a98fb986/PyYAML-6.0.2-cp311-cp311-macosx_11_0_arm64.whl", hash = "sha256:1e2120ef853f59c7419231f3bf4e7021f1b936f6ebd222406c3b60212205d2ee", size = 172040, upload-time = "2024-08-06T20:32:04.926Z" },
    { url = "https://files.pythonhosted.org/packages/ad/0c/c804f5f922a9a6563bab712d8dcc70251e8af811fce4524d57c2c0fd49a4/PyYAML-6.0.2-cp311-cp311-manylinux_2_17_aarch64.manylinux2014_aarch64.whl", hash = "sha256:5d225db5a45f21e78dd9358e58a98702a0302f2659a3c6cd320564b75b86f47c", size = 736829, upload-time = "2024-08-06T20:32:06.459Z" },
    { url = "https://files.pythonhosted.org/packages/51/16/6af8d6a6b210c8e54f1406a6b9481febf9c64a3109c541567e35a49aa2e7/PyYAML-6.0.2-cp311-cp311-manylinux_2_17_s390x.manylinux2014_s390x.whl", hash = "sha256:5ac9328ec4831237bec75defaf839f7d4564be1e6b25ac710bd1a96321cc8317", size = 764167, upload-time = "2024-08-06T20:32:08.338Z" },
    { url = "https://files.pythonhosted.org/packages/75/e4/2c27590dfc9992f73aabbeb9241ae20220bd9452df27483b6e56d3975cc5/PyYAML-6.0.2-cp311-cp311-manylinux_2_17_x86_64.manylinux2014_x86_64.whl", hash = "sha256:3ad2a3decf9aaba3d29c8f537ac4b243e36bef957511b4766cb0057d32b0be85", size = 762952, upload-time = "2024-08-06T20:32:14.124Z" },
    { url = "https://files.pythonhosted.org/packages/9b/97/ecc1abf4a823f5ac61941a9c00fe501b02ac3ab0e373c3857f7d4b83e2b6/PyYAML-6.0.2-cp311-cp311-musllinux_1_1_aarch64.whl", hash = "sha256:ff3824dc5261f50c9b0dfb3be22b4567a6f938ccce4587b38952d85fd9e9afe4", size = 735301, upload-time = "2024-08-06T20:32:16.17Z" },
    { url = "https://files.pythonhosted.org/packages/45/73/0f49dacd6e82c9430e46f4a027baa4ca205e8b0a9dce1397f44edc23559d/PyYAML-6.0.2-cp311-cp311-musllinux_1_1_x86_64.whl", hash = "sha256:797b4f722ffa07cc8d62053e4cff1486fa6dc094105d13fea7b1de7d8bf71c9e", size = 756638, upload-time = "2024-08-06T20:32:18.555Z" },
    { url = "https://files.pythonhosted.org/packages/22/5f/956f0f9fc65223a58fbc14459bf34b4cc48dec52e00535c79b8db361aabd/PyYAML-6.0.2-cp311-cp311-win32.whl", hash = "sha256:11d8f3dd2b9c1207dcaf2ee0bbbfd5991f571186ec9cc78427ba5bd32afae4b5", size = 143850, upload-time = "2024-08-06T20:32:19.889Z" },
    { url = "https://files.pythonhosted.org/packages/ed/23/8da0bbe2ab9dcdd11f4f4557ccaf95c10b9811b13ecced089d43ce59c3c8/PyYAML-6.0.2-cp311-cp311-win_amd64.whl", hash = "sha256:e10ce637b18caea04431ce14fabcf5c64a1c61ec9c56b071a4b7ca131ca52d44", size = 161980, upload-time = "2024-08-06T20:32:21.273Z" },
    { url = "https://files.pythonhosted.org/packages/86/0c/c581167fc46d6d6d7ddcfb8c843a4de25bdd27e4466938109ca68492292c/PyYAML-6.0.2-cp312-cp312-macosx_10_9_x86_64.whl", hash = "sha256:c70c95198c015b85feafc136515252a261a84561b7b1d51e3384e0655ddf25ab", size = 183873, upload-time = "2024-08-06T20:32:25.131Z" },
    { url = "https://files.pythonhosted.org/packages/a8/0c/38374f5bb272c051e2a69281d71cba6fdb983413e6758b84482905e29a5d/PyYAML-6.0.2-cp312-cp312-macosx_11_0_arm64.whl", hash = "sha256:ce826d6ef20b1bc864f0a68340c8b3287705cae2f8b4b1d932177dcc76721725", size = 173302, upload-time = "2024-08-06T20:32:26.511Z" },
    { url = "https://files.pythonhosted.org/packages/c3/93/9916574aa8c00aa06bbac729972eb1071d002b8e158bd0e83a3b9a20a1f7/PyYAML-6.0.2-cp312-cp312-manylinux_2_17_aarch64.manylinux2014_aarch64.whl", hash = "sha256:1f71ea527786de97d1a0cc0eacd1defc0985dcf6b3f17bb77dcfc8c34bec4dc5", size = 739154, upload-time = "2024-08-06T20:32:28.363Z" },
    { url = "https://files.pythonhosted.org/packages/95/0f/b8938f1cbd09739c6da569d172531567dbcc9789e0029aa070856f123984/PyYAML-6.0.2-cp312-cp312-manylinux_2_17_s390x.manylinux2014_s390x.whl", hash = "sha256:9b22676e8097e9e22e36d6b7bda33190d0d400f345f23d4065d48f4ca7ae0425", size = 766223, upload-time = "2024-08-06T20:32:30.058Z" },
    { url = "https://files.pythonhosted.org/packages/b9/2b/614b4752f2e127db5cc206abc23a8c19678e92b23c3db30fc86ab731d3bd/PyYAML-6.0.2-cp312-cp312-manylinux_2_17_x86_64.manylinux2014_x86_64.whl", hash = "sha256:80bab7bfc629882493af4aa31a4cfa43a4c57c83813253626916b8c7ada83476", size = 767542, upload-time = "2024-08-06T20:32:31.881Z" },
    { url = "https://files.pythonhosted.org/packages/d4/00/dd137d5bcc7efea1836d6264f049359861cf548469d18da90cd8216cf05f/PyYAML-6.0.2-cp312-cp312-musllinux_1_1_aarch64.whl", hash = "sha256:0833f8694549e586547b576dcfaba4a6b55b9e96098b36cdc7ebefe667dfed48", size = 731164, upload-time = "2024-08-06T20:32:37.083Z" },
    { url = "https://files.pythonhosted.org/packages/c9/1f/4f998c900485e5c0ef43838363ba4a9723ac0ad73a9dc42068b12aaba4e4/PyYAML-6.0.2-cp312-cp312-musllinux_1_1_x86_64.whl", hash = "sha256:8b9c7197f7cb2738065c481a0461e50ad02f18c78cd75775628afb4d7137fb3b", size = 756611, upload-time = "2024-08-06T20:32:38.898Z" },
    { url = "https://files.pythonhosted.org/packages/df/d1/f5a275fdb252768b7a11ec63585bc38d0e87c9e05668a139fea92b80634c/PyYAML-6.0.2-cp312-cp312-win32.whl", hash = "sha256:ef6107725bd54b262d6dedcc2af448a266975032bc85ef0172c5f059da6325b4", size = 140591, upload-time = "2024-08-06T20:32:40.241Z" },
    { url = "https://files.pythonhosted.org/packages/0c/e8/4f648c598b17c3d06e8753d7d13d57542b30d56e6c2dedf9c331ae56312e/PyYAML-6.0.2-cp312-cp312-win_amd64.whl", hash = "sha256:7e7401d0de89a9a855c839bc697c079a4af81cf878373abd7dc625847d25cbd8", size = 156338, upload-time = "2024-08-06T20:32:41.93Z" },
]

[[package]]
name = "qdrant-client"
version = "1.15.1"
source = { registry = "https://pypi.org/simple" }
dependencies = [
    { name = "grpcio" },
    { name = "httpx", extra = ["http2"] },
    { name = "numpy" },
    { name = "portalocker" },
    { name = "protobuf" },
    { name = "pydantic" },
    { name = "urllib3" },
]
sdist = { url = "https://files.pythonhosted.org/packages/79/8b/76c7d325e11d97cb8eb5e261c3759e9ed6664735afbf32fdded5b580690c/qdrant_client-1.15.1.tar.gz", hash = "sha256:631f1f3caebfad0fd0c1fba98f41be81d9962b7bf3ca653bed3b727c0e0cbe0e", size = 295297, upload-time = "2025-07-31T19:35:19.627Z" }
wheels = [
    { url = "https://files.pythonhosted.org/packages/ef/33/d8df6a2b214ffbe4138db9a1efe3248f67dc3c671f82308bea1582ecbbb7/qdrant_client-1.15.1-py3-none-any.whl", hash = "sha256:2b975099b378382f6ca1cfb43f0d59e541be6e16a5892f282a4b8de7eff5cb63", size = 337331, upload-time = "2025-07-31T19:35:17.539Z" },
]

[[package]]
name = "regex"
version = "2025.10.23"
source = { registry = "https://pypi.org/simple" }
sdist = { url = "https://files.pythonhosted.org/packages/f8/c8/1d2160d36b11fbe0a61acb7c3c81ab032d9ec8ad888ac9e0a61b85ab99dd/regex-2025.10.23.tar.gz", hash = "sha256:8cbaf8ceb88f96ae2356d01b9adf5e6306fa42fa6f7eab6b97794e37c959ac26", size = 401266, upload-time = "2025-10-21T15:58:20.23Z" }
wheels = [
    { url = "https://files.pythonhosted.org/packages/82/e5/74b7cd5cd76b4171f9793042045bb1726f7856dd56e582fc3e058a7a8a5e/regex-2025.10.23-cp311-cp311-macosx_10_9_universal2.whl", hash = "sha256:6c531155bf9179345e85032052a1e5fe1a696a6abf9cea54b97e8baefff970fd", size = 487960, upload-time = "2025-10-21T15:54:53.253Z" },
    { url = "https://files.pythonhosted.org/packages/b9/08/854fa4b3b20471d1df1c71e831b6a1aa480281e37791e52a2df9641ec5c6/regex-2025.10.23-cp311-cp311-macosx_10_9_x86_64.whl", hash = "sha256:912e9df4e89d383681268d38ad8f5780d7cccd94ba0e9aa09ca7ab7ab4f8e7eb", size = 290425, upload-time = "2025-10-21T15:54:55.21Z" },
    { url = "https://files.pythonhosted.org/packages/ab/d3/6272b1dd3ca1271661e168762b234ad3e00dbdf4ef0c7b9b72d2d159efa7/regex-2025.10.23-cp311-cp311-macosx_11_0_arm64.whl", hash = "sha256:4f375c61bfc3138b13e762fe0ae76e3bdca92497816936534a0177201666f44f", size = 288278, upload-time = "2025-10-21T15:54:56.862Z" },
    { url = "https://files.pythonhosted.org/packages/14/8f/c7b365dd9d9bc0a36e018cb96f2ffb60d2ba8deb589a712b437f67de2920/regex-2025.10.23-cp311-cp311-manylinux2014_aarch64.manylinux_2_17_aarch64.manylinux_2_28_aarch64.whl", hash = "sha256:e248cc9446081119128ed002a3801f8031e0c219b5d3c64d3cc627da29ac0a33", size = 793289, upload-time = "2025-10-21T15:54:58.352Z" },
    { url = "https://files.pythonhosted.org/packages/d4/fb/b8fbe9aa16cf0c21f45ec5a6c74b4cecbf1a1c0deb7089d4a6f83a9c1caa/regex-2025.10.23-cp311-cp311-manylinux2014_ppc64le.manylinux_2_17_ppc64le.manylinux_2_28_ppc64le.whl", hash = "sha256:b52bf9282fdf401e4f4e721f0f61fc4b159b1307244517789702407dd74e38ca", size = 860321, upload-time = "2025-10-21T15:54:59.813Z" },
    { url = "https://files.pythonhosted.org/packages/b0/81/bf41405c772324926a9bd8a640dedaa42da0e929241834dfce0733070437/regex-2025.10.23-cp311-cp311-manylinux2014_s390x.manylinux_2_17_s390x.manylinux_2_28_s390x.whl", hash = "sha256:5c084889ab2c59765a0d5ac602fd1c3c244f9b3fcc9a65fdc7ba6b74c5287490", size = 907011, upload-time = "2025-10-21T15:55:01.968Z" },
    { url = "https://files.pythonhosted.org/packages/a4/fb/5ad6a8b92d3f88f3797b51bb4ef47499acc2d0b53d2fbe4487a892f37a73/regex-2025.10.23-cp311-cp311-manylinux2014_x86_64.manylinux_2_17_x86_64.manylinux_2_28_x86_64.whl", hash = "sha256:d80e8eb79009bdb0936658c44ca06e2fbbca67792013e3818eea3f5f228971c2", size = 800312, upload-time = "2025-10-21T15:55:04.15Z" },
    { url = "https://files.pythonhosted.org/packages/42/48/b4efba0168a2b57f944205d823f8e8a3a1ae6211a34508f014ec2c712f4f/regex-2025.10.23-cp311-cp311-musllinux_1_2_aarch64.whl", hash = "sha256:b6f259118ba87b814a8ec475380aee5f5ae97a75852a3507cf31d055b01b5b40", size = 782839, upload-time = "2025-10-21T15:55:05.641Z" },
    { url = "https://files.pythonhosted.org/packages/13/2a/c9efb4c6c535b0559c1fa8e431e0574d229707c9ca718600366fcfef6801/regex-2025.10.23-cp311-cp311-musllinux_1_2_ppc64le.whl", hash = "sha256:9b8c72a242683dcc72d37595c4f1278dfd7642b769e46700a8df11eab19dfd82", size = 854270, upload-time = "2025-10-21T15:55:07.27Z" },
    { url = "https://files.pythonhosted.org/packages/34/2d/68eecc1bdaee020e8ba549502291c9450d90d8590d0552247c9b543ebf7b/regex-2025.10.23-cp311-cp311-musllinux_1_2_s390x.whl", hash = "sha256:a8d7b7a0a3df9952f9965342159e0c1f05384c0f056a47ce8b61034f8cecbe83", size = 845771, upload-time = "2025-10-21T15:55:09.477Z" },
    { url = "https://files.pythonhosted.org/packages/a5/cd/a1ae499cf9b87afb47a67316bbf1037a7c681ffe447c510ed98c0aa2c01c/regex-2025.10.23-cp311-cp311-musllinux_1_2_x86_64.whl", hash = "sha256:413bfea20a484c524858125e92b9ce6ffdd0a4b97d4ff96b5859aa119b0f1bdd", size = 788778, upload-time = "2025-10-21T15:55:11.396Z" },
    { url = "https://files.pythonhosted.org/packages/38/f9/70765e63f5ea7d43b2b6cd4ee9d3323f16267e530fb2a420d92d991cf0fc/regex-2025.10.23-cp311-cp311-win32.whl", hash = "sha256:f76deef1f1019a17dad98f408b8f7afc4bd007cbe835ae77b737e8c7f19ae575", size = 265666, upload-time = "2025-10-21T15:55:13.306Z" },
    { url = "https://files.pythonhosted.org/packages/9c/1a/18e9476ee1b63aaec3844d8e1cb21842dc19272c7e86d879bfc0dcc60db3/regex-2025.10.23-cp311-cp311-win_amd64.whl", hash = "sha256:59bba9f7125536f23fdab5deeea08da0c287a64c1d3acc1c7e99515809824de8", size = 277600, upload-time = "2025-10-21T15:55:15.087Z" },
    { url = "https://files.pythonhosted.org/packages/1d/1b/c019167b1f7a8ec77251457e3ff0339ed74ca8bce1ea13138dc98309c923/regex-2025.10.23-cp311-cp311-win_arm64.whl", hash = "sha256:b103a752b6f1632ca420225718d6ed83f6a6ced3016dd0a4ab9a6825312de566", size = 269974, upload-time = "2025-10-21T15:55:16.841Z" },
    { url = "https://files.pythonhosted.org/packages/f6/57/eeb274d83ab189d02d778851b1ac478477522a92b52edfa6e2ae9ff84679/regex-2025.10.23-cp312-cp312-macosx_10_13_universal2.whl", hash = "sha256:7a44d9c00f7a0a02d3b777429281376370f3d13d2c75ae74eb94e11ebcf4a7fc", size = 489187, upload-time = "2025-10-21T15:55:18.322Z" },
    { url = "https://files.pythonhosted.org/packages/55/5c/7dad43a9b6ea88bf77e0b8b7729a4c36978e1043165034212fd2702880c6/regex-2025.10.23-cp312-cp312-macosx_10_13_x86_64.whl", hash = "sha256:b83601f84fde939ae3478bb32a3aef36f61b58c3208d825c7e8ce1a735f143f2", size = 291122, upload-time = "2025-10-21T15:55:20.2Z" },
    { url = "https://files.pythonhosted.org/packages/66/21/38b71e6f2818f0f4b281c8fba8d9d57cfca7b032a648fa59696e0a54376a/regex-2025.10.23-cp312-cp312-macosx_11_0_arm64.whl", hash = "sha256:ec13647907bb9d15fd192bbfe89ff06612e098a5709e7d6ecabbdd8f7908fc45", size = 288797, upload-time = "2025-10-21T15:55:21.932Z" },
    { url = "https://files.pythonhosted.org/packages/be/95/888f069c89e7729732a6d7cca37f76b44bfb53a1e35dda8a2c7b65c1b992/regex-2025.10.23-cp312-cp312-manylinux2014_aarch64.manylinux_2_17_aarch64.manylinux_2_28_aarch64.whl", hash = "sha256:78d76dd2957d62501084e7012ddafc5fcd406dd982b7a9ca1ea76e8eaaf73e7e", size = 798442, upload-time = "2025-10-21T15:55:23.747Z" },
    { url = "https://files.pythonhosted.org/packages/76/70/4f903c608faf786627a8ee17c06e0067b5acade473678b69c8094b248705/regex-2025.10.23-cp312-cp312-manylinux2014_ppc64le.manylinux_2_17_ppc64le.manylinux_2_28_ppc64le.whl", hash = "sha256:8668e5f067e31a47699ebb354f43aeb9c0ef136f915bd864243098524482ac43", size = 864039, upload-time = "2025-10-21T15:55:25.656Z" },
    { url = "https://files.pythonhosted.org/packages/62/19/2df67b526bf25756c7f447dde554fc10a220fd839cc642f50857d01e4a7b/regex-2025.10.23-cp312-cp312-manylinux2014_s390x.manylinux_2_17_s390x.manylinux_2_28_s390x.whl", hash = "sha256:a32433fe3deb4b2d8eda88790d2808fed0dc097e84f5e683b4cd4f42edef6cca", size = 912057, upload-time = "2025-10-21T15:55:27.309Z" },
    { url = "https://files.pythonhosted.org/packages/99/14/9a39b7c9e007968411bc3c843cc14cf15437510c0a9991f080cab654fd16/regex-2025.10.23-cp312-cp312-manylinux2014_x86_64.manylinux_2_17_x86_64.manylinux_2_28_x86_64.whl", hash = "sha256:d97d73818c642c938db14c0668167f8d39520ca9d983604575ade3fda193afcc", size = 803374, upload-time = "2025-10-21T15:55:28.9Z" },
    { url = "https://files.pythonhosted.org/packages/d4/f7/3495151dd3ca79949599b6d069b72a61a2c5e24fc441dccc79dcaf708fe6/regex-2025.10.23-cp312-cp312-musllinux_1_2_aarch64.whl", hash = "sha256:bca7feecc72ee33579e9f6ddf8babbe473045717a0e7dbc347099530f96e8b9a", size = 787714, upload-time = "2025-10-21T15:55:30.628Z" },
    { url = "https://files.pythonhosted.org/packages/28/65/ee882455e051131869957ee8597faea45188c9a98c0dad724cfb302d4580/regex-2025.10.23-cp312-cp312-musllinux_1_2_ppc64le.whl", hash = "sha256:7e24af51e907d7457cc4a72691ec458320b9ae67dc492f63209f01eecb09de32", size = 858392, upload-time = "2025-10-21T15:55:32.322Z" },
    { url = "https://files.pythonhosted.org/packages/53/25/9287fef5be97529ebd3ac79d256159cb709a07eb58d4be780d1ca3885da8/regex-2025.10.23-cp312-cp312-musllinux_1_2_s390x.whl", hash = "sha256:d10bcde58bbdf18146f3a69ec46dd03233b94a4a5632af97aa5378da3a47d288", size = 850484, upload-time = "2025-10-21T15:55:34.037Z" },
    { url = "https://files.pythonhosted.org/packages/f3/b4/b49b88b4fea2f14dc73e5b5842755e782fc2e52f74423d6f4adc130d5880/regex-2025.10.23-cp312-cp312-musllinux_1_2_x86_64.whl", hash = "sha256:44383bc0c933388516c2692c9a7503e1f4a67e982f20b9a29d2fb70c6494f147", size = 789634, upload-time = "2025-10-21T15:55:35.958Z" },
    { url = "https://files.pythonhosted.org/packages/b6/3c/2f8d199d0e84e78bcd6bdc2be9b62410624f6b796e2893d1837ae738b160/regex-2025.10.23-cp312-cp312-win32.whl", hash = "sha256:6040a86f95438a0114bba16e51dfe27f1bc004fd29fe725f54a586f6d522b079", size = 266060, upload-time = "2025-10-21T15:55:37.902Z" },
    { url = "https://files.pythonhosted.org/packages/d7/67/c35e80969f6ded306ad70b0698863310bdf36aca57ad792f45ddc0e2271f/regex-2025.10.23-cp312-cp312-win_amd64.whl", hash = "sha256:436b4c4352fe0762e3bfa34a5567079baa2ef22aa9c37cf4d128979ccfcad842", size = 276931, upload-time = "2025-10-21T15:55:39.502Z" },
    { url = "https://files.pythonhosted.org/packages/f5/a1/4ed147de7d2b60174f758412c87fa51ada15cd3296a0ff047f4280aaa7ca/regex-2025.10.23-cp312-cp312-win_arm64.whl", hash = "sha256:f4b1b1991617055b46aff6f6db24888c1f05f4db9801349d23f09ed0714a9335", size = 270103, upload-time = "2025-10-21T15:55:41.24Z" },
]

[[package]]
name = "requests"
version = "2.32.4"
source = { registry = "https://pypi.org/simple" }
dependencies = [
    { name = "certifi" },
    { name = "charset-normalizer" },
    { name = "idna" },
    { name = "urllib3" },
]
sdist = { url = "https://files.pythonhosted.org/packages/e1/0a/929373653770d8a0d7ea76c37de6e41f11eb07559b103b1c02cafb3f7cf8/requests-2.32.4.tar.gz", hash = "sha256:27d0316682c8a29834d3264820024b62a36942083d52caf2f14c0591336d3422", size = 135258, upload-time = "2025-06-09T16:43:07.34Z" }
wheels = [
    { url = "https://files.pythonhosted.org/packages/7c/e4/56027c4a6b4ae70ca9de302488c5ca95ad4a39e190093d6c1a8ace08341b/requests-2.32.4-py3-none-any.whl", hash = "sha256:27babd3cda2a6d50b30443204ee89830707d396671944c998b5975b031ac2b2c", size = 64847, upload-time = "2025-06-09T16:43:05.728Z" },
]

[[package]]
name = "safetensors"
version = "0.6.2"
source = { registry = "https://pypi.org/simple" }
sdist = { url = "https://files.pythonhosted.org/packages/ac/cc/738f3011628920e027a11754d9cae9abec1aed00f7ae860abbf843755233/safetensors-0.6.2.tar.gz", hash = "sha256:43ff2aa0e6fa2dc3ea5524ac7ad93a9839256b8703761e76e2d0b2a3fa4f15d9", size = 197968, upload-time = "2025-08-08T13:13:58.654Z" }
wheels = [
    { url = "https://files.pythonhosted.org/packages/4d/b1/3f5fd73c039fc87dba3ff8b5d528bfc5a32b597fea8e7a6a4800343a17c7/safetensors-0.6.2-cp38-abi3-macosx_10_12_x86_64.whl", hash = "sha256:9c85ede8ec58f120bad982ec47746981e210492a6db876882aa021446af8ffba", size = 454797, upload-time = "2025-08-08T13:13:52.066Z" },
    { url = "https://files.pythonhosted.org/packages/8c/c9/bb114c158540ee17907ec470d01980957fdaf87b4aa07914c24eba87b9c6/safetensors-0.6.2-cp38-abi3-macosx_11_0_arm64.whl", hash = "sha256:d6675cf4b39c98dbd7d940598028f3742e0375a6b4d4277e76beb0c35f4b843b", size = 432206, upload-time = "2025-08-08T13:13:50.931Z" },
    { url = "https://files.pythonhosted.org/packages/d3/8e/f70c34e47df3110e8e0bb268d90db8d4be8958a54ab0336c9be4fe86dac8/safetensors-0.6.2-cp38-abi3-manylinux_2_17_aarch64.manylinux2014_aarch64.whl", hash = "sha256:1d2d2b3ce1e2509c68932ca03ab8f20570920cd9754b05063d4368ee52833ecd", size = 473261, upload-time = "2025-08-08T13:13:41.259Z" },
    { url = "https://files.pythonhosted.org/packages/2a/f5/be9c6a7c7ef773e1996dc214e73485286df1836dbd063e8085ee1976f9cb/safetensors-0.6.2-cp38-abi3-manylinux_2_17_armv7l.manylinux2014_armv7l.whl", hash = "sha256:93de35a18f46b0f5a6a1f9e26d91b442094f2df02e9fd7acf224cfec4238821a", size = 485117, upload-time = "2025-08-08T13:13:43.506Z" },
    { url = "https://files.pythonhosted.org/packages/c9/55/23f2d0a2c96ed8665bf17a30ab4ce5270413f4d74b6d87dd663258b9af31/safetensors-0.6.2-cp38-abi3-manylinux_2_17_ppc64le.manylinux2014_ppc64le.whl", hash = "sha256:89a89b505f335640f9120fac65ddeb83e40f1fd081cb8ed88b505bdccec8d0a1", size = 616154, upload-time = "2025-08-08T13:13:45.096Z" },
    { url = "https://files.pythonhosted.org/packages/98/c6/affb0bd9ce02aa46e7acddbe087912a04d953d7a4d74b708c91b5806ef3f/safetensors-0.6.2-cp38-abi3-manylinux_2_17_s390x.manylinux2014_s390x.whl", hash = "sha256:fc4d0d0b937e04bdf2ae6f70cd3ad51328635fe0e6214aa1fc811f3b576b3bda", size = 520713, upload-time = "2025-08-08T13:13:46.25Z" },
    { url = "https://files.pythonhosted.org/packages/fe/5d/5a514d7b88e310c8b146e2404e0dc161282e78634d9358975fd56dfd14be/safetensors-0.6.2-cp38-abi3-manylinux_2_17_x86_64.manylinux2014_x86_64.whl", hash = "sha256:8045db2c872db8f4cbe3faa0495932d89c38c899c603f21e9b6486951a5ecb8f", size = 485835, upload-time = "2025-08-08T13:13:49.373Z" },
    { url = "https://files.pythonhosted.org/packages/7a/7b/4fc3b2ba62c352b2071bea9cfbad330fadda70579f617506ae1a2f129cab/safetensors-0.6.2-cp38-abi3-manylinux_2_5_i686.manylinux1_i686.whl", hash = "sha256:81e67e8bab9878bb568cffbc5f5e655adb38d2418351dc0859ccac158f753e19", size = 521503, upload-time = "2025-08-08T13:13:47.651Z" },
    { url = "https://files.pythonhosted.org/packages/5a/50/0057e11fe1f3cead9254315a6c106a16dd4b1a19cd247f7cc6414f6b7866/safetensors-0.6.2-cp38-abi3-musllinux_1_2_aarch64.whl", hash = "sha256:b0e4d029ab0a0e0e4fdf142b194514695b1d7d3735503ba700cf36d0fc7136ce", size = 652256, upload-time = "2025-08-08T13:13:53.167Z" },
    { url = "https://files.pythonhosted.org/packages/e9/29/473f789e4ac242593ac1656fbece6e1ecd860bb289e635e963667807afe3/safetensors-0.6.2-cp38-abi3-musllinux_1_2_armv7l.whl", hash = "sha256:fa48268185c52bfe8771e46325a1e21d317207bcabcb72e65c6e28e9ffeb29c7", size = 747281, upload-time = "2025-08-08T13:13:54.656Z" },
    { url = "https://files.pythonhosted.org/packages/68/52/f7324aad7f2df99e05525c84d352dc217e0fa637a4f603e9f2eedfbe2c67/safetensors-0.6.2-cp38-abi3-musllinux_1_2_i686.whl", hash = "sha256:d83c20c12c2d2f465997c51b7ecb00e407e5f94d7dec3ea0cc11d86f60d3fde5", size = 692286, upload-time = "2025-08-08T13:13:55.884Z" },
    { url = "https://files.pythonhosted.org/packages/ad/fe/cad1d9762868c7c5dc70c8620074df28ebb1a8e4c17d4c0cb031889c457e/safetensors-0.6.2-cp38-abi3-musllinux_1_2_x86_64.whl", hash = "sha256:d944cea65fad0ead848b6ec2c37cc0b197194bec228f8020054742190e9312ac", size = 655957, upload-time = "2025-08-08T13:13:57.029Z" },
    { url = "https://files.pythonhosted.org/packages/59/a7/e2158e17bbe57d104f0abbd95dff60dda916cf277c9f9663b4bf9bad8b6e/safetensors-0.6.2-cp38-abi3-win32.whl", hash = "sha256:cab75ca7c064d3911411461151cb69380c9225798a20e712b102edda2542ddb1", size = 308926, upload-time = "2025-08-08T13:14:01.095Z" },
    { url = "https://files.pythonhosted.org/packages/2c/c3/c0be1135726618dc1e28d181b8c442403d8dbb9e273fd791de2d4384bcdd/safetensors-0.6.2-cp38-abi3-win_amd64.whl", hash = "sha256:c7b214870df923cbc1593c3faee16bec59ea462758699bd3fee399d00aac072c", size = 320192, upload-time = "2025-08-08T13:13:59.467Z" },
]

[[package]]
name = "scikit-learn"
version = "1.7.2"
source = { registry = "https://pypi.org/simple" }
dependencies = [
    { name = "joblib" },
    { name = "numpy" },
    { name = "scipy" },
    { name = "threadpoolctl" },
]
sdist = { url = "https://files.pythonhosted.org/packages/98/c2/a7855e41c9d285dfe86dc50b250978105dce513d6e459ea66a6aeb0e1e0c/scikit_learn-1.7.2.tar.gz", hash = "sha256:20e9e49ecd130598f1ca38a1d85090e1a600147b9c02fa6f15d69cb53d968fda", size = 7193136, upload-time = "2025-09-09T08:21:29.075Z" }
wheels = [
    { url = "https://files.pythonhosted.org/packages/43/83/564e141eef908a5863a54da8ca342a137f45a0bfb71d1d79704c9894c9d1/scikit_learn-1.7.2-cp311-cp311-macosx_10_9_x86_64.whl", hash = "sha256:c7509693451651cd7361d30ce4e86a1347493554f172b1c72a39300fa2aea79e", size = 9331967, upload-time = "2025-09-09T08:20:32.421Z" },
    { url = "https://files.pythonhosted.org/packages/18/d6/ba863a4171ac9d7314c4d3fc251f015704a2caeee41ced89f321c049ed83/scikit_learn-1.7.2-cp311-cp311-macosx_12_0_arm64.whl", hash = "sha256:0486c8f827c2e7b64837c731c8feff72c0bd2b998067a8a9cbc10643c31f0fe1", size = 8648645, upload-time = "2025-09-09T08:20:34.436Z" },
    { url = "https://files.pythonhosted.org/packages/ef/0e/97dbca66347b8cf0ea8b529e6bb9367e337ba2e8be0ef5c1a545232abfde/scikit_learn-1.7.2-cp311-cp311-manylinux2014_x86_64.manylinux_2_17_x86_64.whl", hash = "sha256:89877e19a80c7b11a2891a27c21c4894fb18e2c2e077815bcade10d34287b20d", size = 9715424, upload-time = "2025-09-09T08:20:36.776Z" },
    { url = "https://files.pythonhosted.org/packages/f7/32/1f3b22e3207e1d2c883a7e09abb956362e7d1bd2f14458c7de258a26ac15/scikit_learn-1.7.2-cp311-cp311-manylinux_2_27_aarch64.manylinux_2_28_aarch64.whl", hash = "sha256:8da8bf89d4d79aaec192d2bda62f9b56ae4e5b4ef93b6a56b5de4977e375c1f1", size = 9509234, upload-time = "2025-09-09T08:20:38.957Z" },
    { url = "https://files.pythonhosted.org/packages/9f/71/34ddbd21f1da67c7a768146968b4d0220ee6831e4bcbad3e03dd3eae88b6/scikit_learn-1.7.2-cp311-cp311-win_amd64.whl", hash = "sha256:9b7ed8d58725030568523e937c43e56bc01cadb478fc43c042a9aca1dacb3ba1", size = 8894244, upload-time = "2025-09-09T08:20:41.166Z" },
    { url = "https://files.pythonhosted.org/packages/a7/aa/3996e2196075689afb9fce0410ebdb4a09099d7964d061d7213700204409/scikit_learn-1.7.2-cp312-cp312-macosx_10_13_x86_64.whl", hash = "sha256:8d91a97fa2b706943822398ab943cde71858a50245e31bc71dba62aab1d60a96", size = 9259818, upload-time = "2025-09-09T08:20:43.19Z" },
    { url = "https://files.pythonhosted.org/packages/43/5d/779320063e88af9c4a7c2cf463ff11c21ac9c8bd730c4a294b0000b666c9/scikit_learn-1.7.2-cp312-cp312-macosx_12_0_arm64.whl", hash = "sha256:acbc0f5fd2edd3432a22c69bed78e837c70cf896cd7993d71d51ba6708507476", size = 8636997, upload-time = "2025-09-09T08:20:45.468Z" },
    { url = "https://files.pythonhosted.org/packages/5c/d0/0c577d9325b05594fdd33aa970bf53fb673f051a45496842caee13cfd7fe/scikit_learn-1.7.2-cp312-cp312-manylinux2014_x86_64.manylinux_2_17_x86_64.whl", hash = "sha256:e5bf3d930aee75a65478df91ac1225ff89cd28e9ac7bd1196853a9229b6adb0b", size = 9478381, upload-time = "2025-09-09T08:20:47.982Z" },
    { url = "https://files.pythonhosted.org/packages/82/70/8bf44b933837ba8494ca0fc9a9ab60f1c13b062ad0197f60a56e2fc4c43e/scikit_learn-1.7.2-cp312-cp312-manylinux_2_27_aarch64.manylinux_2_28_aarch64.whl", hash = "sha256:b4d6e9deed1a47aca9fe2f267ab8e8fe82ee20b4526b2c0cd9e135cea10feb44", size = 9300296, upload-time = "2025-09-09T08:20:50.366Z" },
    { url = "https://files.pythonhosted.org/packages/c6/99/ed35197a158f1fdc2fe7c3680e9c70d0128f662e1fee4ed495f4b5e13db0/scikit_learn-1.7.2-cp312-cp312-win_amd64.whl", hash = "sha256:6088aa475f0785e01bcf8529f55280a3d7d298679f50c0bb70a2364a82d0b290", size = 8731256, upload-time = "2025-09-09T08:20:52.627Z" },
]

[[package]]
name = "scipy"
version = "1.16.3"
source = { registry = "https://pypi.org/simple" }
dependencies = [
    { name = "numpy" },
]
sdist = { url = "https://files.pythonhosted.org/packages/0a/ca/d8ace4f98322d01abcd52d381134344bf7b431eba7ed8b42bdea5a3c2ac9/scipy-1.16.3.tar.gz", hash = "sha256:01e87659402762f43bd2fee13370553a17ada367d42e7487800bf2916535aecb", size = 30597883, upload-time = "2025-10-28T17:38:54.068Z" }
wheels = [
    { url = "https://files.pythonhosted.org/packages/9b/5f/6f37d7439de1455ce9c5a556b8d1db0979f03a796c030bafdf08d35b7bf9/scipy-1.16.3-cp311-cp311-macosx_10_14_x86_64.whl", hash = "sha256:40be6cf99e68b6c4321e9f8782e7d5ff8265af28ef2cd56e9c9b2638fa08ad97", size = 36630881, upload-time = "2025-10-28T17:31:47.104Z" },
    { url = "https://files.pythonhosted.org/packages/7c/89/d70e9f628749b7e4db2aa4cd89735502ff3f08f7b9b27d2e799485987cd9/scipy-1.16.3-cp311-cp311-macosx_12_0_arm64.whl", hash = "sha256:8be1ca9170fcb6223cc7c27f4305d680ded114a1567c0bd2bfcbf947d1b17511", size = 28941012, upload-time = "2025-10-28T17:31:53.411Z" },
    { url = "https://files.pythonhosted.org/packages/a8/a8/0e7a9a6872a923505dbdf6bb93451edcac120363131c19013044a1e7cb0c/scipy-1.16.3-cp311-cp311-macosx_14_0_arm64.whl", hash = "sha256:bea0a62734d20d67608660f69dcda23e7f90fb4ca20974ab80b6ed40df87a005", size = 20931935, upload-time = "2025-10-28T17:31:57.361Z" },
    { url = "https://files.pythonhosted.org/packages/bd/c7/020fb72bd79ad798e4dbe53938543ecb96b3a9ac3fe274b7189e23e27353/scipy-1.16.3-cp311-cp311-macosx_14_0_x86_64.whl", hash = "sha256:2a207a6ce9c24f1951241f4693ede2d393f59c07abc159b2cb2be980820e01fb", size = 23534466, upload-time = "2025-10-28T17:32:01.875Z" },
    { url = "https://files.pythonhosted.org/packages/be/a0/668c4609ce6dbf2f948e167836ccaf897f95fb63fa231c87da7558a374cd/scipy-1.16.3-cp311-cp311-manylinux2014_aarch64.manylinux_2_17_aarch64.whl", hash = "sha256:532fb5ad6a87e9e9cd9c959b106b73145a03f04c7d57ea3e6f6bb60b86ab0876", size = 33593618, upload-time = "2025-10-28T17:32:06.902Z" },
    { url = "https://files.pythonhosted.org/packages/ca/6e/8942461cf2636cdae083e3eb72622a7fbbfa5cf559c7d13ab250a5dbdc01/scipy-1.16.3-cp311-cp311-manylinux2014_x86_64.manylinux_2_17_x86_64.whl", hash = "sha256:0151a0749efeaaab78711c78422d413c583b8cdd2011a3c1d6c794938ee9fdb2", size = 35899798, upload-time = "2025-10-28T17:32:12.665Z" },
    { url = "https://files.pythonhosted.org/packages/79/e8/d0f33590364cdbd67f28ce79368b373889faa4ee959588beddf6daef9abe/scipy-1.16.3-cp311-cp311-musllinux_1_2_aarch64.whl", hash = "sha256:b7180967113560cca57418a7bc719e30366b47959dd845a93206fbed693c867e", size = 36226154, upload-time = "2025-10-28T17:32:17.961Z" },
    { url = "https://files.pythonhosted.org/packages/39/c1/1903de608c0c924a1749c590064e65810f8046e437aba6be365abc4f7557/scipy-1.16.3-cp311-cp311-musllinux_1_2_x86_64.whl", hash = "sha256:deb3841c925eeddb6afc1e4e4a45e418d19ec7b87c5df177695224078e8ec733", size = 38878540, upload-time = "2025-10-28T17:32:23.907Z" },
    { url = "https://files.pythonhosted.org/packages/f1/d0/22ec7036ba0b0a35bccb7f25ab407382ed34af0b111475eb301c16f8a2e5/scipy-1.16.3-cp311-cp311-win_amd64.whl", hash = "sha256:53c3844d527213631e886621df5695d35e4f6a75f620dca412bcd292f6b87d78", size = 38722107, upload-time = "2025-10-28T17:32:29.921Z" },
    { url = "https://files.pythonhosted.org/packages/7b/60/8a00e5a524bb3bf8898db1650d350f50e6cffb9d7a491c561dc9826c7515/scipy-1.16.3-cp311-cp311-win_arm64.whl", hash = "sha256:9452781bd879b14b6f055b26643703551320aa8d79ae064a71df55c00286a184", size = 25506272, upload-time = "2025-10-28T17:32:34.577Z" },
    { url = "https://files.pythonhosted.org/packages/40/41/5bf55c3f386b1643812f3a5674edf74b26184378ef0f3e7c7a09a7e2ca7f/scipy-1.16.3-cp312-cp312-macosx_10_14_x86_64.whl", hash = "sha256:81fc5827606858cf71446a5e98715ba0e11f0dbc83d71c7409d05486592a45d6", size = 36659043, upload-time = "2025-10-28T17:32:40.285Z" },
    { url = "https://files.pythonhosted.org/packages/1e/0f/65582071948cfc45d43e9870bf7ca5f0e0684e165d7c9ef4e50d783073eb/scipy-1.16.3-cp312-cp312-macosx_12_0_arm64.whl", hash = "sha256:c97176013d404c7346bf57874eaac5187d969293bf40497140b0a2b2b7482e07", size = 28898986, upload-time = "2025-10-28T17:32:45.325Z" },
    { url = "https://files.pythonhosted.org/packages/96/5e/36bf3f0ac298187d1ceadde9051177d6a4fe4d507e8f59067dc9dd39e650/scipy-1.16.3-cp312-cp312-macosx_14_0_arm64.whl", hash = "sha256:2b71d93c8a9936046866acebc915e2af2e292b883ed6e2cbe5c34beb094b82d9", size = 20889814, upload-time = "2025-10-28T17:32:49.277Z" },
    { url = "https://files.pythonhosted.org/packages/80/35/178d9d0c35394d5d5211bbff7ac4f2986c5488b59506fef9e1de13ea28d3/scipy-1.16.3-cp312-cp312-macosx_14_0_x86_64.whl", hash = "sha256:3d4a07a8e785d80289dfe66b7c27d8634a773020742ec7187b85ccc4b0e7b686", size = 23565795, upload-time = "2025-10-28T17:32:53.337Z" },
    { url = "https://files.pythonhosted.org/packages/fa/46/d1146ff536d034d02f83c8afc3c4bab2eddb634624d6529a8512f3afc9da/scipy-1.16.3-cp312-cp312-manylinux2014_aarch64.manylinux_2_17_aarch64.whl", hash = "sha256:0553371015692a898e1aa858fed67a3576c34edefa6b7ebdb4e9dde49ce5c203", size = 33349476, upload-time = "2025-10-28T17:32:58.353Z" },
    { url = "https://files.pythonhosted.org/packages/79/2e/415119c9ab3e62249e18c2b082c07aff907a273741b3f8160414b0e9193c/scipy-1.16.3-cp312-cp312-manylinux2014_x86_64.manylinux_2_17_x86_64.whl", hash = "sha256:72d1717fd3b5e6ec747327ce9bda32d5463f472c9dce9f54499e81fbd50245a1", size = 35676692, upload-time = "2025-10-28T17:33:03.88Z" },
    { url = "https://files.pythonhosted.org/packages/27/82/df26e44da78bf8d2aeaf7566082260cfa15955a5a6e96e6a29935b64132f/scipy-1.16.3-cp312-cp312-musllinux_1_2_aarch64.whl", hash = "sha256:1fb2472e72e24d1530debe6ae078db70fb1605350c88a3d14bc401d6306dbffe", size = 36019345, upload-time = "2025-10-28T17:33:09.773Z" },
    { url = "https://files.pythonhosted.org/packages/82/31/006cbb4b648ba379a95c87262c2855cd0d09453e500937f78b30f02fa1cd/scipy-1.16.3-cp312-cp312-musllinux_1_2_x86_64.whl", hash = "sha256:c5192722cffe15f9329a3948c4b1db789fbb1f05c97899187dcf009b283aea70", size = 38678975, upload-time = "2025-10-28T17:33:15.809Z" },
    { url = "https://files.pythonhosted.org/packages/c2/7f/acbd28c97e990b421af7d6d6cd416358c9c293fc958b8529e0bd5d2a2a19/scipy-1.16.3-cp312-cp312-win_amd64.whl", hash = "sha256:56edc65510d1331dae01ef9b658d428e33ed48b4f77b1d51caf479a0253f96dc", size = 38555926, upload-time = "2025-10-28T17:33:21.388Z" },
    { url = "https://files.pythonhosted.org/packages/ce/69/c5c7807fd007dad4f48e0a5f2153038dc96e8725d3345b9ee31b2b7bed46/scipy-1.16.3-cp312-cp312-win_arm64.whl", hash = "sha256:a8a26c78ef223d3e30920ef759e25625a0ecdd0d60e5a8818b7513c3e5384cf2", size = 25463014, upload-time = "2025-10-28T17:33:25.975Z" },
]

[[package]]
name = "sentence-transformers"
version = "5.1.2"
source = { registry = "https://pypi.org/simple" }
dependencies = [
    { name = "huggingface-hub" },
    { name = "pillow" },
    { name = "scikit-learn" },
    { name = "scipy" },
    { name = "torch" },
    { name = "tqdm" },
    { name = "transformers" },
    { name = "typing-extensions" },
]
sdist = { url = "https://files.pythonhosted.org/packages/0f/96/f3f3409179d14dbfdbea8622e2e9eaa3c8836ddcaecd2cd5ff0a11731d20/sentence_transformers-5.1.2.tar.gz", hash = "sha256:0f6c8bd916a78dc65b366feb8d22fd885efdb37432e7630020d113233af2b856", size = 375185, upload-time = "2025-10-22T12:47:55.019Z" }
wheels = [
    { url = "https://files.pythonhosted.org/packages/bb/a6/a607a737dc1a00b7afe267b9bfde101b8cee2529e197e57471d23137d4e5/sentence_transformers-5.1.2-py3-none-any.whl", hash = "sha256:724ce0ea62200f413f1a5059712aff66495bc4e815a1493f7f9bca242414c333", size = 488009, upload-time = "2025-10-22T12:47:53.433Z" },
]

[[package]]
name = "setuptools"
version = "80.9.0"
source = { registry = "https://pypi.org/simple" }
sdist = { url = "https://files.pythonhosted.org/packages/18/5d/3bf57dcd21979b887f014ea83c24ae194cfcd12b9e0fda66b957c69d1fca/setuptools-80.9.0.tar.gz", hash = "sha256:f36b47402ecde768dbfafc46e8e4207b4360c654f1f3bb84475f0a28628fb19c", size = 1319958, upload-time = "2025-05-27T00:56:51.443Z" }
wheels = [
    { url = "https://files.pythonhosted.org/packages/a3/dc/17031897dae0efacfea57dfd3a82fdd2a2aeb58e0ff71b77b87e44edc772/setuptools-80.9.0-py3-none-any.whl", hash = "sha256:062d34222ad13e0cc312a4c02d73f059e86a4acbfbdea8f8f76b28c99f306922", size = 1201486, upload-time = "2025-05-27T00:56:49.664Z" },
]

[[package]]
name = "smmap"
version = "5.0.2"
source = { registry = "https://pypi.org/simple" }
sdist = { url = "https://files.pythonhosted.org/packages/44/cd/a040c4b3119bbe532e5b0732286f805445375489fceaec1f48306068ee3b/smmap-5.0.2.tar.gz", hash = "sha256:26ea65a03958fa0c8a1c7e8c7a58fdc77221b8910f6be2131affade476898ad5", size = 22329, upload-time = "2025-01-02T07:14:40.909Z" }
wheels = [
    { url = "https://files.pythonhosted.org/packages/04/be/d09147ad1ec7934636ad912901c5fd7667e1c858e19d355237db0d0cd5e4/smmap-5.0.2-py3-none-any.whl", hash = "sha256:b30115f0def7d7531d22a0fb6502488d879e75b260a9db4d0819cfb25403af5e", size = 24303, upload-time = "2025-01-02T07:14:38.724Z" },
]

[[package]]
name = "sniffio"
version = "1.3.1"
source = { registry = "https://pypi.org/simple" }
sdist = { url = "https://files.pythonhosted.org/packages/a2/87/a6771e1546d97e7e041b6ae58d80074f81b7d5121207425c964ddf5cfdbd/sniffio-1.3.1.tar.gz", hash = "sha256:f4324edc670a0f49750a81b895f35c3adb843cca46f0530f79fc1babb23789dc", size = 20372, upload-time = "2024-02-25T23:20:04.057Z" }
wheels = [
    { url = "https://files.pythonhosted.org/packages/e9/44/75a9c9421471a6c4805dbf2356f7c181a29c1879239abab1ea2cc8f38b40/sniffio-1.3.1-py3-none-any.whl", hash = "sha256:2f6da418d1f1e0fddd844478f41680e794e6051915791a034ff65e5f100525a2", size = 10235, upload-time = "2024-02-25T23:20:01.196Z" },
]

[[package]]
name = "sympy"
version = "1.14.0"
source = { registry = "https://pypi.org/simple" }
dependencies = [
    { name = "mpmath" },
]
sdist = { url = "https://files.pythonhosted.org/packages/83/d3/803453b36afefb7c2bb238361cd4ae6125a569b4db67cd9e79846ba2d68c/sympy-1.14.0.tar.gz", hash = "sha256:d3d3fe8df1e5a0b42f0e7bdf50541697dbe7d23746e894990c030e2b05e72517", size = 7793921, upload-time = "2025-04-27T18:05:01.611Z" }
wheels = [
    { url = "https://files.pythonhosted.org/packages/a2/09/77d55d46fd61b4a135c444fc97158ef34a095e5681d0a6c10b75bf356191/sympy-1.14.0-py3-none-any.whl", hash = "sha256:e091cc3e99d2141a0ba2847328f5479b05d94a6635cb96148ccb3f34671bd8f5", size = 6299353, upload-time = "2025-04-27T18:04:59.103Z" },
]

[[package]]
name = "threadpoolctl"
version = "3.6.0"
source = { registry = "https://pypi.org/simple" }
sdist = { url = "https://files.pythonhosted.org/packages/b7/4d/08c89e34946fce2aec4fbb45c9016efd5f4d7f24af8e5d93296e935631d8/threadpoolctl-3.6.0.tar.gz", hash = "sha256:8ab8b4aa3491d812b623328249fab5302a68d2d71745c8a4c719a2fcaba9f44e", size = 21274, upload-time = "2025-03-13T13:49:23.031Z" }
wheels = [
    { url = "https://files.pythonhosted.org/packages/32/d5/f9a850d79b0851d1d4ef6456097579a9005b31fea68726a4ae5f2d82ddd9/threadpoolctl-3.6.0-py3-none-any.whl", hash = "sha256:43a0b8fd5a2928500110039e43a5eed8480b918967083ea48dc3ab9f13c4a7fb", size = 18638, upload-time = "2025-03-13T13:49:21.846Z" },
]

[[package]]
name = "tokenizers"
version = "0.22.1"
source = { registry = "https://pypi.org/simple" }
dependencies = [
    { name = "huggingface-hub" },
]
sdist = { url = "https://files.pythonhosted.org/packages/1c/46/fb6854cec3278fbfa4a75b50232c77622bc517ac886156e6afbfa4d8fc6e/tokenizers-0.22.1.tar.gz", hash = "sha256:61de6522785310a309b3407bac22d99c4db5dba349935e99e4d15ea2226af2d9", size = 363123, upload-time = "2025-09-19T09:49:23.424Z" }
wheels = [
    { url = "https://files.pythonhosted.org/packages/bf/33/f4b2d94ada7ab297328fc671fed209368ddb82f965ec2224eb1892674c3a/tokenizers-0.22.1-cp39-abi3-macosx_10_12_x86_64.whl", hash = "sha256:59fdb013df17455e5f950b4b834a7b3ee2e0271e6378ccb33aa74d178b513c73", size = 3069318, upload-time = "2025-09-19T09:49:11.848Z" },
    { url = "https://files.pythonhosted.org/packages/1c/58/2aa8c874d02b974990e89ff95826a4852a8b2a273c7d1b4411cdd45a4565/tokenizers-0.22.1-cp39-abi3-macosx_11_0_arm64.whl", hash = "sha256:8d4e484f7b0827021ac5f9f71d4794aaef62b979ab7608593da22b1d2e3c4edc", size = 2926478, upload-time = "2025-09-19T09:49:09.759Z" },
    { url = "https://files.pythonhosted.org/packages/1e/3b/55e64befa1e7bfea963cf4b787b2cea1011362c4193f5477047532ce127e/tokenizers-0.22.1-cp39-abi3-manylinux_2_17_aarch64.manylinux2014_aarch64.whl", hash = "sha256:19d2962dd28bc67c1f205ab180578a78eef89ac60ca7ef7cbe9635a46a56422a", size = 3256994, upload-time = "2025-09-19T09:48:56.701Z" },
    { url = "https://files.pythonhosted.org/packages/71/0b/fbfecf42f67d9b7b80fde4aabb2b3110a97fac6585c9470b5bff103a80cb/tokenizers-0.22.1-cp39-abi3-manylinux_2_17_armv7l.manylinux2014_armv7l.whl", hash = "sha256:38201f15cdb1f8a6843e6563e6e79f4abd053394992b9bbdf5213ea3469b4ae7", size = 3153141, upload-time = "2025-09-19T09:48:59.749Z" },
    { url = "https://files.pythonhosted.org/packages/17/a9/b38f4e74e0817af8f8ef925507c63c6ae8171e3c4cb2d5d4624bf58fca69/tokenizers-0.22.1-cp39-abi3-manylinux_2_17_i686.manylinux2014_i686.whl", hash = "sha256:d1cbe5454c9a15df1b3443c726063d930c16f047a3cc724b9e6e1a91140e5a21", size = 3508049, upload-time = "2025-09-19T09:49:05.868Z" },
    { url = "https://files.pythonhosted.org/packages/d2/48/dd2b3dac46bb9134a88e35d72e1aa4869579eacc1a27238f1577270773ff/tokenizers-0.22.1-cp39-abi3-manylinux_2_17_ppc64le.manylinux2014_ppc64le.whl", hash = "sha256:e7d094ae6312d69cc2a872b54b91b309f4f6fbce871ef28eb27b52a98e4d0214", size = 3710730, upload-time = "2025-09-19T09:49:01.832Z" },
    { url = "https://files.pythonhosted.org/packages/93/0e/ccabc8d16ae4ba84a55d41345207c1e2ea88784651a5a487547d80851398/tokenizers-0.22.1-cp39-abi3-manylinux_2_17_s390x.manylinux2014_s390x.whl", hash = "sha256:afd7594a56656ace95cdd6df4cca2e4059d294c5cfb1679c57824b605556cb2f", size = 3412560, upload-time = "2025-09-19T09:49:03.867Z" },
    { url = "https://files.pythonhosted.org/packages/d0/c6/dc3a0db5a6766416c32c034286d7c2d406da1f498e4de04ab1b8959edd00/tokenizers-0.22.1-cp39-abi3-manylinux_2_17_x86_64.manylinux2014_x86_64.whl", hash = "sha256:e2ef6063d7a84994129732b47e7915e8710f27f99f3a3260b8a38fc7ccd083f4", size = 3250221, upload-time = "2025-09-19T09:49:07.664Z" },
    { url = "https://files.pythonhosted.org/packages/d7/a6/2c8486eef79671601ff57b093889a345dd3d576713ef047776015dc66de7/tokenizers-0.22.1-cp39-abi3-musllinux_1_2_aarch64.whl", hash = "sha256:ba0a64f450b9ef412c98f6bcd2a50c6df6e2443b560024a09fa6a03189726879", size = 9345569, upload-time = "2025-09-19T09:49:14.214Z" },
    { url = "https://files.pythonhosted.org/packages/6b/16/32ce667f14c35537f5f605fe9bea3e415ea1b0a646389d2295ec348d5657/tokenizers-0.22.1-cp39-abi3-musllinux_1_2_armv7l.whl", hash = "sha256:331d6d149fa9c7d632cde4490fb8bbb12337fa3a0232e77892be656464f4b446", size = 9271599, upload-time = "2025-09-19T09:49:16.639Z" },
    { url = "https://files.pythonhosted.org/packages/51/7c/a5f7898a3f6baa3fc2685c705e04c98c1094c523051c805cdd9306b8f87e/tokenizers-0.22.1-cp39-abi3-musllinux_1_2_i686.whl", hash = "sha256:607989f2ea68a46cb1dfbaf3e3aabdf3f21d8748312dbeb6263d1b3b66c5010a", size = 9533862, upload-time = "2025-09-19T09:49:19.146Z" },
    { url = "https://files.pythonhosted.org/packages/36/65/7e75caea90bc73c1dd8d40438adf1a7bc26af3b8d0a6705ea190462506e1/tokenizers-0.22.1-cp39-abi3-musllinux_1_2_x86_64.whl", hash = "sha256:a0f307d490295717726598ef6fa4f24af9d484809223bbc253b201c740a06390", size = 9681250, upload-time = "2025-09-19T09:49:21.501Z" },
    { url = "https://files.pythonhosted.org/packages/30/2c/959dddef581b46e6209da82df3b78471e96260e2bc463f89d23b1bf0e52a/tokenizers-0.22.1-cp39-abi3-win32.whl", hash = "sha256:b5120eed1442765cd90b903bb6cfef781fd8fe64e34ccaecbae4c619b7b12a82", size = 2472003, upload-time = "2025-09-19T09:49:27.089Z" },
    { url = "https://files.pythonhosted.org/packages/b3/46/e33a8c93907b631a99377ef4c5f817ab453d0b34f93529421f42ff559671/tokenizers-0.22.1-cp39-abi3-win_amd64.whl", hash = "sha256:65fd6e3fb11ca1e78a6a93602490f134d1fdeb13bcef99389d5102ea318ed138", size = 2674684, upload-time = "2025-09-19T09:49:24.953Z" },
]

[[package]]
name = "tomli"
version = "2.2.1"
source = { registry = "https://pypi.org/simple" }
sdist = { url = "https://files.pythonhosted.org/packages/18/87/302344fed471e44a87289cf4967697d07e532f2421fdaf868a303cbae4ff/tomli-2.2.1.tar.gz", hash = "sha256:cd45e1dc79c835ce60f7404ec8119f2eb06d38b1deba146f07ced3bbc44505ff", size = 17175, upload-time = "2024-11-27T22:38:36.873Z" }
wheels = [
    { url = "https://files.pythonhosted.org/packages/43/ca/75707e6efa2b37c77dadb324ae7d9571cb424e61ea73fad7c56c2d14527f/tomli-2.2.1-cp311-cp311-macosx_10_9_x86_64.whl", hash = "sha256:678e4fa69e4575eb77d103de3df8a895e1591b48e740211bd1067378c69e8249", size = 131077, upload-time = "2024-11-27T22:37:54.956Z" },
    { url = "https://files.pythonhosted.org/packages/c7/16/51ae563a8615d472fdbffc43a3f3d46588c264ac4f024f63f01283becfbb/tomli-2.2.1-cp311-cp311-macosx_11_0_arm64.whl", hash = "sha256:023aa114dd824ade0100497eb2318602af309e5a55595f76b626d6d9f3b7b0a6", size = 123429, upload-time = "2024-11-27T22:37:56.698Z" },
    { url = "https://files.pythonhosted.org/packages/f1/dd/4f6cd1e7b160041db83c694abc78e100473c15d54620083dbd5aae7b990e/tomli-2.2.1-cp311-cp311-manylinux_2_17_aarch64.manylinux2014_aarch64.whl", hash = "sha256:ece47d672db52ac607a3d9599a9d48dcb2f2f735c6c2d1f34130085bb12b112a", size = 226067, upload-time = "2024-11-27T22:37:57.63Z" },
    { url = "https://files.pythonhosted.org/packages/a9/6b/c54ede5dc70d648cc6361eaf429304b02f2871a345bbdd51e993d6cdf550/tomli-2.2.1-cp311-cp311-manylinux_2_17_x86_64.manylinux2014_x86_64.whl", hash = "sha256:6972ca9c9cc9f0acaa56a8ca1ff51e7af152a9f87fb64623e31d5c83700080ee", size = 236030, upload-time = "2024-11-27T22:37:59.344Z" },
    { url = "https://files.pythonhosted.org/packages/1f/47/999514fa49cfaf7a92c805a86c3c43f4215621855d151b61c602abb38091/tomli-2.2.1-cp311-cp311-manylinux_2_5_i686.manylinux1_i686.manylinux_2_17_i686.manylinux2014_i686.whl", hash = "sha256:c954d2250168d28797dd4e3ac5cf812a406cd5a92674ee4c8f123c889786aa8e", size = 240898, upload-time = "2024-11-27T22:38:00.429Z" },
    { url = "https://files.pythonhosted.org/packages/73/41/0a01279a7ae09ee1573b423318e7934674ce06eb33f50936655071d81a24/tomli-2.2.1-cp311-cp311-musllinux_1_2_aarch64.whl", hash = "sha256:8dd28b3e155b80f4d54beb40a441d366adcfe740969820caf156c019fb5c7ec4", size = 229894, upload-time = "2024-11-27T22:38:02.094Z" },
    { url = "https://files.pythonhosted.org/packages/55/18/5d8bc5b0a0362311ce4d18830a5d28943667599a60d20118074ea1b01bb7/tomli-2.2.1-cp311-cp311-musllinux_1_2_i686.whl", hash = "sha256:e59e304978767a54663af13c07b3d1af22ddee3bb2fb0618ca1593e4f593a106", size = 245319, upload-time = "2024-11-27T22:38:03.206Z" },
    { url = "https://files.pythonhosted.org/packages/92/a3/7ade0576d17f3cdf5ff44d61390d4b3febb8a9fc2b480c75c47ea048c646/tomli-2.2.1-cp311-cp311-musllinux_1_2_x86_64.whl", hash = "sha256:33580bccab0338d00994d7f16f4c4ec25b776af3ffaac1ed74e0b3fc95e885a8", size = 238273, upload-time = "2024-11-27T22:38:04.217Z" },
    { url = "https://files.pythonhosted.org/packages/72/6f/fa64ef058ac1446a1e51110c375339b3ec6be245af9d14c87c4a6412dd32/tomli-2.2.1-cp311-cp311-win32.whl", hash = "sha256:465af0e0875402f1d226519c9904f37254b3045fc5084697cefb9bdde1ff99ff", size = 98310, upload-time = "2024-11-27T22:38:05.908Z" },
    { url = "https://files.pythonhosted.org/packages/6a/1c/4a2dcde4a51b81be3530565e92eda625d94dafb46dbeb15069df4caffc34/tomli-2.2.1-cp311-cp311-win_amd64.whl", hash = "sha256:2d0f2fdd22b02c6d81637a3c95f8cd77f995846af7414c5c4b8d0545afa1bc4b", size = 108309, upload-time = "2024-11-27T22:38:06.812Z" },
    { url = "https://files.pythonhosted.org/packages/52/e1/f8af4c2fcde17500422858155aeb0d7e93477a0d59a98e56cbfe75070fd0/tomli-2.2.1-cp312-cp312-macosx_10_13_x86_64.whl", hash = "sha256:4a8f6e44de52d5e6c657c9fe83b562f5f4256d8ebbfe4ff922c495620a7f6cea", size = 132762, upload-time = "2024-11-27T22:38:07.731Z" },
    { url = "https://files.pythonhosted.org/packages/03/b8/152c68bb84fc00396b83e7bbddd5ec0bd3dd409db4195e2a9b3e398ad2e3/tomli-2.2.1-cp312-cp312-macosx_11_0_arm64.whl", hash = "sha256:8d57ca8095a641b8237d5b079147646153d22552f1c637fd3ba7f4b0b29167a8", size = 123453, upload-time = "2024-11-27T22:38:09.384Z" },
    { url = "https://files.pythonhosted.org/packages/c8/d6/fc9267af9166f79ac528ff7e8c55c8181ded34eb4b0e93daa767b8841573/tomli-2.2.1-cp312-cp312-manylinux_2_17_aarch64.manylinux2014_aarch64.whl", hash = "sha256:4e340144ad7ae1533cb897d406382b4b6fede8890a03738ff1683af800d54192", size = 233486, upload-time = "2024-11-27T22:38:10.329Z" },
    { url = "https://files.pythonhosted.org/packages/5c/51/51c3f2884d7bab89af25f678447ea7d297b53b5a3b5730a7cb2ef6069f07/tomli-2.2.1-cp312-cp312-manylinux_2_17_x86_64.manylinux2014_x86_64.whl", hash = "sha256:db2b95f9de79181805df90bedc5a5ab4c165e6ec3fe99f970d0e302f384ad222", size = 242349, upload-time = "2024-11-27T22:38:11.443Z" },
    { url = "https://files.pythonhosted.org/packages/ab/df/bfa89627d13a5cc22402e441e8a931ef2108403db390ff3345c05253935e/tomli-2.2.1-cp312-cp312-manylinux_2_5_i686.manylinux1_i686.manylinux_2_17_i686.manylinux2014_i686.whl", hash = "sha256:40741994320b232529c802f8bc86da4e1aa9f413db394617b9a256ae0f9a7f77", size = 252159, upload-time = "2024-11-27T22:38:13.099Z" },
    { url = "https://files.pythonhosted.org/packages/9e/6e/fa2b916dced65763a5168c6ccb91066f7639bdc88b48adda990db10c8c0b/tomli-2.2.1-cp312-cp312-musllinux_1_2_aarch64.whl", hash = "sha256:400e720fe168c0f8521520190686ef8ef033fb19fc493da09779e592861b78c6", size = 237243, upload-time = "2024-11-27T22:38:14.766Z" },
    { url = "https://files.pythonhosted.org/packages/b4/04/885d3b1f650e1153cbb93a6a9782c58a972b94ea4483ae4ac5cedd5e4a09/tomli-2.2.1-cp312-cp312-musllinux_1_2_i686.whl", hash = "sha256:02abe224de6ae62c19f090f68da4e27b10af2b93213d36cf44e6e1c5abd19fdd", size = 259645, upload-time = "2024-11-27T22:38:15.843Z" },
    { url = "https://files.pythonhosted.org/packages/9c/de/6b432d66e986e501586da298e28ebeefd3edc2c780f3ad73d22566034239/tomli-2.2.1-cp312-cp312-musllinux_1_2_x86_64.whl", hash = "sha256:b82ebccc8c8a36f2094e969560a1b836758481f3dc360ce9a3277c65f374285e", size = 244584, upload-time = "2024-11-27T22:38:17.645Z" },
    { url = "https://files.pythonhosted.org/packages/1c/9a/47c0449b98e6e7d1be6cbac02f93dd79003234ddc4aaab6ba07a9a7482e2/tomli-2.2.1-cp312-cp312-win32.whl", hash = "sha256:889f80ef92701b9dbb224e49ec87c645ce5df3fa2cc548664eb8a25e03127a98", size = 98875, upload-time = "2024-11-27T22:38:19.159Z" },
    { url = "https://files.pythonhosted.org/packages/ef/60/9b9638f081c6f1261e2688bd487625cd1e660d0a85bd469e91d8db969734/tomli-2.2.1-cp312-cp312-win_amd64.whl", hash = "sha256:7fc04e92e1d624a4a63c76474610238576942d6b8950a2d7f908a340494e67e4", size = 109418, upload-time = "2024-11-27T22:38:20.064Z" },
    { url = "https://files.pythonhosted.org/packages/6e/c2/61d3e0f47e2b74ef40a68b9e6ad5984f6241a942f7cd3bbfbdbd03861ea9/tomli-2.2.1-py3-none-any.whl", hash = "sha256:cb55c73c5f4408779d0cf3eef9f762b9c9f147a77de7b258bef0a5628adc85cc", size = 14257, upload-time = "2024-11-27T22:38:35.385Z" },
]

[[package]]
name = "torch"
version = "2.9.0"
source = { registry = "https://pypi.org/simple" }
dependencies = [
    { name = "filelock" },
    { name = "fsspec" },
    { name = "jinja2" },
    { name = "networkx" },
    { name = "nvidia-cublas-cu12", marker = "platform_machine == 'x86_64' and sys_platform == 'linux'" },
    { name = "nvidia-cuda-cupti-cu12", marker = "platform_machine == 'x86_64' and sys_platform == 'linux'" },
    { name = "nvidia-cuda-nvrtc-cu12", marker = "platform_machine == 'x86_64' and sys_platform == 'linux'" },
    { name = "nvidia-cuda-runtime-cu12", marker = "platform_machine == 'x86_64' and sys_platform == 'linux'" },
    { name = "nvidia-cudnn-cu12", marker = "platform_machine == 'x86_64' and sys_platform == 'linux'" },
    { name = "nvidia-cufft-cu12", marker = "platform_machine == 'x86_64' and sys_platform == 'linux'" },
    { name = "nvidia-cufile-cu12", marker = "platform_machine == 'x86_64' and sys_platform == 'linux'" },
    { name = "nvidia-curand-cu12", marker = "platform_machine == 'x86_64' and sys_platform == 'linux'" },
    { name = "nvidia-cusolver-cu12", marker = "platform_machine == 'x86_64' and sys_platform == 'linux'" },
    { name = "nvidia-cusparse-cu12", marker = "platform_machine == 'x86_64' and sys_platform == 'linux'" },
    { name = "nvidia-cusparselt-cu12", marker = "platform_machine == 'x86_64' and sys_platform == 'linux'" },
    { name = "nvidia-nccl-cu12", marker = "platform_machine == 'x86_64' and sys_platform == 'linux'" },
    { name = "nvidia-nvjitlink-cu12", marker = "platform_machine == 'x86_64' and sys_platform == 'linux'" },
    { name = "nvidia-nvshmem-cu12", marker = "platform_machine == 'x86_64' and sys_platform == 'linux'" },
    { name = "nvidia-nvtx-cu12", marker = "platform_machine == 'x86_64' and sys_platform == 'linux'" },
    { name = "setuptools", marker = "python_full_version >= '3.12'" },
    { name = "sympy" },
    { name = "triton", marker = "platform_machine == 'x86_64' and sys_platform == 'linux'" },
    { name = "typing-extensions" },
]
wheels = [
    { url = "https://files.pythonhosted.org/packages/58/fe/334225e6330e672b36aef23d77451fa906ea12881570c08638a91331a212/torch-2.9.0-cp311-cp311-manylinux_2_28_aarch64.whl", hash = "sha256:c596708b5105d0b199215acf0c9be7c1db5f1680d88eddadf4b75a299259a677", size = 104230578, upload-time = "2025-10-15T15:46:08.182Z" },
    { url = "https://files.pythonhosted.org/packages/05/cc/49566caaa218872ec9a2912456f470ff92649894a4bc2e5274aa9ef87c4a/torch-2.9.0-cp311-cp311-manylinux_2_28_x86_64.whl", hash = "sha256:51de31219c97c51cf4bf2be94d622e3deb5dcc526c6dc00e97c17eaec0fc1d67", size = 899815990, upload-time = "2025-10-15T15:48:03.336Z" },
    { url = "https://files.pythonhosted.org/packages/74/25/e9ab21d5925b642d008f139d4a3c9664fc9ee1faafca22913c080cc4c0a5/torch-2.9.0-cp311-cp311-win_amd64.whl", hash = "sha256:dd515c70059afd95f48b8192733764c08ca37a1d19803af6401b5ecad7c8676e", size = 109313698, upload-time = "2025-10-15T15:46:12.425Z" },
    { url = "https://files.pythonhosted.org/packages/b3/b7/205ef3e94de636feffd64b28bb59a0dfac0771221201b9871acf9236f5ca/torch-2.9.0-cp311-none-macosx_11_0_arm64.whl", hash = "sha256:614a185e4986326d526a91210c8fc1397e76e8cfafa78baf6296a790e53a9eec", size = 74463678, upload-time = "2025-10-15T15:46:29.779Z" },
    { url = "https://files.pythonhosted.org/packages/d1/d3/3985739f3b8e88675127bf70f82b3a48ae083e39cda56305dbd90398fec0/torch-2.9.0-cp312-cp312-manylinux_2_28_aarch64.whl", hash = "sha256:e5f7af1dc4c0a7c4a260c2534f41ddaf209714f7c89145e644c44712fbd6b642", size = 104107898, upload-time = "2025-10-15T15:46:20.883Z" },
    { url = "https://files.pythonhosted.org/packages/a5/4b/f4bb2e6c25d0272f798cd6d7a04ed315da76cec68c602d87040c7847287f/torch-2.9.0-cp312-cp312-manylinux_2_28_x86_64.whl", hash = "sha256:01cff95ecd9a212ea2f141db28acccdceb6a4c54f64e6c51091146f5e2a772c6", size = 899738273, upload-time = "2025-10-15T15:50:04.188Z" },
    { url = "https://files.pythonhosted.org/packages/66/11/c1c5ba6691cda6279087c35bd626536e4fd29521fe740abf5008377a9a02/torch-2.9.0-cp312-cp312-win_amd64.whl", hash = "sha256:4582b162f541651f0cb184d3e291c05c2f556c7117c64a9873e2ee158d40062b", size = 109280887, upload-time = "2025-10-15T15:46:26.228Z" },
    { url = "https://files.pythonhosted.org/packages/dd/5f/b85bd8c05312d71de9402bf5868d217c38827cfd09d8f8514e5be128a52b/torch-2.9.0-cp312-none-macosx_11_0_arm64.whl", hash = "sha256:33f58e9a102a91259af289d50525c30323b5c9ae1d31322b6447c0814da68695", size = 74478983, upload-time = "2025-10-15T15:46:39.406Z" },
]

[[package]]
name = "tqdm"
version = "4.67.1"
source = { registry = "https://pypi.org/simple" }
dependencies = [
    { name = "colorama", marker = "sys_platform == 'win32'" },
]
sdist = { url = "https://files.pythonhosted.org/packages/a8/4b/29b4ef32e036bb34e4ab51796dd745cdba7ed47ad142a9f4a1eb8e0c744d/tqdm-4.67.1.tar.gz", hash = "sha256:f8aef9c52c08c13a65f30ea34f4e5aac3fd1a34959879d7e59e63027286627f2", size = 169737, upload-time = "2024-11-24T20:12:22.481Z" }
wheels = [
    { url = "https://files.pythonhosted.org/packages/d0/30/dc54f88dd4a2b5dc8a0279bdd7270e735851848b762aeb1c1184ed1f6b14/tqdm-4.67.1-py3-none-any.whl", hash = "sha256:26445eca388f82e72884e0d580d5464cd801a3ea01e63e5601bdff9ba6a48de2", size = 78540, upload-time = "2024-11-24T20:12:19.698Z" },
]

[[package]]
name = "transformers"
version = "4.57.1"
source = { registry = "https://pypi.org/simple" }
dependencies = [
    { name = "filelock" },
    { name = "huggingface-hub" },
    { name = "numpy" },
    { name = "packaging" },
    { name = "pyyaml" },
    { name = "regex" },
    { name = "requests" },
    { name = "safetensors" },
    { name = "tokenizers" },
    { name = "tqdm" },
]
sdist = { url = "https://files.pythonhosted.org/packages/d6/68/a39307bcc4116a30b2106f2e689130a48de8bd8a1e635b5e1030e46fcd9e/transformers-4.57.1.tar.gz", hash = "sha256:f06c837959196c75039809636cd964b959f6604b75b8eeec6fdfc0440b89cc55", size = 10142511, upload-time = "2025-10-14T15:39:26.18Z" }
wheels = [
    { url = "https://files.pythonhosted.org/packages/71/d3/c16c3b3cf7655a67db1144da94b021c200ac1303f82428f2beef6c2e72bb/transformers-4.57.1-py3-none-any.whl", hash = "sha256:b10d05da8fa67dc41644dbbf9bc45a44cb86ae33da6f9295f5fbf5b7890bd267", size = 11990925, upload-time = "2025-10-14T15:39:23.085Z" },
]

[[package]]
name = "triton"
version = "3.5.0"
source = { registry = "https://pypi.org/simple" }
wheels = [
    { url = "https://files.pythonhosted.org/packages/3d/78/949a04391c21956c816523678f0e5fa308eb5b1e7622d88c4e4ef5fceca0/triton-3.5.0-cp311-cp311-manylinux_2_27_x86_64.manylinux_2_28_x86_64.whl", hash = "sha256:f34bfa21c5b3a203c0f0eab28dcc1e49bd1f67d22724e77fb6665a659200a4ec", size = 170433488, upload-time = "2025-10-13T16:37:57.132Z" },
    { url = "https://files.pythonhosted.org/packages/f5/3a/e991574f3102147b642e49637e0281e9bb7c4ba254edb2bab78247c85e01/triton-3.5.0-cp312-cp312-manylinux_2_27_x86_64.manylinux_2_28_x86_64.whl", hash = "sha256:c9e71db82261c4ffa3921cd050cd5faa18322d2d405c30eb56084afaff3b0833", size = 170476535, upload-time = "2025-10-13T16:38:05.18Z" },
]

[[package]]
name = "typing-extensions"
version = "4.14.1"
source = { registry = "https://pypi.org/simple" }
sdist = { url = "https://files.pythonhosted.org/packages/98/5a/da40306b885cc8c09109dc2e1abd358d5684b1425678151cdaed4731c822/typing_extensions-4.14.1.tar.gz", hash = "sha256:38b39f4aeeab64884ce9f74c94263ef78f3c22467c8724005483154c26648d36", size = 107673, upload-time = "2025-07-04T13:28:34.16Z" }
wheels = [
    { url = "https://files.pythonhosted.org/packages/b5/00/d631e67a838026495268c2f6884f3711a15a9a2a96cd244fdaea53b823fb/typing_extensions-4.14.1-py3-none-any.whl", hash = "sha256:d1e1e3b58374dc93031d6eda2420a48ea44a36c2b4766a4fdeb3710755731d76", size = 43906, upload-time = "2025-07-04T13:28:32.743Z" },
]

[[package]]
name = "typing-inspection"
version = "0.4.1"
source = { registry = "https://pypi.org/simple" }
dependencies = [
    { name = "typing-extensions" },
]
sdist = { url = "https://files.pythonhosted.org/packages/f8/b1/0c11f5058406b3af7609f121aaa6b609744687f1d158b3c3a5bf4cc94238/typing_inspection-0.4.1.tar.gz", hash = "sha256:6ae134cc0203c33377d43188d4064e9b357dba58cff3185f22924610e70a9d28", size = 75726, upload-time = "2025-05-21T18:55:23.885Z" }
wheels = [
    { url = "https://files.pythonhosted.org/packages/17/69/cd203477f944c353c31bade965f880aa1061fd6bf05ded0726ca845b6ff7/typing_inspection-0.4.1-py3-none-any.whl", hash = "sha256:389055682238f53b04f7badcb49b989835495a96700ced5dab2d8feae4b26f51", size = 14552, upload-time = "2025-05-21T18:55:22.152Z" },
]

[[package]]
name = "urllib3"
version = "2.5.0"
source = { registry = "https://pypi.org/simple" }
sdist = { url = "https://files.pythonhosted.org/packages/15/22/9ee70a2574a4f4599c47dd506532914ce044817c7752a79b6a51286319bc/urllib3-2.5.0.tar.gz", hash = "sha256:3fc47733c7e419d4bc3f6b3dc2b4f890bb743906a30d56ba4a5bfa4bbff92760", size = 393185, upload-time = "2025-06-18T14:07:41.644Z" }
wheels = [
    { url = "https://files.pythonhosted.org/packages/a7/c2/fe1e52489ae3122415c51f387e221dd0773709bad6c6cdaa599e8a2c5185/urllib3-2.5.0-py3-none-any.whl", hash = "sha256:e6b01673c0fa6a13e374b50871808eb3bf7046c4b125b216f6bf1cc604cff0dc", size = 129795, upload-time = "2025-06-18T14:07:40.39Z" },
]

[[package]]
name = "virtualenv"
version = "20.34.0"
source = { registry = "https://pypi.org/simple" }
dependencies = [
    { name = "distlib" },
    { name = "filelock" },
    { name = "platformdirs" },
]
sdist = { url = "https://files.pythonhosted.org/packages/1c/14/37fcdba2808a6c615681cd216fecae00413c9dab44fb2e57805ecf3eaee3/virtualenv-20.34.0.tar.gz", hash = "sha256:44815b2c9dee7ed86e387b842a84f20b93f7f417f95886ca1996a72a4138eb1a", size = 6003808, upload-time = "2025-08-13T14:24:07.464Z" }
wheels = [
    { url = "https://files.pythonhosted.org/packages/76/06/04c8e804f813cf972e3262f3f8584c232de64f0cde9f703b46cf53a45090/virtualenv-20.34.0-py3-none-any.whl", hash = "sha256:341f5afa7eee943e4984a9207c025feedd768baff6753cd660c857ceb3e36026", size = 5983279, upload-time = "2025-08-13T14:24:05.111Z" },
]

[[package]]
name = "watchdog"
version = "6.0.0"
source = { registry = "https://pypi.org/simple" }
sdist = { url = "https://files.pythonhosted.org/packages/db/7d/7f3d619e951c88ed75c6037b246ddcf2d322812ee8ea189be89511721d54/watchdog-6.0.0.tar.gz", hash = "sha256:9ddf7c82fda3ae8e24decda1338ede66e1c99883db93711d8fb941eaa2d8c282", size = 131220, upload-time = "2024-11-01T14:07:13.037Z" }
wheels = [
    { url = "https://files.pythonhosted.org/packages/e0/24/d9be5cd6642a6aa68352ded4b4b10fb0d7889cb7f45814fb92cecd35f101/watchdog-6.0.0-cp311-cp311-macosx_10_9_universal2.whl", hash = "sha256:6eb11feb5a0d452ee41f824e271ca311a09e250441c262ca2fd7ebcf2461a06c", size = 96393, upload-time = "2024-11-01T14:06:31.756Z" },
    { url = "https://files.pythonhosted.org/packages/63/7a/6013b0d8dbc56adca7fdd4f0beed381c59f6752341b12fa0886fa7afc78b/watchdog-6.0.0-cp311-cp311-macosx_10_9_x86_64.whl", hash = "sha256:ef810fbf7b781a5a593894e4f439773830bdecb885e6880d957d5b9382a960d2", size = 88392, upload-time = "2024-11-01T14:06:32.99Z" },
    { url = "https://files.pythonhosted.org/packages/d1/40/b75381494851556de56281e053700e46bff5b37bf4c7267e858640af5a7f/watchdog-6.0.0-cp311-cp311-macosx_11_0_arm64.whl", hash = "sha256:afd0fe1b2270917c5e23c2a65ce50c2a4abb63daafb0d419fde368e272a76b7c", size = 89019, upload-time = "2024-11-01T14:06:34.963Z" },
    { url = "https://files.pythonhosted.org/packages/39/ea/3930d07dafc9e286ed356a679aa02d777c06e9bfd1164fa7c19c288a5483/watchdog-6.0.0-cp312-cp312-macosx_10_13_universal2.whl", hash = "sha256:bdd4e6f14b8b18c334febb9c4425a878a2ac20efd1e0b231978e7b150f92a948", size = 96471, upload-time = "2024-11-01T14:06:37.745Z" },
    { url = "https://files.pythonhosted.org/packages/12/87/48361531f70b1f87928b045df868a9fd4e253d9ae087fa4cf3f7113be363/watchdog-6.0.0-cp312-cp312-macosx_10_13_x86_64.whl", hash = "sha256:c7c15dda13c4eb00d6fb6fc508b3c0ed88b9d5d374056b239c4ad1611125c860", size = 88449, upload-time = "2024-11-01T14:06:39.748Z" },
    { url = "https://files.pythonhosted.org/packages/5b/7e/8f322f5e600812e6f9a31b75d242631068ca8f4ef0582dd3ae6e72daecc8/watchdog-6.0.0-cp312-cp312-macosx_11_0_arm64.whl", hash = "sha256:6f10cb2d5902447c7d0da897e2c6768bca89174d0c6e1e30abec5421af97a5b0", size = 89054, upload-time = "2024-11-01T14:06:41.009Z" },
    { url = "https://files.pythonhosted.org/packages/a9/c7/ca4bf3e518cb57a686b2feb4f55a1892fd9a3dd13f470fca14e00f80ea36/watchdog-6.0.0-py3-none-manylinux2014_aarch64.whl", hash = "sha256:7607498efa04a3542ae3e05e64da8202e58159aa1fa4acddf7678d34a35d4f13", size = 79079, upload-time = "2024-11-01T14:06:59.472Z" },
    { url = "https://files.pythonhosted.org/packages/5c/51/d46dc9332f9a647593c947b4b88e2381c8dfc0942d15b8edc0310fa4abb1/watchdog-6.0.0-py3-none-manylinux2014_armv7l.whl", hash = "sha256:9041567ee8953024c83343288ccc458fd0a2d811d6a0fd68c4c22609e3490379", size = 79078, upload-time = "2024-11-01T14:07:01.431Z" },
    { url = "https://files.pythonhosted.org/packages/d4/57/04edbf5e169cd318d5f07b4766fee38e825d64b6913ca157ca32d1a42267/watchdog-6.0.0-py3-none-manylinux2014_i686.whl", hash = "sha256:82dc3e3143c7e38ec49d61af98d6558288c415eac98486a5c581726e0737c00e", size = 79076, upload-time = "2024-11-01T14:07:02.568Z" },
    { url = "https://files.pythonhosted.org/packages/ab/cc/da8422b300e13cb187d2203f20b9253e91058aaf7db65b74142013478e66/watchdog-6.0.0-py3-none-manylinux2014_ppc64.whl", hash = "sha256:212ac9b8bf1161dc91bd09c048048a95ca3a4c4f5e5d4a7d1b1a7d5752a7f96f", size = 79077, upload-time = "2024-11-01T14:07:03.893Z" },
    { url = "https://files.pythonhosted.org/packages/2c/3b/b8964e04ae1a025c44ba8e4291f86e97fac443bca31de8bd98d3263d2fcf/watchdog-6.0.0-py3-none-manylinux2014_ppc64le.whl", hash = "sha256:e3df4cbb9a450c6d49318f6d14f4bbc80d763fa587ba46ec86f99f9e6876bb26", size = 79078, upload-time = "2024-11-01T14:07:05.189Z" },
    { url = "https://files.pythonhosted.org/packages/62/ae/a696eb424bedff7407801c257d4b1afda455fe40821a2be430e173660e81/watchdog-6.0.0-py3-none-manylinux2014_s390x.whl", hash = "sha256:2cce7cfc2008eb51feb6aab51251fd79b85d9894e98ba847408f662b3395ca3c", size = 79077, upload-time = "2024-11-01T14:07:06.376Z" },
    { url = "https://files.pythonhosted.org/packages/b5/e8/dbf020b4d98251a9860752a094d09a65e1b436ad181faf929983f697048f/watchdog-6.0.0-py3-none-manylinux2014_x86_64.whl", hash = "sha256:20ffe5b202af80ab4266dcd3e91aae72bf2da48c0d33bdb15c66658e685e94e2", size = 79078, upload-time = "2024-11-01T14:07:07.547Z" },
    { url = "https://files.pythonhosted.org/packages/07/f6/d0e5b343768e8bcb4cda79f0f2f55051bf26177ecd5651f84c07567461cf/watchdog-6.0.0-py3-none-win32.whl", hash = "sha256:07df1fdd701c5d4c8e55ef6cf55b8f0120fe1aef7ef39a1c6fc6bc2e606d517a", size = 79065, upload-time = "2024-11-01T14:07:09.525Z" },
    { url = "https://files.pythonhosted.org/packages/db/d9/c495884c6e548fce18a8f40568ff120bc3a4b7b99813081c8ac0c936fa64/watchdog-6.0.0-py3-none-win_amd64.whl", hash = "sha256:cbafb470cf848d93b5d013e2ecb245d4aa1c8fd0504e863ccefa32445359d680", size = 79070, upload-time = "2024-11-01T14:07:10.686Z" },
    { url = "https://files.pythonhosted.org/packages/33/e8/e40370e6d74ddba47f002a32919d91310d6074130fe4e17dabcafc15cbf1/watchdog-6.0.0-py3-none-win_ia64.whl", hash = "sha256:a1914259fa9e1454315171103c6a30961236f508b9b623eae470268bbcc6a22f", size = 79067, upload-time = "2024-11-01T14:07:11.845Z" },
]

[[package]]
name = "win32-setctime"
version = "1.2.0"
source = { registry = "https://pypi.org/simple" }
sdist = { url = "https://files.pythonhosted.org/packages/b3/8f/705086c9d734d3b663af0e9bb3d4de6578d08f46b1b101c2442fd9aecaa2/win32_setctime-1.2.0.tar.gz", hash = "sha256:ae1fdf948f5640aae05c511ade119313fb6a30d7eabe25fef9764dca5873c4c0", size = 4867, upload-time = "2024-12-07T15:28:28.314Z" }
wheels = [
    { url = "https://files.pythonhosted.org/packages/e1/07/c6fe3ad3e685340704d314d765b7912993bcb8dc198f0e7a89382d37974b/win32_setctime-1.2.0-py3-none-any.whl", hash = "sha256:95d644c4e708aba81dc3704a116d8cbc974d70b3bdb8be1d150e36be6e9d1390", size = 4083, upload-time = "2024-12-07T15:28:26.465Z" },
]<|MERGE_RESOLUTION|>--- conflicted
+++ resolved
@@ -31,11 +31,7 @@
 
 [[package]]
 name = "auto-coder"
-<<<<<<< HEAD
-version = "2025.11.3+gb2d3af0"
-=======
 version = "2025.11.3+g3a85a5d"
->>>>>>> b20c833e
 source = { editable = "." }
 dependencies = [
     { name = "click" },
