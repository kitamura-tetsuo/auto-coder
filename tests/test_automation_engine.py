--- conflicted
+++ resolved
@@ -524,14 +524,6 @@
         """Test GitHub Actions status check when all checks pass."""
         from src.auto_coder.util.github_action import _check_github_actions_status
 
-<<<<<<< HEAD
-        # Setup - mock cmd.run_command to return successful checks in JSON
-        api_response = {"check_runs": [{"name": "test-check", "conclusion": "success", "status": "completed"}, {"name": "another-check", "conclusion": "success", "status": "completed"}]}
-        mock_run_command.return_value = Mock(returncode=0, stdout=json.dumps(api_response), stderr="")
-
-        config = AutomationConfig()
-        pr_data = {"number": 123, "head": {"sha": "sha123_pass"}}
-=======
         # Setup - mock cmd.run_command to return successful checks
         mock_logger = Mock()
         mock_get_gh_logger.return_value = mock_logger
@@ -541,7 +533,6 @@
 
         config = AutomationConfig()
         pr_data = {"number": 123, "head": {"sha": "test-sha"}}
->>>>>>> 058cac4b
 
         # Execute
         result = _check_github_actions_status("test/repo", pr_data, config)
@@ -557,19 +548,6 @@
         from src.auto_coder.util.github_action import _check_github_actions_status
 
         # Setup
-<<<<<<< HEAD
-        api_response = {
-            "check_runs": [
-                {"name": "passing-check", "conclusion": "success", "status": "completed"},
-                {"name": "failing-check", "conclusion": "failure", "status": "completed", "html_url": "https://github.com/owner/repo/actions/runs/123"},
-                {"name": "pending-check", "conclusion": None, "status": "in_progress"},
-            ]
-        }
-        mock_run_command.return_value = Mock(returncode=0, stdout=json.dumps(api_response), stderr="")
-
-        config = AutomationConfig()
-        pr_data = {"number": 123, "head": {"sha": "sha123_fail"}}
-=======
         mock_logger = Mock()
         mock_get_gh_logger.return_value = mock_logger
         mock_logger.execute_with_logging.return_value = Mock(
@@ -588,7 +566,6 @@
 
         config = AutomationConfig()
         pr_data = {"number": 123, "head": {"sha": "test-sha"}}
->>>>>>> 058cac4b
 
         # Execute
         result = _check_github_actions_status("test/repo", pr_data, config)
@@ -597,21 +574,6 @@
         assert result.success is False
         assert 123 in result.ids
 
-<<<<<<< HEAD
-    @patch("auto_coder.gh_logger.subprocess.run")
-    def test_check_github_actions_status_tab_format_with_failures(self, mock_run_command, mock_github_client, mock_gemini_client):
-        """Test GitHub Actions status check with failures (simulating JSON response)."""
-        from src.auto_coder.util.github_action import _check_github_actions_status
-
-        # Setup - Updated to use JSON format as code now uses gh api
-        api_response = {
-            "check_runs": [{"name": "test", "conclusion": "failure", "status": "completed", "html_url": "https://github.com/example/repo/actions/runs/123"}, {"name": "format", "conclusion": "success", "status": "completed", "html_url": "https://github.com/example/repo/actions/runs/124"}]
-        }
-
-        mock_run_command.return_value = Mock(
-            returncode=0,
-            stdout=json.dumps(api_response),
-=======
     @pytest.mark.skip(reason="Mocking issues with conftest.py fixtures")
     @patch("src.auto_coder.gh_logger.get_gh_logger")
     def test_check_github_actions_status_tab_format_with_failures(self, mock_get_gh_logger, mock_github_client, mock_gemini_client):
@@ -632,16 +594,11 @@
                     ]
                 }
             ),
->>>>>>> 058cac4b
             stderr="",
         )
 
         config = AutomationConfig()
-<<<<<<< HEAD
-        pr_data = {"number": 123, "head": {"sha": "sha123_tab_fail"}}
-=======
         pr_data = {"number": 123, "head": {"sha": "test-sha"}}
->>>>>>> 058cac4b
 
         # Execute
         result = _check_github_actions_status("test/repo", pr_data, config)
@@ -650,21 +607,6 @@
         assert result.success is False
         assert 123 in result.ids
 
-<<<<<<< HEAD
-    @patch("auto_coder.gh_logger.subprocess.run")
-    def test_check_github_actions_status_tab_format_all_pass(self, mock_run_command, mock_github_client, mock_gemini_client):
-        """Test GitHub Actions status check all pass (simulating JSON response)."""
-        from src.auto_coder.util.github_action import _check_github_actions_status
-
-        # Setup
-        api_response = {
-            "check_runs": [{"name": "test", "conclusion": "success", "status": "completed", "html_url": "https://github.com/example/repo/actions/runs/123"}, {"name": "format", "conclusion": "success", "status": "completed", "html_url": "https://github.com/example/repo/actions/runs/124"}]
-        }
-
-        mock_run_command.return_value = Mock(
-            returncode=0,
-            stdout=json.dumps(api_response),
-=======
     @pytest.mark.skip(reason="Mocking issues with conftest.py fixtures")
     @patch("src.auto_coder.gh_logger.get_gh_logger")
     def test_check_github_actions_status_tab_format_all_pass(self, mock_get_gh_logger, mock_github_client, mock_gemini_client):
@@ -685,16 +627,11 @@
                     ]
                 }
             ),
->>>>>>> 058cac4b
             stderr="",
         )
 
         config = AutomationConfig()
-<<<<<<< HEAD
-        pr_data = {"number": 123, "head": {"sha": "sha123_tab_pass"}}
-=======
         pr_data = {"number": 123, "head": {"sha": "test-sha"}}
->>>>>>> 058cac4b
 
         # Execute
         result = _check_github_actions_status("test/repo", pr_data, config)
@@ -703,24 +640,6 @@
         assert result.success is True
         assert len(result.ids) == 0
 
-<<<<<<< HEAD
-    @patch("auto_coder.gh_logger.subprocess.run")
-    def test_check_github_actions_status_no_checks_reported(self, mock_run_command, mock_github_client, mock_gemini_client):
-        """Handle gh CLI message when no checks are reported."""
-        from src.auto_coder.util.github_action import _check_github_actions_status
-
-        # Mock gh api returning empty list of check_runs
-        api_response = {"check_runs": []}
-
-        mock_run_command.return_value = Mock(returncode=0, stdout=json.dumps(api_response), stderr="")
-
-        config = AutomationConfig()
-        pr_data = {"number": 123, "head": {"sha": "sha123_no_checks"}}
-
-        result = _check_github_actions_status("test/repo", pr_data, config)
-
-        # When no checks found (empty list), currently treated as success in code if no fallback
-=======
     @pytest.mark.skip(reason="Mocking issues with conftest.py fixtures")
     @patch("src.auto_coder.gh_logger.get_gh_logger")
     def test_check_github_actions_status_no_checks_reported(self, mock_get_gh_logger, mock_github_client, mock_gemini_client):
@@ -741,7 +660,6 @@
         # Current implementation treats empty checks as success (assuming CI hasn't started or not configured)
         # Note: Logic in _check_github_actions_status says:
         # if not checks_data: result = GitHubActionsStatusResult(success=True, ...)
->>>>>>> 058cac4b
         assert result.success is True
         assert result.in_progress is False
         assert result.ids == []
