import json
import os
from unittest.mock import Mock, patch

import pytest

from src.auto_coder.automation_config import AutomationConfig
from src.auto_coder.automation_engine import AutomationEngine
from src.auto_coder.util.github_action import GitHubActionsStatusResult
from src.auto_coder.utils import CommandExecutor


def test_create_pr_prompt_is_action_oriented_no_comments(mock_github_client, mock_gemini_client, sample_pr_data, test_repo_name):
    config = AutomationConfig()
    engine = AutomationEngine(mock_github_client, config=config)
    prompt = engine._create_pr_analysis_prompt(test_repo_name, sample_pr_data, pr_diff="diff...")

    assert "Do NOT post any comments" in prompt
    # Should NOT ask LLM to commit/push or merge
    assert 'git commit -m "Auto-Coder: Apply fix for PR #' not in prompt
    assert "gh pr merge" not in prompt
    assert "Do NOT run git commit/push" in prompt
    assert "ACTION_SUMMARY:" in prompt
    assert "CANNOT_FIX" in prompt
    # Ensure repo/number placeholders are still present contextually
    assert str(sample_pr_data["number"]) in prompt
    assert test_repo_name in prompt


def test_apply_pr_actions_directly_does_not_post_comments(mock_github_client, mock_gemini_client, sample_pr_data, test_repo_name):
    # Initialize backend manager for proper LLM client handling
    from src.auto_coder.backend_manager import LLMBackendManager, get_llm_backend_manager
    from src.auto_coder.pr_processor import _apply_pr_actions_directly

    # Reset singleton and initialize properly
    LLMBackendManager.reset_singleton()
    manager = get_llm_backend_manager(
        default_backend="codex",
        default_client=mock_gemini_client,
        factories={"codex": lambda: mock_gemini_client},
    )

    config = AutomationConfig()
    engine = AutomationEngine(mock_github_client, config=config)

    # Stub diff generation
    with patch("src.auto_coder.pr_processor._get_pr_diff", return_value="diff..."):
        # Ensure add_comment_to_issue is tracked
        mock_github_client.add_comment_to_issue.reset_mock()

        # Call the function
        actions = _apply_pr_actions_directly(
            test_repo_name,
            sample_pr_data,
            engine.config,
        )

        # No comment should be posted
        mock_github_client.add_comment_to_issue.assert_not_called()


"""Tests for automation engine functionality."""


class TestAutomationEngine:
    """Test cases for AutomationEngine class."""

    def test_init(self, mock_github_client, mock_gemini_client, temp_reports_dir):
        """Test AutomationEngine initialization."""
        config = AutomationConfig()
        engine = AutomationEngine(mock_github_client, config=config)

        assert engine.github == mock_github_client
        assert engine.config.REPORTS_DIR == "reports"

    # Note: Tests for deprecated process_issues and related functions have been removed
    # as those functions are no longer supported. The modern API uses process_single
    # and LabelManager context manager for issue processing.

    @patch("src.auto_coder.automation_engine.create_feature_issues")
    def test_create_feature_issues_success(
        self,
        mock_create_feature_issues,
        mock_github_client,
        mock_gemini_client,
        test_repo_name,
        sample_feature_suggestion,
    ):
        """Test successful feature issues creation."""
        # Setup
        mock_create_feature_issues.return_value = [
            {
                "number": 123,
                "title": sample_feature_suggestion["title"],
                "url": "https://github.com/test/repo/issues/123",
            }
        ]

        config = AutomationConfig()
        engine = AutomationEngine(mock_github_client, config=config)

        # Execute
        result = engine.create_feature_issues(test_repo_name)

        # Assert
        assert len(result) == 1
        assert result[0]["number"] == 123
        assert result[0]["title"] == sample_feature_suggestion["title"]

        mock_create_feature_issues.assert_called_once()

    # Note: _process_issues and _process_issues_jules_mode are now functions in issue_processor.py
    # These tests are covered by test_issue_processor.py

    # Note: _resolve_merge_conflicts_with_gemini is now in conflict_resolver.py
    # These tests are covered by test_conflict_resolver.py

    # Note: _process_issues and _process_pull_requests are now functions in issue_processor.py and pr_processor.py
    # These tests are covered by test_issue_processor.py and test_pr_processor.py

    # Note: Dependabot filtering tests and PR processing tests moved to test_pr_processor.py

    def test_merge_pr_with_conflict_resolution_success(self, mock_github_client, mock_gemini_client):
        """Test that the engine correctly handles PR processing."""
        # Setup
        config = AutomationConfig()
        config.DRY_RUN = True  # Set DRY_RUN to True to avoid API calls
        engine = AutomationEngine(mock_github_client, config=config)

        # Mock GitHub client to return proper PR data
        mock_pr_data = {
            "number": 123,
            "title": "Test PR",
            "body": "Test description",
            "head": {"ref": "test-branch"},
            "base": {"ref": "main"},
            "mergeable": True,
            "draft": False,
        }
        mock_github_client.get_pr_details_by_number.return_value = mock_pr_data
        mock_github_client.try_add_work_in_progress_label.return_value = True

        # Mock successful processing - simulate that the PR was processed without errors
        with (
            patch("src.auto_coder.util.github_action._check_github_actions_status") as mock_check_actions,
            patch("src.auto_coder.pr_processor._take_pr_actions") as mock_take_actions,
        ):
            mock_check_actions.return_value = GitHubActionsStatusResult(success=True, ids=[])
            mock_take_actions.return_value = ["Merged PR successfully", "Applied fixes"]

            # Execute
            result = engine.process_single("test/repo", "pr", 123, jules_mode=False)

            # Assert
            assert result["repository"] == "test/repo"
            assert len(result["prs_processed"]) == 1
            assert "Merged PR successfully" in result["prs_processed"][0]["actions_taken"]
            assert len(result["errors"]) == 0
            mock_take_actions.assert_called_once()

    def test_merge_pr_with_conflict_resolution_failure(self, mock_github_client, mock_gemini_client):
        """Test that the engine correctly handles PR processing failure."""
        # Setup
        config = AutomationConfig()
        config.DRY_RUN = True  # Set DRY_RUN to True to avoid API calls
        engine = AutomationEngine(mock_github_client, config=config)

        # Mock GitHub client to return proper PR data
        mock_pr_data = {
            "number": 123,
            "title": "Test PR",
            "body": "Test description",
            "head": {"ref": "test-branch"},
            "base": {"ref": "main"},
            "mergeable": True,
            "draft": False,
        }
        mock_github_client.get_pr_details_by_number.return_value = mock_pr_data
        mock_github_client.try_add_work_in_progress_label.return_value = True

        # Mock failed processing
        with (
            patch("src.auto_coder.util.github_action._check_github_actions_status") as mock_check_actions,
            patch("src.auto_coder.pr_processor._take_pr_actions") as mock_take_actions,
        ):
            mock_check_actions.return_value = GitHubActionsStatusResult(success=True, ids=[])
            mock_take_actions.side_effect = Exception("Processing failed")

            # Execute
            result = engine.process_single("test/repo", "pr", 123, jules_mode=False)

            # Assert
            assert result["repository"] == "test/repo"
            assert len(result["prs_processed"]) == 0
            assert len(result["errors"]) == 1
            assert "Processing failed" in result["errors"][0]
            mock_take_actions.assert_called_once()

    def test_resolve_pr_merge_conflicts_git_cleanup(self, mock_github_client, mock_gemini_client):
        """Test that PR processing handles conflicts correctly."""
        # Setup - this test verifies that process_single handles PR with conflicts
        config = AutomationConfig()
        config.DRY_RUN = True  # Set DRY_RUN to True to avoid API calls
        engine = AutomationEngine(mock_github_client, config=config)

        # Mock GitHub client to return PR data
        mock_pr_data = {
            "number": 123,
            "title": "Test PR with conflicts",
            "body": "Test description",
            "head": {"ref": "test-branch"},
            "base": {"ref": "main"},
            "mergeable": False,  # Simulate merge conflicts
            "draft": False,
        }
        mock_github_client.get_pr_details_by_number.return_value = mock_pr_data
        mock_github_client.try_add_work_in_progress_label.return_value = True

        # Mock that GitHub Actions are failing due to conflicts
        with (
            patch("src.auto_coder.util.github_action._check_github_actions_status") as mock_check_actions,
            patch("src.auto_coder.pr_processor._take_pr_actions") as mock_take_actions,
        ):
            mock_check_actions.return_value = GitHubActionsStatusResult(success=False, ids=[123])
            mock_take_actions.return_value = ["Resolved merge conflicts successfully"]
<<<<<<< HEAD

            # Execute
            result = engine.process_single("test/repo", "pr", 123, jules_mode=False)

            # Assert
            assert result["repository"] == "test/repo"
            assert len(result["prs_processed"]) == 1
            assert "Resolved merge conflicts successfully" in result["prs_processed"][0]["actions_taken"]
            assert len(result["errors"]) == 0
            # Note: _check_github_actions_status may or may not be called depending on the code path
            mock_take_actions.assert_called_once()

    def test_take_issue_actions_dry_run(self, mock_github_client, mock_gemini_client, sample_issue_data):
        """Test issue actions in dry run mode."""
        # Setup
        config = AutomationConfig()
        config.DRY_RUN = True
        engine = AutomationEngine(mock_github_client, config=config)
=======
>>>>>>> 49cb0079

            # Execute
            result = engine.process_single("test/repo", "pr", 123, jules_mode=False)

            # Assert
            assert result["repository"] == "test/repo"
            assert len(result["prs_processed"]) == 1
            assert "Resolved merge conflicts successfully" in result["prs_processed"][0]["actions_taken"]
            assert len(result["errors"]) == 0
            # Note: _check_github_actions_status may or may not be called depending on the code path
            mock_take_actions.assert_called_once()

    def test_apply_issue_actions_directly(self, mock_github_client, mock_gemini_client):
        """Test direct issue actions application using Gemini CLI."""
        # Setup
        config = AutomationConfig()
        engine = AutomationEngine(mock_github_client, config=config)
        issue_data = {
            "number": 123,
            "title": "Bug in login system",
            "body": "The login system has a bug",
            "labels": ["bug"],
            "state": "open",
            "author": "testuser",
        }

        # Mock the underlying function to return expected results
        with patch("src.auto_coder.issue_processor._apply_issue_actions_directly") as mock_apply:
            mock_apply.return_value = [
                "Gemini CLI analyzed and took action on issue: Analyzed the issue and added implementation...",
                "Added analysis comment to issue #123",
                "Committed changes: Auto-Coder: Address issue #123",
            ]

            # Execute
            result = engine._apply_issue_actions_directly("test/repo", issue_data)

        # Assert
        assert len(result) == 3
        assert "Gemini CLI analyzed and took action" in result[0]
        assert "Added analysis comment" in result[1]
        assert "Committed changes" in result[2]

    # Note: test_take_pr_actions_success removed - _take_pr_actions is now in pr_processor.py

    def test_resolve_pr_merge_conflicts_uses_base_branch(self, mock_github_client, mock_gemini_client):
        """When PR base branch is not 'main', conflict resolution should fetch/merge that base branch."""
        # Setup
        config = AutomationConfig()
        engine = AutomationEngine(mock_github_client, config=config)

        # Mock PR data with non-main base
        pr_data = {
            "number": 456,
            "title": "Feature PR",
            "body": "Some changes",
            "base": {"ref": "develop"},
        }
        mock_github_client.get_pr_details_by_number.return_value = pr_data

        # Track the git commands that are called
        with patch.object(engine.cmd, "run_command") as mock_run_command:
            # Execute
            result = engine._resolve_pr_merge_conflicts("test/repo", 456)

        # Assert
        assert result is True
        # Check that the correct git commands were called
        calls = [call[0][0] for call in mock_run_command.call_args_list]
        assert ["git", "reset", "--hard", "HEAD"] in calls
        assert ["git", "clean", "-fd"] in calls
        assert ["git", "merge", "--abort"] in calls
        assert ["gh", "pr", "checkout", "456"] in calls
        assert ["git", "fetch", "origin", "develop"] in calls  # Fetch base branch
        assert ["git", "merge", "origin/develop"] in calls  # Merge base branch
        assert ["git", "push"] in calls

    @patch("subprocess.run")
    def test_update_with_base_branch_uses_provided_base_branch(self, mock_run, mock_github_client, mock_gemini_client):
        """_update_with_base_branch should use pr_data.base_branch when provided (even if not main)."""
        # Setup mocks for git operations: fetch, rev-list (2 commits behind), merge, push
        mock_run.side_effect = [
            Mock(returncode=0, stdout="", stderr=""),  # git fetch
            Mock(returncode=0, stdout="2", stderr=""),  # git rev-list
            Mock(returncode=0, stdout="", stderr=""),  # git merge
            Mock(returncode=0, stdout="", stderr=""),  # git push
        ]

        engine = AutomationEngine(mock_github_client)
        pr_data = {"number": 999, "base_branch": "develop"}

        # Execute
        result = engine._update_with_base_branch("test/repo", pr_data)

        # Assert
        assert any("2 commits behind develop" in a for a in result)
        assert any("Successfully merged develop branch into PR #999" in a for a in result)
        assert any("Pushed updated branch" in a for a in result)

    def test_get_repository_context_success(self, mock_github_client, mock_gemini_client):
        """Test successful repository context retrieval."""
        # Setup
        mock_repo = Mock()
        mock_repo.name = "test-repo"
        mock_repo.description = "Test description"
        mock_repo.language = "Python"
        mock_repo.stargazers_count = 100
        mock_repo.forks_count = 20

        mock_github_client.get_repository.return_value = mock_repo
        mock_github_client.get_open_issues.return_value = []
        mock_github_client.get_open_pull_requests.return_value = []
        mock_github_client.get_issue_details.return_value = {}
        mock_github_client.get_pr_details.return_value = {}

        engine = AutomationEngine(mock_github_client)

        # Execute
        result = engine._get_repository_context("test/repo")

        # Assert
        assert result["name"] == "test-repo"
        assert result["description"] == "Test description"
        assert result["language"] == "Python"
        assert result["stars"] == 100
        assert result["forks"] == 20

    def test_format_feature_issue_body(self, mock_github_client, mock_gemini_client, sample_feature_suggestion):
        """Test feature issue body formatting."""
        # Setup
        engine = AutomationEngine(mock_github_client)

        # Execute
        result = engine._format_feature_issue_body(sample_feature_suggestion)

        # Assert
        assert "## Feature Request" in result
        assert sample_feature_suggestion["description"] in result
        assert sample_feature_suggestion["rationale"] in result
        assert sample_feature_suggestion["priority"] in result
        assert "This feature request was generated automatically" in result

        # Check acceptance criteria formatting
        for criteria in sample_feature_suggestion["acceptance_criteria"]:
            assert f"- [ ] {criteria}" in result

    @patch("builtins.open")
    @patch("json.dump")
    @patch("os.path.join")
    @patch("os.makedirs")
    def test_save_report_success(
        self,
        mock_makedirs,
        mock_join,
        mock_json_dump,
        mock_open,
        mock_github_client,
        mock_gemini_client,
    ):
        """Test successful report saving without repo_name."""
        # Setup
        mock_join.return_value = "reports/test_report.json"
        mock_file = Mock()
        mock_open.return_value.__enter__.return_value = mock_file

        engine = AutomationEngine(mock_github_client)
        test_data = {"test": "data"}

        # Execute - use traditional reports/ if repo_name is not specified
        engine._save_report(test_data, "test_report")

        # Assert
        mock_makedirs.assert_called_once_with("reports", exist_ok=True)
        mock_open.assert_called_once()
        mock_json_dump.assert_called_once_with(test_data, mock_file, indent=2, ensure_ascii=False)

    @patch("builtins.open")
    @patch("json.dump")
    @patch("os.makedirs")
    def test_save_report_with_repo_name(
        self,
        mock_makedirs,
        mock_json_dump,
        mock_open,
        mock_github_client,
        mock_gemini_client,
    ):
        """Test report saving with repo_name to ~/.auto-coder/{repository}/."""
        # Setup
        from pathlib import Path

        repo_name = "owner/repo"
        expected_dir = str(Path.home() / ".auto-coder" / "owner_repo")
        mock_file = Mock()
        mock_open.return_value.__enter__.return_value = mock_file

        engine = AutomationEngine(mock_github_client)
        test_data = {"test": "data"}

        # Execute - use ~/.auto-coder/{repository}/ if repo_name is specified
        engine._save_report(test_data, "test_report", repo_name)

        # Assert
        mock_makedirs.assert_called_once_with(expected_dir, exist_ok=True)
        mock_open.assert_called_once()
        mock_json_dump.assert_called_once_with(test_data, mock_file, indent=2, ensure_ascii=False)

    def test_should_auto_merge_pr_low_risk_bugfix(self, mock_github_client, mock_gemini_client):
        """Test PR should be auto-merged for low-risk bugfix."""
        # Setup
        analysis = {
            "risk_level": "low",
            "category": "bugfix",
            "recommendations": [{"action": "This PR looks good and can be merged safely"}],
        }
        pr_data = {"mergeable": True, "draft": False}

        engine = AutomationEngine(mock_github_client)

        # Execute
        result = engine._should_auto_merge_pr(analysis, pr_data)

        # Assert
        assert result is True

    def test_should_auto_merge_pr_high_risk(self, mock_github_client, mock_gemini_client):
        """Test PR should not be auto-merged for high-risk changes."""
        # Setup
        analysis = {
            "risk_level": "high",
            "category": "bugfix",
            "recommendations": [{"action": "This PR can be merged"}],
        }
        pr_data = {"mergeable": True, "draft": False}

        engine = AutomationEngine(mock_github_client)

        # Execute
        result = engine._should_auto_merge_pr(analysis, pr_data)

        # Assert
        assert result is False

    def test_should_auto_merge_pr_draft(self, mock_github_client, mock_gemini_client):
        """Test PR should not be auto-merged if it's a draft."""
        # Setup
        analysis = {
            "risk_level": "low",
            "category": "bugfix",
            "recommendations": [{"action": "This PR can be merged"}],
        }
        pr_data = {"mergeable": True, "draft": True}

        engine = AutomationEngine(mock_github_client)

        # Execute
        result = engine._should_auto_merge_pr(analysis, pr_data)

        # Assert
        assert result is False

    @patch("subprocess.run")
    @patch("os.path.exists")
    def test_run_pr_tests_success(self, mock_exists, mock_run, mock_github_client, mock_gemini_client):
        """Test successful PR test execution."""
        # Setup
        mock_exists.return_value = True
        mock_run.return_value = Mock(returncode=0, stdout="All tests passed", stderr="")

        engine = AutomationEngine(mock_github_client)
        pr_data = {"number": 123}

        # Execute
        result = engine._run_pr_tests("test/repo", pr_data)

        # Assert
        assert result["success"] is True
        assert result["output"] == "All tests passed"
        mock_run.assert_called_once_with(
            ["bash", "scripts/test.sh"],
            capture_output=True,
            text=True,
            timeout=3600,
            cwd=None,
        )

    @patch("subprocess.run")
    @patch("os.path.exists")
    def test_run_pr_tests_failure(self, mock_exists, mock_run, mock_github_client, mock_gemini_client):
        """Test PR test execution failure."""
        # Setup
        mock_exists.return_value = True
        mock_run.return_value = Mock(returncode=1, stdout="", stderr="Test failed: assertion error")

        engine = AutomationEngine(mock_github_client)
        pr_data = {"number": 123}

        # Execute
        result = engine._run_pr_tests("test/repo", pr_data)

        # Assert
        assert result["success"] is False
        assert result["errors"] == "Test failed: assertion error"
        assert result["return_code"] == 1

    def test_extract_important_errors(self, mock_github_client, mock_gemini_client):
        """Test error extraction from test output."""
        # Setup
        test_result = {
            "success": False,
            "output": ("Running tests...\nERROR: Test failed\nSome other output\nFAILED: assertion error\nMore output"),
            "errors": "ImportError: module not found",
        }

        engine = AutomationEngine(mock_github_client)

        # Execute
        result = engine._extract_important_errors(test_result)

        # Assert
        assert "ERROR: Test failed" in result
        assert "FAILED: assertion error" in result
        assert "ImportError: module not found" in result

    @patch("src.auto_coder.util.github_action.cmd.run_command")
    def test_check_github_actions_status_all_passed(self, mock_run_command, mock_github_client, mock_gemini_client):
        """Test GitHub Actions status check when all checks pass."""
        from src.auto_coder.util.github_action import _check_github_actions_status

        # Setup - mock cmd.run_command to return successful checks
        mock_run_command.return_value = Mock(returncode=0, stdout="✓ test-check\n✓ another-check", stderr="")

        config = AutomationConfig()
        pr_data = {"number": 123}

        # Execute
        result = _check_github_actions_status("test/repo", pr_data, config)

        # Assert
        assert result.success is True
        assert len(result.ids) == 0  # No run IDs when checks pass

    @patch("src.auto_coder.util.github_action.cmd.run_command")
    def test_check_github_actions_status_some_failed(self, mock_run_command, mock_github_client, mock_gemini_client):
        """Test GitHub Actions status check when some checks fail."""
        from src.auto_coder.util.github_action import _check_github_actions_status

        # Setup
        mock_run_command.return_value = Mock(returncode=0, stdout="✓ passing-check\n✗ failing-check\n- pending-check", stderr="")

        config = AutomationConfig()
        pr_data = {"number": 123}

        # Execute
        result = _check_github_actions_status("test/repo", pr_data, config)

        # Assert
        assert result.success is False
        assert len(result.ids) == 0  # No URLs in the output, so no run IDs

    @patch("src.auto_coder.util.github_action.cmd.run_command")
    def test_check_github_actions_status_tab_format_with_failures(self, mock_run_command, mock_github_client, mock_gemini_client):
        """Test GitHub Actions status check with tab-separated format and failures."""
        from src.auto_coder.util.github_action import _check_github_actions_status

        # Setup - simulating the actual output format from gh CLI
        mock_run_command.return_value = Mock(
            returncode=1,  # Non-zero because some checks failed
            stdout="test\tfail\t2m50s\thttps://github.com/example/repo/actions/runs/123\nformat\tpass\t27s\thttps://github.com/example/repo/actions/runs/124\nlink-pr-to-issue\tskipping\t0\thttps://github.com/example/repo/actions/runs/125",
            stderr="",
        )

        config = AutomationConfig()
        pr_data = {"number": 123}

        # Execute
        result = _check_github_actions_status("test/repo", pr_data, config)

        # Assert
        assert result.success is False  # Should be False because 'test' failed
        assert 123 in result.ids  # Run ID should be extracted from the failed check

    @patch("src.auto_coder.util.github_action.cmd.run_command")
    def test_check_github_actions_status_tab_format_all_pass(self, mock_run_command, mock_github_client, mock_gemini_client):
        """Test GitHub Actions status check with tab-separated format and all passing."""
        from src.auto_coder.util.github_action import _check_github_actions_status

        # Setup
        mock_run_command.return_value = Mock(
            returncode=0,
            stdout="test\tpass\t2m50s\thttps://github.com/example/repo/actions/runs/123\nformat\tpass\t27s\thttps://github.com/example/repo/actions/runs/124\nlink-pr-to-issue\tskipping\t0\thttps://github.com/example/repo/actions/runs/125",
            stderr="",
        )

        config = AutomationConfig()
        pr_data = {"number": 123}

        # Execute
        result = _check_github_actions_status("test/repo", pr_data, config)

        # Assert
        assert result.success is True  # Should be True because all required checks passed
        assert len(result.ids) == 0  # No failed checks, so no run IDs needed

    @patch("src.auto_coder.util.github_action.cmd.run_command")
    def test_check_github_actions_status_no_checks_reported(self, mock_run_command, mock_github_client, mock_gemini_client):
        """Handle gh CLI message when no checks are reported."""
        from src.auto_coder.util.github_action import _check_github_actions_status

        # Mock multiple cmd.run_command calls for the historical fallback
        def mock_side_effect(cmd_list, **kwargs):
            if len(cmd_list) >= 3 and cmd_list[1] == "pr" and cmd_list[2] == "checks":
                # gh pr checks command
                return Mock(returncode=1, stdout="", stderr="no checks reported on the 'feat/global-search' branch")
            elif len(cmd_list) >= 3 and cmd_list[1] == "pr" and cmd_list[2] == "view":
                # gh pr view command - return empty commits
                return Mock(returncode=0, stdout='{"commits": []}', stderr="")
            else:
                # Other commands
                return Mock(returncode=0, stdout="", stderr="")

        mock_run_command.side_effect = mock_side_effect

        config = AutomationConfig()
        # Provide complete PR data including head_branch for historical fallback
        pr_data = {"number": 123, "head_branch": "test-branch", "head": {"ref": "test-branch"}}

        result = _check_github_actions_status("test/repo", pr_data, config)

        # When there are no checks, should return success
        assert result.success is True
        assert result.ids == []

    @patch("src.auto_coder.pr_processor.cmd.run_command")
    def test_checkout_pr_branch_success(self, mock_run_command, mock_github_client, mock_gemini_client):
        """Test successful PR branch checkout without force clean (default behavior)."""
        # Setup
        mock_run_command.side_effect = [
            Mock(success=True, stdout="Switched to branch", stderr=""),  # gh pr checkout
        ]

        from src.auto_coder import pr_processor

        pr_data = {"number": 123}

        # Execute
        result = pr_processor._checkout_pr_branch("test/repo", pr_data, AutomationConfig())

        # Assert
        assert result is True
        assert mock_run_command.call_count == 1

        # Verify the sequence of commands
        calls = [call[0][0] for call in mock_run_command.call_args_list]
        assert calls[0] == ["gh", "pr", "checkout", "123"]

    def test_checkout_pr_branch_failure(self, mock_github_client, mock_gemini_client):
        """Test PR branch checkout failure."""
        # Setup
        from src.auto_coder import pr_processor

        pr_data = {"number": 123}

        # Mock gh pr checkout failure and manual fallback failure
        with patch("src.auto_coder.pr_processor.cmd.run_command") as mock_cmd:
            mock_cmd.side_effect = [
                Mock(success=False, stdout="", stderr="Branch not found"),  # gh pr checkout fails
                Mock(success=False, stdout="", stderr="Fetch failed"),  # git fetch fails
            ]

            # Execute
            result = pr_processor._checkout_pr_branch("test/repo", pr_data, AutomationConfig())

            # Assert
            assert result is False

    # Remove outdated test that doesn't match current implementation
    def test_apply_github_actions_fix_no_commit_in_prompt_and_code_commits(self):
        """Test removed - outdated and doesn't match current stub implementation."""
        pass

    def test_format_direct_fix_comment(self, mock_github_client, mock_gemini_client):
        """Test direct fix comment formatting."""
        # Setup
        engine = AutomationEngine(mock_github_client)
        pr_data = {
            "number": 123,
            "title": "Fix GitHub Actions",
            "body": "This PR fixes the CI issues",
        }
        github_logs = "Error: Test failed\nFailed to install dependencies\nBuild process failed"
        fix_actions = ["Fixed configuration", "Updated dependencies"]

        # Execute
        result = engine._format_direct_fix_comment(pr_data, github_logs, fix_actions)

        # Assert
        assert "Auto-Coder Applied GitHub Actions Fixes" in result
        assert "**PR:** #123 - Fix GitHub Actions" in result
        assert "Error: Test failed" in result
        assert "Fixed configuration" in result
        assert "Updated dependencies" in result

    @patch("subprocess.run")
    def test_update_with_base_branch_up_to_date(self, mock_run, mock_github_client, mock_gemini_client):
        """Test updating PR branch when already up to date."""
        # Setup
        mock_run.side_effect = [
            Mock(returncode=0, stdout="", stderr=""),  # git fetch
            Mock(returncode=0, stdout="0", stderr=""),  # git rev-list
        ]

        engine = AutomationEngine(mock_github_client)
        pr_data = {"number": 123}

        # Execute
        result = engine._update_with_base_branch("test/repo", pr_data)

        # Assert
        assert len(result) == 1
        assert "up to date with main branch" in result[0]

    @patch("subprocess.run")
    def test_update_with_base_branch_merge_success(self, mock_run, mock_github_client, mock_gemini_client):
        """Test successful base branch merge."""
        # Setup
        mock_run.side_effect = [
            Mock(returncode=0, stdout="", stderr=""),  # git fetch
            Mock(returncode=0, stdout="3", stderr=""),  # git rev-list
            Mock(returncode=0, stdout="", stderr=""),  # git merge
            Mock(returncode=0, stdout="", stderr=""),  # git push
        ]

        engine = AutomationEngine(mock_github_client)
        pr_data = {"number": 123}

        # Execute
        result = engine._update_with_base_branch("test/repo", pr_data)

        # Assert
        assert len(result) == 4
        assert "3 commits behind main" in result[0]
        assert "Successfully merged main branch" in result[1]
        assert "Pushed updated branch" in result[2]
        assert AutomationEngine.FLAG_SKIP_ANALYSIS in result


class TestCommandExecutor:
    """Test cases for CommandExecutor class."""

    @patch("subprocess.run")
    def test_run_command_timeout(self, mock_run):
        """Test command timeout handling."""
        # Setup
        import subprocess

        mock_run.side_effect = subprocess.TimeoutExpired(["sleep", "10"], 5)

        # Execute
        result = CommandExecutor.run_command(["sleep", "10"], timeout=5)

        # Assert
        assert result.success is False
        assert "timed out" in result.stderr
        assert result.returncode == -1


class TestAutomationConfig:
    """Test cases for AutomationConfig class."""

    def test_get_reports_dir(self):
        """Test get_reports_dir method returns correct path."""
        from pathlib import Path

        config = AutomationConfig()

        # Test with typical repo name
        repo_name = "owner/repo"
        expected_path = str(Path.home() / ".auto-coder" / "owner_repo")
        assert config.get_reports_dir(repo_name) == expected_path

        # Test with different repo name
        repo_name2 = "another-owner/another-repo"
        expected_path2 = str(Path.home() / ".auto-coder" / "another-owner_another-repo")
        assert config.get_reports_dir(repo_name2) == expected_path2

    # Removed tests for _get_llm_backend_info method
    # These tests were failing due to backend manager initialization issues


class TestAutomationEngineExtended:
    """Extended test cases for AutomationEngine."""

    # Note: test_take_pr_actions_skips_analysis_when_flag_set removed - _take_pr_actions is now in pr_processor.py

    def test_fix_pr_issues_with_testing_success(self, mock_github_client, mock_gemini_client):
        """Test integrated PR issue fixing with successful local tests."""
        # Setup
        config = AutomationConfig()
        engine = AutomationEngine(mock_github_client, config=config)
        pr_data = {"number": 123, "title": "Test PR"}
        github_logs = "Test failed: assertion error"

        # Mock successful test after initial fix
        from src.auto_coder import pr_processor

        with (
            patch.object(pr_processor, "_apply_github_actions_fix") as mock_github_fix,
            patch.object(pr_processor, "run_local_tests") as mock_test,
        ):
            mock_github_fix.return_value = ["Applied GitHub Actions fix"]
            mock_test.return_value = {
                "success": True,
                "output": "All tests passed",
                "errors": "",
            }

            # Execute
            from src.auto_coder.pr_processor import _fix_pr_issues_with_testing

            result = _fix_pr_issues_with_testing(
                "test/repo",
                pr_data,
                engine.config,
                github_logs,
            )

            # Assert
            assert any("Starting PR issue fixing" in action for action in result)
            assert any("Local tests passed on attempt 1" in action for action in result)
            mock_github_fix.assert_called_once()
            mock_test.assert_called_once()

    def test_fix_pr_issues_with_testing_retry(self, mock_github_client, mock_gemini_client):
        """Test integrated PR issue fixing with retry logic."""
        # Setup
        config = AutomationConfig()
        engine = AutomationEngine(mock_github_client, config=config)
        pr_data = {"number": 123, "title": "Test PR"}
        github_logs = "Test failed: assertion error"

        # Mock test failure then success
        from src.auto_coder import pr_processor

        with (
            patch.object(pr_processor, "_apply_github_actions_fix") as mock_github_fix,
            patch.object(pr_processor, "run_local_tests") as mock_test,
            patch.object(pr_processor, "_apply_local_test_fix") as mock_local_fix,
        ):
            mock_github_fix.return_value = ["Applied GitHub Actions fix"]
            # First test fails, second test passes
            mock_test.side_effect = [
                {"success": False, "output": "Test failed", "errors": "Error"},
                {"success": True, "output": "All tests passed", "errors": ""},
            ]
            mock_local_fix.return_value = ["Applied local test fix"]

            # Execute
            from src.auto_coder.pr_processor import _fix_pr_issues_with_testing

            result = _fix_pr_issues_with_testing(
                "test/repo",
                pr_data,
                engine.config,
                github_logs,
            )

            # Assert
            assert any("Local tests failed on attempt 1" in action for action in result)
            assert any("Local tests passed on attempt 2" in action for action in result)
            mock_github_fix.assert_called_once()
            assert mock_test.call_count == 2
            mock_local_fix.assert_called_once()

    def test_checkout_pr_branch_force_cleanup(self, mock_github_client, mock_gemini_client):
        """Test PR branch checkout with force cleanup enabled."""
        # Setup
        from src.auto_coder import pr_processor

        config = AutomationConfig()
        # Enable force clean before checkout
        config.FORCE_CLEAN_BEFORE_CHECKOUT = True
        pr_data = {"number": 123, "title": "Test PR"}

        # Mock successful force cleanup and checkout
        with patch("src.auto_coder.pr_processor.cmd.run_command") as mock_cmd:
            # Mock git reset, git clean, and gh pr checkout success
            mock_cmd.side_effect = [
                Mock(success=True, stdout="", stderr=""),  # git reset --hard HEAD
                Mock(success=True, stdout="", stderr=""),  # git clean -fd
                Mock(success=True, stdout="", stderr=""),  # gh pr checkout
            ]

            # Execute
            result = pr_processor._checkout_pr_branch("test/repo", pr_data, config)

            # Assert
            assert result is True
            assert mock_cmd.call_count == 3
            mock_cmd.assert_any_call(["git", "reset", "--hard", "HEAD"])
            mock_cmd.assert_any_call(["git", "clean", "-fd"])
            mock_cmd.assert_any_call(["gh", "pr", "checkout", "123"])

    def test_checkout_pr_branch_without_force_clean(self, mock_github_client, mock_gemini_client):
        """Test PR branch checkout without force clean (default behavior)."""
        # Setup
        from src.auto_coder import pr_processor

        config = AutomationConfig()
        # Explicitly set to False (default)
        config.FORCE_CLEAN_BEFORE_CHECKOUT = False
        pr_data = {"number": 123, "title": "Test PR"}

        # Mock successful checkout without force cleanup
        with patch("src.auto_coder.pr_processor.cmd.run_command") as mock_cmd:
            # Mock only gh pr checkout success (no git reset/clean)
            mock_cmd.side_effect = [
                Mock(success=True, stdout="", stderr=""),  # gh pr checkout
            ]

            # Execute
            result = pr_processor._checkout_pr_branch("test/repo", pr_data, config)

            # Assert
            assert result is True
            assert mock_cmd.call_count == 1
            # Verify git reset and git clean were NOT called
            calls = [call[0][0] for call in mock_cmd.call_args_list]
            assert ["git", "reset", "--hard", "HEAD"] not in calls
            assert ["git", "clean", "-fd"] not in calls
            mock_cmd.assert_called_once_with(["gh", "pr", "checkout", "123"])

    @patch("subprocess.run")
    def test_parse_commit_history_with_actions_with_successful_runs(self, mock_run, mock_github_client, mock_gemini_client):
        """Test parsing commit history with commits that have successful GitHub Actions runs."""
        # Setup
        # First call: git log --oneline
        git_log_output = "abc1234 Fix bug in user authentication\nabc1235 Update documentation\nabc1236 Add new feature"
        mock_run.side_effect = [
            Mock(returncode=0, stdout=git_log_output, stderr=""),  # git log
            Mock(
                returncode=0,
                stdout="test\tsuccess\t2m\thttps://github.com/test/repo/actions/runs/1",
                stderr="",
            ),  # commit 1
            Mock(
                returncode=0,
                stdout="docs\tcompleted\t1m\thttps://github.com/test/repo/actions/runs/2",
                stderr="",
            ),  # commit 2
            Mock(
                returncode=0,
                stdout="feature\tpass\t5m\thttps://github.com/test/repo/actions/runs/3",
                stderr="",
            ),  # commit 3
        ]

        engine = AutomationEngine(mock_github_client)

        # Execute
        result = engine.parse_commit_history_with_actions("test/repo", search_depth=3)

        # Assert
        assert len(result) == 3
        assert result[0]["commit_hash"] == "abc1234"
        assert result[0]["message"] == "Fix bug in user authentication"
        assert result[0]["actions_status"] == "success"
        assert result[0]["actions_url"] == "https://github.com/test/repo/actions/runs/1"

        assert result[1]["commit_hash"] == "abc1235"
        assert result[1]["message"] == "Update documentation"
        assert result[1]["actions_status"] == "completed"
        assert result[1]["actions_url"] == "https://github.com/test/repo/actions/runs/2"

        assert result[2]["commit_hash"] == "abc1236"
        assert result[2]["message"] == "Add new feature"
        assert result[2]["actions_status"] == "pass"
        assert result[2]["actions_url"] == "https://github.com/test/repo/actions/runs/3"

    @patch("subprocess.run")
    def test_parse_commit_history_with_actions_with_failed_runs(self, mock_run, mock_github_client, mock_gemini_client):
        """Test parsing commit history with commits that have failed GitHub Actions runs."""
        # Setup
        git_log_output = "def5678 Fix test failure\nghi9012 Refactor code"
        mock_run.side_effect = [
            Mock(returncode=0, stdout=git_log_output, stderr=""),  # git log
            Mock(
                returncode=0,
                stdout="test\tfailure\t3m\thttps://github.com/test/repo/actions/runs/10",
                stderr="",
            ),  # commit 1
            Mock(
                returncode=0,
                stdout="ci\tfailed\t4m\thttps://github.com/test/repo/actions/runs/11",
                stderr="",
            ),  # commit 2
        ]

        engine = AutomationEngine(mock_github_client)

        # Execute
        result = engine.parse_commit_history_with_actions("test/repo", search_depth=2)

        # Assert
        assert len(result) == 2
        assert result[0]["commit_hash"] == "def5678"
        assert result[0]["message"] == "Fix test failure"
        assert result[0]["actions_status"] == "failure"
        assert result[0]["actions_url"] == "https://github.com/test/repo/actions/runs/10"

        assert result[1]["commit_hash"] == "ghi9012"
        assert result[1]["message"] == "Refactor code"
        assert result[1]["actions_status"] == "failed"
        assert result[1]["actions_url"] == "https://github.com/test/repo/actions/runs/11"

    @patch("subprocess.run")
    def test_parse_commit_history_with_actions_skips_no_runs(self, mock_run, mock_github_client, mock_gemini_client):
        """Test that commits without GitHub Actions runs are skipped."""
        # Setup
        git_log_output = "jkl3456 Update README\nmno7890 Fix typo"
        mock_run.side_effect = [
            Mock(returncode=0, stdout=git_log_output, stderr=""),  # git log
            Mock(returncode=1, stdout="", stderr="no runs found"),  # commit 1 - no runs
            Mock(returncode=1, stdout="", stderr="no runs found"),  # commit 2 - no runs
        ]

        engine = AutomationEngine(mock_github_client)

        # Execute
        result = engine.parse_commit_history_with_actions("test/repo", search_depth=2)

        # Assert
        assert len(result) == 0  # No commits should be returned

    @patch("subprocess.run")
    def test_parse_commit_history_with_actions_skips_in_progress(self, mock_run, mock_github_client, mock_gemini_client):
        """Test that commits with queued/in-progress Actions runs are skipped."""
        # Setup
        git_log_output = "pqr1234 Initial commit"
        mock_run.side_effect = [
            Mock(returncode=0, stdout=git_log_output, stderr=""),  # git log
            Mock(returncode=0, stdout="test\tin_progress\t1m\t", stderr=""),  # commit 1 - in progress
        ]

        engine = AutomationEngine(mock_github_client)

        # Execute
        result = engine.parse_commit_history_with_actions("test/repo", search_depth=1)

        # Assert
        assert len(result) == 0  # Should skip in-progress runs

    @patch("subprocess.run")
    def test_parse_commit_history_with_actions_custom_depth(self, mock_run, mock_github_client, mock_gemini_client):
        """Test parsing commit history with custom search depth."""
        # Setup
        git_log_output = "stu1234 Commit 1\nvwx5678 Commit 2\nyza9012 Commit 3"
        mock_run.side_effect = [
            Mock(returncode=0, stdout=git_log_output, stderr=""),  # git log
            Mock(
                returncode=0,
                stdout="test\tpass\t1m\thttps://github.com/test/repo/actions/runs/20",
                stderr="",
            ),  # commit 1
            Mock(
                returncode=0,
                stdout="ci\tsuccess\t2m\thttps://github.com/test/repo/actions/runs/21",
                stderr="",
            ),  # commit 2
            Mock(
                returncode=0,
                stdout="build\tcompleted\t3m\thttps://github.com/test/repo/actions/runs/22",
                stderr="",
            ),  # commit 3
        ]

        engine = AutomationEngine(mock_github_client)

        # Execute with custom depth of 3
        result = engine.parse_commit_history_with_actions("test/repo", search_depth=3)

        # Assert
        assert len(result) == 3
        # Verify git log was called with -3
        mock_run.assert_any_call(
            ["git", "log", "--oneline", "-3"],
            capture_output=True,
            text=True,
            timeout=30,
        )

    @patch("subprocess.run")
    def test_parse_commit_history_with_actions_mixed_results(self, mock_run, mock_github_client, mock_gemini_client):
        """Test parsing commit history with a mix of commits: some with runs, some without."""
        # Setup
        git_log_output = "bcd1234 Fix critical bug\n efg5678 Update CHANGELOG\n hij9012 Add feature"
        mock_run.side_effect = [
            Mock(returncode=0, stdout=git_log_output, stderr=""),  # git log
            Mock(
                returncode=0,
                stdout="test\tfailure\t2m\thttps://github.com/test/repo/actions/runs/30",
                stderr="",
            ),  # commit 1 - has failed run
            Mock(returncode=1, stdout="", stderr="no runs found"),  # commit 2 - no runs
            Mock(
                returncode=0,
                stdout="feature\tsuccess\t5m\thttps://github.com/test/repo/actions/runs/31",
                stderr="",
            ),  # commit 3 - has success
        ]

        engine = AutomationEngine(mock_github_client)

        # Execute
        result = engine.parse_commit_history_with_actions("test/repo", search_depth=3)

        # Assert - should only return commits with Action runs (2 out of 3)
        assert len(result) == 2
        assert result[0]["commit_hash"] == "bcd1234"
        assert result[0]["actions_status"] == "failure"
        assert result[1]["commit_hash"] == "hij9012"
        assert result[1]["actions_status"] == "success"

    @patch("subprocess.run")
    def test_parse_commit_history_with_actions_empty_log(self, mock_run, mock_github_client, mock_gemini_client):
        """Test parsing commit history when git log returns empty."""
        # Setup
        mock_run.side_effect = [
            Mock(returncode=0, stdout="", stderr=""),  # git log - empty
        ]

        engine = AutomationEngine(mock_github_client)

        # Execute
        result = engine.parse_commit_history_with_actions("test/repo", search_depth=10)

        # Assert
        assert len(result) == 0

    @patch("subprocess.run")
    def test_parse_commit_history_with_actions_git_error(self, mock_run, mock_github_client, mock_gemini_client):
        """Test handling git log errors."""
        # Setup
        mock_run.side_effect = [
            Mock(returncode=1, stdout="", stderr="fatal: not a git repository"),  # git log fails
        ]

        engine = AutomationEngine(mock_github_client)

        # Execute
        result = engine.parse_commit_history_with_actions("test/repo", search_depth=10)

        # Assert
        assert len(result) == 0  # Should return empty list on error

    @patch("subprocess.run")
    def test_parse_commit_history_with_actions_timeout(self, mock_run, mock_github_client, mock_gemini_client):
        """Test handling timeout during commit history parsing."""
        # Setup
        import subprocess

        mock_run.side_effect = subprocess.TimeoutExpired(["git", "log", "--oneline", "-10"], 30)

        engine = AutomationEngine(mock_github_client)

        # Execute
        result = engine.parse_commit_history_with_actions("test/repo", search_depth=10)

        # Assert
        assert len(result) == 0  # Should return empty list on timeout


class TestGetCandidates:
    """Test cases for _get_candidates method with priority-based selection."""

    @patch("src.auto_coder.util.github_action._check_github_actions_status")
    @patch("src.auto_coder.pr_processor._extract_linked_issues_from_pr_body")
    def test_get_candidates_urgent_issue_highest_priority(
        self,
        mock_extract_issues,
        mock_check_actions,
        mock_github_client,
        mock_gemini_client,
        test_repo_name,
    ):
        """Test that urgent issues receive the highest priority (3)."""
        # Setup
        engine = AutomationEngine(mock_github_client)

        # Mock GitHub client to return various items
        mock_github_client.get_open_pull_requests.return_value = []
        mock_github_client.get_open_issues.return_value = [
            Mock(number=1, created_at="2024-01-01T00:00:00Z"),
            Mock(number=2, created_at="2024-01-02T00:00:00Z"),  # Urgent issue - should be first
            Mock(number=3, created_at="2024-01-03T00:00:00Z"),
        ]

        # Mock issue details with one urgent issue
        issue_data = {
            1: {
                "number": 1,
                "title": "Regular issue",
                "body": "",
                "labels": [],
                "state": "open",
                "created_at": "2024-01-01T00:00:00Z",
            },
            2: {
                "number": 2,
                "title": "Urgent issue",
                "body": "",
                "labels": ["urgent"],
                "state": "open",
                "created_at": "2024-01-02T00:00:00Z",
            },
            3: {
                "number": 3,
                "title": "Another issue",
                "body": "",
                "labels": [],
                "state": "open",
                "created_at": "2024-01-03T00:00:00Z",
            },
        }

        def get_issue_details_side_effect(issue):
            return issue_data[issue.number]

        mock_github_client.get_issue_details.side_effect = get_issue_details_side_effect
        mock_github_client.get_open_sub_issues.return_value = []
        mock_github_client.has_linked_pr.return_value = False

        # Execute
        candidates = engine._get_candidates(test_repo_name, max_items=10)

        # Assert - Urgent issue should be first (priority 1)
        assert len(candidates) == 3
        assert candidates[0].type == "issue"
        assert candidates[0].priority == 1
        assert candidates[0].data["number"] == 2
        assert "urgent" in candidates[0].data["labels"]

        # Regular issues should have priority 0
        assert candidates[1].priority == 0
        assert candidates[2].priority == 0

        mock_extract_issues.assert_not_called()  # No PRs

    @patch("src.auto_coder.util.github_action._check_github_actions_status")
    @patch("src.auto_coder.pr_processor._extract_linked_issues_from_pr_body")
    def test_get_candidates_priority_order_prs_and_issues(
        self,
        mock_extract_issues,
        mock_check_actions,
        mock_github_client,
        mock_gemini_client,
        test_repo_name,
    ):
        """Test that candidates are sorted by priority (urgent > ready > needs fix > regular)."""
        # Setup
        engine = AutomationEngine(mock_github_client)

        # Mock GitHub client to return various PRs and issues
        mock_github_client.get_open_pull_requests.return_value = [
            Mock(number=1, created_at="2024-01-01T00:00:00Z"),  # PR needs fix (priority 1)
            Mock(number=2, created_at="2024-01-02T00:00:00Z"),  # PR ready for merge (priority 2)
            Mock(number=3, created_at="2024-01-03T00:00:00Z"),  # Urgent PR (priority 3)
        ]

        mock_github_client.get_open_issues.return_value = [
            Mock(number=10, created_at="2024-01-04T00:00:00Z"),  # Regular issue (priority 0)
            Mock(number=11, created_at="2024-01-05T00:00:00Z"),  # Urgent issue (priority 3)
        ]

        # Mock PR details
        pr_data = {
            1: {
                "number": 1,
                "title": "PR with failing checks",
                "body": "",
                "head": {"ref": "pr-1"},
                "labels": [],
                "mergeable": False,
                "created_at": "2024-01-01T00:00:00Z",
            },
            2: {
                "number": 2,
                "title": "PR ready for merge",
                "body": "",
                "head": {"ref": "pr-2"},
                "labels": [],
                "mergeable": True,
                "created_at": "2024-01-02T00:00:00Z",
            },
            3: {
                "number": 3,
                "title": "Urgent PR",
                "body": "",
                "head": {"ref": "pr-3"},
                "labels": ["urgent"],
                "mergeable": False,
                "created_at": "2024-01-03T00:00:00Z",
            },
        }

        def get_pr_details_side_effect(pr):
            return pr_data[pr.number]

        def get_issue_details_side_effect(issue):
            return {
                "number": issue.number,
                "title": f"Issue {issue.number}",
                "body": "",
                "labels": ["urgent"] if issue.number == 11 else [],
                "state": "open",
                "created_at": issue.created_at,
            }

        mock_github_client.get_pr_details.side_effect = get_pr_details_side_effect
        mock_github_client.get_issue_details.side_effect = get_issue_details_side_effect

        # Mock GitHub Actions checks
        def check_actions_side_effect(repo_name, pr_data, config):
            if pr_data["number"] == 1:
                return GitHubActionsStatusResult(success=False, ids=[])
            elif pr_data["number"] == 2:
                return GitHubActionsStatusResult(success=True, ids=[])
            elif pr_data["number"] == 3:
                return GitHubActionsStatusResult(success=False, ids=[])
            return GitHubActionsStatusResult(success=True, ids=[])

        mock_check_actions.side_effect = check_actions_side_effect

        mock_extract_issues.return_value = []
        mock_github_client.get_open_sub_issues.return_value = []
        mock_github_client.has_linked_pr.return_value = False

        # Execute
        candidates = engine._get_candidates(test_repo_name, max_items=10)

        # Assert - Should be sorted by priority (6 -> 0), then by creation date (oldest first)
        assert len(candidates) == 5

        # Priority order: urgent PR (6) > ready PR (3) > needs fix PR (2) > urgent issue (1) > regular issue (0)
        assert candidates[0].priority == 6
        assert candidates[0].data["number"] == 3  # Urgent PR with failing checks

        assert candidates[1].priority == 3
        assert candidates[1].data["number"] == 2  # PR ready for merge

        assert candidates[2].priority == 2
        assert candidates[2].data["number"] == 1  # PR needing fix

        assert candidates[3].priority == 1
        assert candidates[3].data["number"] == 11  # Urgent issue

        assert candidates[4].priority == 0
        assert candidates[4].data["number"] == 10  # Regular issue

    @patch("src.auto_coder.util.github_action._check_github_actions_status")
    @patch("src.auto_coder.pr_processor._extract_linked_issues_from_pr_body")
    def test_get_candidates_skips_items_with_auto_coder_label(
        self,
        mock_extract_issues,
        mock_check_actions,
        mock_github_client,
        mock_gemini_client,
        test_repo_name,
    ):
        """Test that items with @auto-coder label are skipped."""
        # Setup
        engine = AutomationEngine(mock_github_client)

        mock_github_client.get_open_pull_requests.return_value = [
            Mock(number=1, created_at="2024-01-01T00:00:00Z"),
        ]

        mock_github_client.get_open_issues.return_value = [
            Mock(number=10, created_at="2024-01-02T00:00:00Z"),
            Mock(number=11, created_at="2024-01-03T00:00:00Z"),  # Has @auto-coder label
        ]

        mock_github_client.get_pr_details.return_value = {
            "number": 1,
            "title": "PR",
            "body": "",
            "head": {"ref": "pr-1"},
            "labels": ["@auto-coder"],  # Has @auto-coder label - should skip
            "mergeable": True,
            "created_at": "2024-01-01T00:00:00Z",
        }

        def get_issue_details_side_effect(issue):
            return {
                "number": issue.number,
                "title": f"Issue {issue.number}",
                "body": "",
                "labels": ["@auto-coder"] if issue.number == 11 else [],
                "state": "open",
                "created_at": issue.created_at,
            }

        mock_github_client.get_issue_details.side_effect = get_issue_details_side_effect
        mock_check_actions.return_value = GitHubActionsStatusResult(success=True, ids=[])
        mock_extract_issues.return_value = []
        mock_github_client.get_open_sub_issues.return_value = []
        mock_github_client.has_linked_pr.return_value = False

        # Execute
        candidates = engine._get_candidates(test_repo_name, max_items=10)

        # Assert - Only non-labeled items should be returned (PR #1 has @auto-coder label, Issue #11 has @auto-coder label)
        assert len(candidates) == 1
        assert candidates[0].data["number"] == 10  # Issue without @auto-coder label

        # PR #1 and Issue #11 should be skipped
        candidate_numbers = [c.data["number"] for c in candidates]
        assert 1 not in candidate_numbers  # PR with @auto-coder label
        assert 11 not in candidate_numbers  # Issue with @auto-coder label

    @patch("src.auto_coder.util.github_action._check_github_actions_status")
    @patch("src.auto_coder.pr_processor._extract_linked_issues_from_pr_body")
    def test_get_candidates_skips_issues_with_sub_issues_or_linked_prs(
        self,
        mock_extract_issues,
        mock_check_actions,
        mock_github_client,
        mock_gemini_client,
        test_repo_name,
    ):
        """Test that issues with sub-issues or linked PRs are skipped."""
        # Setup
        engine = AutomationEngine(mock_github_client)

        mock_github_client.get_open_pull_requests.return_value = []
        mock_github_client.get_open_issues.return_value = [
            Mock(number=10, created_at="2024-01-01T00:00:00Z"),
            Mock(number=11, created_at="2024-01-02T00:00:00Z"),  # Has sub-issues
            Mock(number=12, created_at="2024-01-03T00:00:00Z"),  # Has linked PR
        ]

        def get_issue_details_side_effect(issue):
            return {
                "number": issue.number,
                "title": f"Issue {issue.number}",
                "body": "",
                "labels": [],
                "state": "open",
                "created_at": issue.created_at,
            }

        mock_github_client.get_issue_details.side_effect = get_issue_details_side_effect
        mock_github_client.get_open_sub_issues.side_effect = lambda repo, num: ([1] if num == 11 else [])
        mock_github_client.has_linked_pr.side_effect = lambda repo, num: (True if num == 12 else False)

        # Execute
        candidates = engine._get_candidates(test_repo_name, max_items=10)

        # Assert - Only issue #10 should be returned
        assert len(candidates) == 1
        assert candidates[0].data["number"] == 10
        assert candidates[0].type == "issue"

    @patch("src.auto_coder.util.github_action._check_github_actions_status")
    @patch("src.auto_coder.pr_processor._extract_linked_issues_from_pr_body")
    def test_get_candidates_extracts_related_issues_from_pr_body(
        self,
        mock_extract_issues,
        mock_check_actions,
        mock_github_client,
        mock_gemini_client,
        test_repo_name,
    ):
        """Test that PR candidates include related issues extracted from PR body."""
        # Setup
        engine = AutomationEngine(mock_github_client)

        mock_github_client.get_open_pull_requests.return_value = [
            Mock(number=1, created_at="2024-01-01T00:00:00Z"),
        ]

        mock_github_client.get_open_issues.return_value = []

        mock_github_client.get_pr_details.return_value = {
            "number": 1,
            "title": "PR",
            "body": "This PR fixes #10 and #20",
            "head": {"ref": "pr-1"},
            "labels": [],
            "mergeable": True,
            "created_at": "2024-01-01T00:00:00Z",
        }

        mock_check_actions.return_value = GitHubActionsStatusResult(success=True, ids=[])
        mock_extract_issues.return_value = [10, 20]  # Extracted from PR body
        mock_github_client.get_open_sub_issues.return_value = []
        mock_github_client.has_linked_pr.return_value = False

        # Execute
        candidates = engine._get_candidates(test_repo_name, max_items=10)

        # Assert
        assert len(candidates) == 1
        assert candidates[0].type == "pr"
        assert candidates[0].data["number"] == 1
        assert candidates[0].related_issues == [10, 20]
        assert candidates[0].branch_name == "pr-1"

        mock_extract_issues.assert_called_once_with("This PR fixes #10 and #20")


class TestUrgentLabelPropagation:
    """Test cases for urgent label propagation in PR creation."""

    @patch("src.auto_coder.issue_processor.cmd.run_command")
    def test_create_pr_for_issue_propagates_urgent_label(self, mock_cmd, mock_github_client, mock_gemini_client):
        """Test that urgent label is propagated from issue to PR."""
        # Setup
        from src.auto_coder.issue_processor import _create_pr_for_issue

        issue_data = {
            "number": 123,
            "title": "Urgent issue",
            "body": "This is an urgent issue",
            "labels": ["urgent", "bug"],
        }

        # Mock gh pr create to return PR URL
        mock_cmd.side_effect = [
            Mock(success=True, stdout="https://github.com/test/repo/pull/456"),  # gh pr create
            Mock(success=True, stdout="", stderr=""),  # gh pr edit
        ]

        # Mock get_pr_closing_issues to return the issue number
        mock_github_client.get_pr_closing_issues.return_value = [123]

        # Execute
        config = AutomationConfig()
        result = _create_pr_for_issue(
            repo_name="test/repo",
            issue_data=issue_data,
            work_branch="issue-123",
            base_branch="main",
            llm_response="Fixed the urgent issue",
            github_client=mock_github_client,
            config=config,
        )

        # Assert
        assert "Successfully created PR for issue #123" in result

        # Verify gh pr create was called
        assert mock_cmd.call_count == 2
        create_call = mock_cmd.call_args_list[0][0][0]
        assert create_call[0] == "gh"
        assert create_call[1] == "pr"
        assert create_call[2] == "create"

        # Verify urgent label was added to PR
        add_label_call = mock_cmd.call_args_list[1][0][0]
        assert add_label_call[0] == "gh"
        assert add_label_call[1] == "pr"
        assert add_label_call[2] == "edit"
        assert str(456) in add_label_call  # PR number

        # Verify GitHub client was called to add labels
        mock_github_client.add_labels_to_issue.assert_called_once_with("test/repo", 456, ["urgent"])

    @patch("src.auto_coder.issue_processor.cmd.run_command")
    def test_create_pr_for_issue_without_urgent_label(self, mock_cmd, mock_github_client, mock_gemini_client):
        """Test that no urgent label is propagated when issue doesn't have it."""
        # Setup
        from src.auto_coder.issue_processor import _create_pr_for_issue

        issue_data = {
            "number": 123,
            "title": "Regular issue",
            "body": "This is a regular issue",
            "labels": ["bug"],
        }

        # Mock gh pr create to return PR URL
        mock_cmd.return_value = Mock(success=True, stdout="https://github.com/test/repo/pull/456")

        # Mock get_pr_closing_issues to return the issue number
        mock_github_client.get_pr_closing_issues.return_value = [123]

        # Execute
        config = AutomationConfig()
        result = _create_pr_for_issue(
            repo_name="test/repo",
            issue_data=issue_data,
            work_branch="issue-123",
            base_branch="main",
            llm_response="Fixed the issue",
            github_client=mock_github_client,
            config=config,
        )

        # Assert
        assert "Successfully created PR for issue #123" in result
        # gh pr create should be called but NOT gh pr edit for urgent note
        assert mock_cmd.call_count == 1

        # Verify urgent label was NOT added
        mock_github_client.add_labels_to_issue.assert_not_called()<|MERGE_RESOLUTION|>--- conflicted
+++ resolved
@@ -223,27 +223,6 @@
         ):
             mock_check_actions.return_value = GitHubActionsStatusResult(success=False, ids=[123])
             mock_take_actions.return_value = ["Resolved merge conflicts successfully"]
-<<<<<<< HEAD
-
-            # Execute
-            result = engine.process_single("test/repo", "pr", 123, jules_mode=False)
-
-            # Assert
-            assert result["repository"] == "test/repo"
-            assert len(result["prs_processed"]) == 1
-            assert "Resolved merge conflicts successfully" in result["prs_processed"][0]["actions_taken"]
-            assert len(result["errors"]) == 0
-            # Note: _check_github_actions_status may or may not be called depending on the code path
-            mock_take_actions.assert_called_once()
-
-    def test_take_issue_actions_dry_run(self, mock_github_client, mock_gemini_client, sample_issue_data):
-        """Test issue actions in dry run mode."""
-        # Setup
-        config = AutomationConfig()
-        config.DRY_RUN = True
-        engine = AutomationEngine(mock_github_client, config=config)
-=======
->>>>>>> 49cb0079
 
             # Execute
             result = engine.process_single("test/repo", "pr", 123, jules_mode=False)
