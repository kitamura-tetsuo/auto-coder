--- conflicted
+++ resolved
@@ -524,23 +524,11 @@
         """Test GitHub Actions status check when all checks pass."""
         from src.auto_coder.util.github_action import _check_github_actions_status
 
-<<<<<<< HEAD
         config = AutomationConfig()
         pr_data = {"number": 123, "head": {"sha": "abc1234"}}
 
         # Mock API response for check-runs
-        mock_run_command.return_value = Mock(returncode=0, stdout=json.dumps({"check_runs": [{"name": "test-check", "conclusion": "success", "status": "completed"}, {"name": "another-check", "conclusion": "success", "status": "completed"}]}), stderr="")
-=======
-        # Setup - mock cmd.run_command to return successful checks
-        mock_logger = Mock()
-        mock_get_gh_logger.return_value = mock_logger
-        mock_logger.execute_with_logging.return_value = Mock(
-            returncode=0, stdout=json.dumps({"check_runs": [{"name": "test-check", "conclusion": "success", "status": "completed", "html_url": "https://url"}, {"name": "another-check", "conclusion": "success", "status": "completed", "html_url": "https://url"}]}), stderr=""
-        )
-
-        config = AutomationConfig()
-        pr_data = {"number": 123, "head": {"sha": "test-sha"}}
->>>>>>> 058cac4b
+        mock_get_gh_logger.return_value = Mock(returncode=0, stdout=json.dumps({"check_runs": [{"name": "test-check", "conclusion": "success", "status": "completed"}, {"name": "another-check", "conclusion": "success", "status": "completed"}]}), stderr="")
 
         # Execute
         result = _check_github_actions_status("test/repo", pr_data, config)
@@ -555,34 +543,25 @@
         """Test GitHub Actions status check when some checks fail."""
         from src.auto_coder.util.github_action import _check_github_actions_status
 
-<<<<<<< HEAD
         config = AutomationConfig()
         # Use different SHA to avoid caching from previous test
         pr_data = {"number": 123, "head": {"sha": "def5678"}}
 
         # Mock API response with failed checks
-        mock_run_command.return_value = Mock(
-=======
-        # Setup
-        mock_logger = Mock()
-        mock_get_gh_logger.return_value = mock_logger
-        mock_logger.execute_with_logging.return_value = Mock(
+        mock_get_gh_logger.return_value = Mock(
             returncode=0,
             stdout=json.dumps(
                 {
                     "check_runs": [
-                        {"name": "passing-check", "conclusion": "success", "status": "completed", "html_url": "https://url"},
-                        {"name": "failing-check", "conclusion": "failure", "status": "completed", "html_url": "https://github.com/repo/actions/runs/123"},
-                        {"name": "pending-check", "conclusion": None, "status": "in_progress", "html_url": "https://url"},
+                        {"name": "passing-check", "conclusion": "success", "status": "completed"},
+                        {"name": "failing-check", "conclusion": "failure", "status": "completed", "html_url": "https://github.com/example/repo/actions/runs/123"},
+                        {"name": "pending-check", "conclusion": None, "status": "in_progress"},
                     ]
                 }
             ),
             stderr="",
         )
 
-        config = AutomationConfig()
-        pr_data = {"number": 123, "head": {"sha": "test-sha"}}
-
         # Execute
         result = _check_github_actions_status("test/repo", pr_data, config)
 
@@ -590,83 +569,6 @@
         assert result.success is False
         assert 123 in result.ids
 
-    @pytest.mark.skip(reason="Mocking issues with conftest.py fixtures")
-    @patch("src.auto_coder.gh_logger.get_gh_logger")
-    def test_check_github_actions_status_tab_format_with_failures(self, mock_get_gh_logger, mock_github_client, mock_gemini_client):
-        """Test GitHub Actions status check with tab-separated format and failures (adapted to JSON API)."""
-        from src.auto_coder.util.github_action import _check_github_actions_status
-
-        # Setup - simulating the API output
-        mock_logger = Mock()
-        mock_get_gh_logger.return_value = mock_logger
-        mock_logger.execute_with_logging.return_value = Mock(
-            returncode=0,
-            stdout=json.dumps(
-                {
-                    "check_runs": [
-                        {"name": "test", "conclusion": "failure", "status": "completed", "html_url": "https://github.com/example/repo/actions/runs/123"},
-                        {"name": "format", "conclusion": "success", "status": "completed", "html_url": "https://github.com/example/repo/actions/runs/124"},
-                        {"name": "link-pr-to-issue", "conclusion": "skipped", "status": "completed", "html_url": "https://github.com/example/repo/actions/runs/125"},
-                    ]
-                }
-            ),
-            stderr="",
-        )
-
-        config = AutomationConfig()
-        pr_data = {"number": 123, "head": {"sha": "test-sha"}}
-
-        # Execute
-        result = _check_github_actions_status("test/repo", pr_data, config)
-
-        # Assert
-        assert result.success is False  # Should be False because 'test' failed
-        assert 123 in result.ids  # Run ID should be extracted from the failed check
-
-    @pytest.mark.skip(reason="Mocking issues with conftest.py fixtures")
-    @patch("src.auto_coder.gh_logger.get_gh_logger")
-    def test_check_github_actions_status_tab_format_all_pass(self, mock_get_gh_logger, mock_github_client, mock_gemini_client):
-        """Test GitHub Actions status check with tab-separated format and all passing (adapted to JSON API)."""
-        from src.auto_coder.util.github_action import _check_github_actions_status
-
-        # Setup
-        mock_logger = Mock()
-        mock_get_gh_logger.return_value = mock_logger
-        mock_logger.execute_with_logging.return_value = Mock(
->>>>>>> 058cac4b
-            returncode=0,
-            stdout=json.dumps(
-                {
-                    "check_runs": [
-<<<<<<< HEAD
-                        {"name": "passing-check", "conclusion": "success", "status": "completed"},
-                        {"name": "failing-check", "conclusion": "failure", "status": "completed", "html_url": "https://github.com/example/repo/actions/runs/123"},
-                        {"name": "pending-check", "conclusion": None, "status": "in_progress"},
-=======
-                        {"name": "test", "conclusion": "success", "status": "completed", "html_url": "https://github.com/example/repo/actions/runs/123"},
-                        {"name": "format", "conclusion": "success", "status": "completed", "html_url": "https://github.com/example/repo/actions/runs/124"},
-                        {"name": "link-pr-to-issue", "conclusion": "skipped", "status": "completed", "html_url": "https://github.com/example/repo/actions/runs/125"},
->>>>>>> 058cac4b
-                    ]
-                }
-            ),
-            stderr="",
-        )
-
-<<<<<<< HEAD
-=======
-        config = AutomationConfig()
-        pr_data = {"number": 123, "head": {"sha": "test-sha"}}
-
->>>>>>> 058cac4b
-        # Execute
-        result = _check_github_actions_status("test/repo", pr_data, config)
-
-        # Assert
-        assert result.success is False
-        assert 123 in result.ids
-
-<<<<<<< HEAD
     @patch("auto_coder.gh_logger.subprocess.run")
     def test_check_github_actions_status_no_checks_reported(self, mock_run_command, mock_github_client, mock_gemini_client):
         """Handle when no checks are reported - should return empty success."""
@@ -683,30 +585,6 @@
 
         # When there are no checks reported, it currently returns success=True
         assert result.success is True
-=======
-    @pytest.mark.skip(reason="Mocking issues with conftest.py fixtures")
-    @patch("src.auto_coder.gh_logger.get_gh_logger")
-    def test_check_github_actions_status_no_checks_reported(self, mock_get_gh_logger, mock_github_client, mock_gemini_client):
-        """Handle gh CLI message when no checks are reported - should return success (based on current logic for new commits)."""
-        from src.auto_coder.util.github_action import _check_github_actions_status
-
-        # Mock gh api to return empty check_runs
-        mock_logger = Mock()
-        mock_get_gh_logger.return_value = mock_logger
-        mock_logger.execute_with_logging.return_value = Mock(returncode=0, stdout=json.dumps({"check_runs": []}), stderr="")
-
-        config = AutomationConfig()
-        # Provide complete PR data including head_branch
-        pr_data = {"number": 123, "head_branch": "test-branch", "head": {"ref": "test-branch", "sha": "test-sha"}}
-
-        result = _check_github_actions_status("test/repo", pr_data, config)
-
-        # Current implementation treats empty checks as success (assuming CI hasn't started or not configured)
-        # Note: Logic in _check_github_actions_status says:
-        # if not checks_data: result = GitHubActionsStatusResult(success=True, ...)
-        assert result.success is True
-        assert result.in_progress is False
->>>>>>> 058cac4b
         assert result.ids == []
 
     @patch("auto_coder.gh_logger.subprocess.run")
