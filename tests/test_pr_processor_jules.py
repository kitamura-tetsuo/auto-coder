"""Tests for Jules PR processing functionality in pr_processor.py"""

from unittest.mock import Mock, patch

import pytest

from auto_coder.cloud_manager import CloudManager
from auto_coder.pr_processor import (
    _extract_session_id_from_pr_body,
    _is_jules_pr,
    _process_jules_pr,
    _send_jules_error_feedback,
    _update_jules_pr_body,
)


class TestExtractSessionIdFromPrBody:
    """Test cases for _extract_session_id_from_pr_body function."""

    def test_extract_session_id_from_pr_body_simple(self):
        """Test extracting session ID from simple PR body."""
        pr_body = "Session ID: abc123def456"
        session_id = _extract_session_id_from_pr_body(pr_body)
        assert session_id == "abc123def456"

    def test_extract_session_id_from_pr_body_with_session_keyword(self):
        """Test extracting session ID with 'Session:' keyword."""
        pr_body = "Session: xyz789"
        session_id = _extract_session_id_from_pr_body(pr_body)
        assert session_id == "xyz789"

    def test_extract_session_id_from_pr_body_url_parameter(self):
        """Test extracting session ID from URL parameter."""
        pr_body = "https://example.com/session=session123&id=456"
        session_id = _extract_session_id_from_pr_body(pr_body)
        assert session_id == "session123"

    def test_extract_session_id_from_pr_body_session_id_parameter(self):
        """Test extracting session ID from session_id parameter."""
        pr_body = "https://example.com/page?session_id=abcd1234"
        session_id = _extract_session_id_from_pr_body(pr_body)
        assert session_id == "abcd1234"

    def test_extract_session_id_from_pr_body_mixed_format(self):
        """Test extracting session ID from mixed format PR body."""
        pr_body = """
        This PR was created by Jules.

        Session ID: sessionABC123
        More details here.
        """
        session_id = _extract_session_id_from_pr_body(pr_body)
        assert session_id == "sessionABC123"

    def test_extract_session_id_from_pr_body_no_session(self):
        """Test that None is returned when no session ID is found."""
        pr_body = "This PR fixes a bug."
        session_id = _extract_session_id_from_pr_body(pr_body)
        assert session_id is None

    def test_extract_session_id_from_pr_body_empty(self):
        """Test that None is returned for empty PR body."""
        pr_body = ""
        session_id = _extract_session_id_from_pr_body(pr_body)
        assert session_id is None

    def test_extract_session_id_from_pr_body_none(self):
        """Test that None is returned for None PR body."""
        pr_body = None
        session_id = _extract_session_id_from_pr_body(pr_body)
        assert session_id is None

    def test_extract_session_id_from_pr_body_alphanumeric(self):
        """Test extracting alphanumeric session ID."""
        pr_body = "Session ID: a1b2c3d4e5f6g7h8i9j0"
        session_id = _extract_session_id_from_pr_body(pr_body)
        assert session_id == "a1b2c3d4e5f6g7h8i9j0"

    def test_extract_session_id_from_pr_body_with_dashes(self):
        """Test extracting session ID with dashes."""
        pr_body = "Session: session-abc-123-def"
        session_id = _extract_session_id_from_pr_body(pr_body)
        assert session_id == "session-abc-123-def"

    def test_extract_session_id_from_pr_body_with_underscores(self):
        """Test extracting session ID with underscores."""
        pr_body = "Session ID: session_abc_123_def"
        session_id = _extract_session_id_from_pr_body(pr_body)
        assert session_id == "session_abc_123_def"

    def test_extract_session_id_from_pr_body_case_insensitive(self):
        """Test that session ID extraction is case insensitive."""
        pr_body = "SESSION ID: MySession123"
        session_id = _extract_session_id_from_pr_body(pr_body)
        assert session_id == "MySession123"

    def test_extract_session_id_from_pr_body_long_format(self):
        """Test extracting session ID from long PR body."""
        pr_body = """
        # Bug Fix for Authentication

        ## Problem
        The authentication system has a bug.

        ## Solution
        Fixed the issue by updating the login logic.

        ## Session ID
        This issue was tracked with session ID: longSessionIdValue12345
        """
        session_id = _extract_session_id_from_pr_body(pr_body)
        assert session_id == "longSessionIdValue12345"


class TestUpdateJulesPrBody:
    """Test cases for _update_jules_pr_body function."""

    def test_update_jules_pr_body_success(self):
        """Test successfully updating PR body."""
        repo_name = "owner/repo"
        pr_number = 123
        pr_body = "Original PR body content."
        issue_number = 456

        mock_pr = Mock()
<<<<<<< HEAD
        mock_repo = Mock()
=======
        github_client.get_repository.return_value = mock_repo
>>>>>>> fd7502a8
        mock_repo.get_pull.return_value = mock_pr
        github_client = Mock()
        github_client.get_repository.return_value = mock_repo

        # Execute
        result = _update_jules_pr_body(repo_name, pr_number, pr_body, issue_number, github_client)

        # Assert
        assert result is True
<<<<<<< HEAD
        github_client.get_repository.assert_called_once_with(repo_name)
        mock_repo.get_pull.assert_called_once_with(pr_number)
        mock_pr.edit.assert_called_once()
        # Verify the body contains the close statement and issue link
        call_kwargs = mock_pr.edit.call_args[1]
        body_content = call_kwargs["body"]
=======
        github_client.get_repository.assert_called_with(repo_name)
        mock_repo.get_pull.assert_called_with(pr_number)
        mock_pr.edit.assert_called_once()

        # Check body content
        kwargs = mock_pr.edit.call_args[1]
        body_content = kwargs.get("body", "")
>>>>>>> fd7502a8
        assert "close #456" in body_content
        assert "https://github.com/owner/repo/issues/456" in body_content
        assert "Original PR body content." in body_content

<<<<<<< HEAD
    @patch("auto_coder.pr_processor.get_gh_logger")
    def test_update_jules_pr_body_already_has_close(self, mock_gh_logger):
=======
    def test_update_jules_pr_body_already_has_close(self):
>>>>>>> fd7502a8
        """Test that PR body update is skipped if already has close reference."""
        repo_name = "owner/repo"
        pr_number = 123
        pr_body = "This PR closes #456 and fixes the issue."
        issue_number = 456

        github_client = Mock()
        mock_repo = Mock()
        mock_pr = Mock()
        github_client.get_repository.return_value = mock_repo
        mock_repo.get_pull.return_value = mock_pr

        # Execute
        result = _update_jules_pr_body(repo_name, pr_number, pr_body, issue_number, github_client)

        # Assert
        assert result is True
        # edit should not be called if close reference already exists
        mock_pr.edit.assert_not_called()

    @patch("auto_coder.pr_processor.get_gh_logger")
    def test_update_jules_pr_body_already_has_closes(self, mock_gh_logger):
        """Test that PR body update is skipped if already has closes reference."""
        repo_name = "owner/repo"
        pr_number = 123
        pr_body = "This PR closes #456 and fixes the issue."
        issue_number = 456

        github_client = Mock()
        mock_repo = Mock()
        mock_pr = Mock()
        github_client.get_repository.return_value = mock_repo
        mock_repo.get_pull.return_value = mock_pr

        # Execute
        result = _update_jules_pr_body(repo_name, pr_number, pr_body, issue_number, github_client)

        # Assert
        assert result is True
        # edit should not be called if closes reference already exists
        mock_pr.edit.assert_not_called()

    @patch("auto_coder.pr_processor.get_gh_logger")
    def test_update_jules_pr_body_case_insensitive_check(self, mock_gh_logger):
        """Test that close reference check is case insensitive."""
        repo_name = "owner/repo"
        pr_number = 123
        pr_body = "This PR CLOSES #456 and fixes the issue."
        issue_number = 456

        github_client = Mock()
        mock_repo = Mock()
        mock_pr = Mock()
        github_client.get_repository.return_value = mock_repo
        mock_repo.get_pull.return_value = mock_pr

        # Execute
        result = _update_jules_pr_body(repo_name, pr_number, pr_body, issue_number, github_client)

        # Assert
        assert result is True
        # edit should not be called if close reference already exists (case insensitive)
        mock_pr.edit.assert_not_called()

    def test_update_jules_pr_body_failure(self):
        """Test failure when updating PR body."""
        repo_name = "owner/repo"
        pr_number = 123
        pr_body = "Original PR body content."
        issue_number = 456

        mock_pr = Mock()
<<<<<<< HEAD
=======
        github_client.get_repository.return_value = mock_repo
        mock_repo.get_pull.return_value = mock_pr

        # Make edit raise exception
>>>>>>> fd7502a8
        mock_pr.edit.side_effect = Exception("Error updating PR")
        mock_repo = Mock()
        mock_repo.get_pull.return_value = mock_pr
        github_client = Mock()
        github_client.get_repository.return_value = mock_repo

        # Execute
        result = _update_jules_pr_body(repo_name, pr_number, pr_body, issue_number, github_client)

        # Assert
        assert result is False

    def test_update_jules_pr_body_empty_original(self):
        """Test updating PR body when original body is empty."""
        repo_name = "owner/repo"
        pr_number = 123
        pr_body = ""
        issue_number = 456

        mock_pr = Mock()
<<<<<<< HEAD
        mock_repo = Mock()
=======
        github_client.get_repository.return_value = mock_repo
>>>>>>> fd7502a8
        mock_repo.get_pull.return_value = mock_pr
        github_client = Mock()
        github_client.get_repository.return_value = mock_repo

        # Execute
        result = _update_jules_pr_body(repo_name, pr_number, pr_body, issue_number, github_client)

        # Assert
        assert result is True
<<<<<<< HEAD
        # Verify body is properly formatted even when original is empty
        call_kwargs = mock_pr.edit.call_args[1]
        body_content = call_kwargs["body"]
=======

        # Check body content
        kwargs = mock_pr.edit.call_args[1]
        body_content = kwargs.get("body", "")
>>>>>>> fd7502a8
        assert "close #456" in body_content
        assert "https://github.com/owner/repo/issues/456" in body_content

    def test_update_jules_pr_body_with_newline_ending(self):
        """Test updating PR body when original body ends with newline."""
        repo_name = "owner/repo"
        pr_number = 123
        pr_body = "Original PR body content.\n"
        issue_number = 456

        mock_pr = Mock()
<<<<<<< HEAD
        mock_repo = Mock()
=======
        github_client.get_repository.return_value = mock_repo
>>>>>>> fd7502a8
        mock_repo.get_pull.return_value = mock_pr
        github_client = Mock()
        github_client.get_repository.return_value = mock_repo

        # Execute
        result = _update_jules_pr_body(repo_name, pr_number, pr_body, issue_number, github_client)

        # Assert
        assert result is True
<<<<<<< HEAD
        # Verify body is properly formatted
        call_kwargs = mock_pr.edit.call_args[1]
        body_content = call_kwargs["body"]
=======

        # Check body content
        kwargs = mock_pr.edit.call_args[1]
        body_content = kwargs.get("body", "")
>>>>>>> fd7502a8
        assert "close #456" in body_content
        assert "https://github.com/owner/repo/issues/456" in body_content
        assert "Original PR body content.\n" in body_content


class TestProcessJulesPr:
    """Test cases for _process_jules_pr function."""

    def test_process_jules_pr_not_author(self):
        """Test that non-Jules PRs without session ID are skipped."""
        pr_data = {
            "number": 123,
<<<<<<< HEAD
            "body": "This is a regular PR body without session info",
=======
            "body": "This PR fixes a bug.",
>>>>>>> fd7502a8
            "user": {"login": "otheruser"},
        }
        github_client = Mock()
        repo_name = "owner/repo"

        # Execute
        result = _process_jules_pr(repo_name, pr_data, github_client)

        # Assert
        assert result is True  # Not an error, just not a Jules PR
        # CloudManager should not be called
        # gh command should not be called

    def test_process_jules_pr_no_session_id(self):
        """Test that PRs without session ID return False."""
        pr_data = {
            "number": 123,
            "body": "This PR fixes a bug.",
            "user": {"login": "google-labs-jules"},
        }
        github_client = Mock()
        repo_name = "owner/repo"

        # Execute
        result = _process_jules_pr(repo_name, pr_data, github_client)

        # Assert
        assert result is False
        # CloudManager.get_issue_by_session should not be called

    def test_process_jules_pr_no_matching_issue(self):
        """Test that PRs with no matching issue return False."""
        # Setup
        pr_data = {
            "number": 123,
            "body": "Session ID: nonexistent123",
            "user": {"login": "google-labs-jules"},
        }

        with patch("auto_coder.pr_processor.CloudManager") as mock_cloud_manager_class:
            mock_cloud_manager = Mock()
            mock_cloud_manager.get_issue_by_session.return_value = None
            mock_cloud_manager_class.return_value = mock_cloud_manager

            github_client = Mock()
            repo_name = "owner/repo"

            # Execute
            result = _process_jules_pr(repo_name, pr_data, github_client)

            # Assert
            assert result is False
            mock_cloud_manager.get_issue_by_session.assert_called_once_with("nonexistent123")

    @patch("auto_coder.pr_processor._update_jules_pr_body")
    @patch("auto_coder.pr_processor.CloudManager")
    def test_process_jules_pr_success(self, mock_cloud_manager_class, mock_update_body):
        """Test successful Jules PR processing."""
        # Setup
        pr_data = {
            "number": 123,
            "body": "Session ID: sessionABC123",
            "user": {"login": "google-labs-jules"},
        }

        mock_cloud_manager = Mock()
        mock_cloud_manager.get_issue_by_session.return_value = 456
        mock_cloud_manager_class.return_value = mock_cloud_manager

        mock_update_body.return_value = True

        github_client = Mock()
        repo_name = "owner/repo"

        # Execute
        result = _process_jules_pr(repo_name, pr_data, github_client)

        # Assert
        assert result is True
        mock_cloud_manager.get_issue_by_session.assert_called_once_with("sessionABC123")
        mock_update_body.assert_called_once_with(repo_name, 123, "Session ID: sessionABC123", 456, github_client)

    @patch("auto_coder.pr_processor._update_jules_pr_body")
    @patch("auto_coder.pr_processor.CloudManager")
    def test_process_jules_pr_update_failure(self, mock_cloud_manager_class, mock_update_body):
        """Test that PR body update failure is handled correctly."""
        # Setup
        pr_data = {
            "number": 123,
            "body": "Session ID: sessionXYZ789",
            "user": {"login": "google-labs-jules"},
        }

        mock_cloud_manager = Mock()
        mock_cloud_manager.get_issue_by_session.return_value = 789
        mock_cloud_manager_class.return_value = mock_cloud_manager

        mock_update_body.return_value = False

        github_client = Mock()
        repo_name = "owner/repo"

        # Execute
        result = _process_jules_pr(repo_name, pr_data, github_client)

        # Assert
        assert result is False
        mock_cloud_manager.get_issue_by_session.assert_called_once_with("sessionXYZ789")
        mock_update_body.assert_called_once_with(repo_name, 123, "Session ID: sessionXYZ789", 789, github_client)

    @patch("auto_coder.pr_processor.CloudManager")
    def test_process_jules_pr_exception_handling(self, mock_cloud_manager_class):
        """Test that exceptions are handled gracefully."""
        # Setup
        pr_data = {
            "number": 123,
            "body": "Session ID: sessionError",
            "user": {"login": "google-labs-jules"},
        }

        mock_cloud_manager = Mock()
        mock_cloud_manager.get_issue_by_session.side_effect = Exception("Cloud error")
        mock_cloud_manager_class.return_value = mock_cloud_manager

        github_client = Mock()
        repo_name = "owner/repo"

        # Execute
        result = _process_jules_pr(repo_name, pr_data, github_client)

        # Assert
        assert result is False

    @patch("auto_coder.pr_processor._extract_session_id_from_pr_body")
    @patch("auto_coder.pr_processor._update_jules_pr_body")
    @patch("auto_coder.pr_processor.CloudManager")
    def test_process_jules_pr_with_url_session_id(self, mock_cloud_manager_class, mock_update_body, mock_extract_session):
        """Test Jules PR processing with session ID from URL."""
        # Setup
        pr_data = {
            "number": 123,
            "body": "https://example.com/session=urlSession123",
            "user": {"login": "google-labs-jules"},
        }

        mock_extract_session.return_value = "urlSession123"

        mock_cloud_manager = Mock()
        mock_cloud_manager.get_issue_by_session.return_value = 999
        mock_cloud_manager_class.return_value = mock_cloud_manager

        mock_update_body.return_value = True

        github_client = Mock()
        repo_name = "owner/repo"

        # Execute
        result = _process_jules_pr(repo_name, pr_data, github_client)

        # Assert
        assert result is True
        mock_extract_session.assert_called_once_with("https://example.com/session=urlSession123")
        mock_cloud_manager.get_issue_by_session.assert_called_once_with("urlSession123")
        mock_update_body.assert_called_once_with(repo_name, 123, "https://example.com/session=urlSession123", 999, github_client)

    @patch("auto_coder.pr_processor.CloudManager")
    def test_process_jules_pr_empty_body(self, mock_cloud_manager_class):
        """Test Jules PR processing with empty body."""
        # Setup
        pr_data = {
            "number": 123,
            "body": "",
            "user": {"login": "google-labs-jules"},
        }

        github_client = Mock()
        repo_name = "owner/repo"

        # Execute
        result = _process_jules_pr(repo_name, pr_data, github_client)

        # Assert
        assert result is False
        # CloudManager should not be called when body is empty
        mock_cloud_manager_class.assert_not_called()

    @patch("auto_coder.pr_processor.CloudManager")
    def test_process_jules_pr_none_body(self, mock_cloud_manager_class):
        """Test Jules PR processing with None body."""
        # Setup
        pr_data = {
            "number": 123,
            "body": None,
            "user": {"login": "google-labs-jules"},
        }

        github_client = Mock()
        repo_name = "owner/repo"

        # Execute
        result = _process_jules_pr(repo_name, pr_data, github_client)

        # Assert
        assert result is False
        # CloudManager should not be called when body is None
        mock_cloud_manager_class.assert_not_called()

    @patch("auto_coder.pr_processor._update_jules_pr_body")
    @patch("auto_coder.pr_processor.CloudManager")
    def test_process_jules_pr_different_repo_formats(self, mock_cloud_manager_class, mock_update_body):
        """Test Jules PR processing with different repository name formats."""
        # Setup
        pr_data = {
            "number": 123,
            "body": "Session ID: sessionRepo123",
            "user": {"login": "google-labs-jules"},
        }

        mock_cloud_manager = Mock()
        mock_cloud_manager.get_issue_by_session.return_value = 321
        mock_cloud_manager_class.return_value = mock_cloud_manager

        mock_update_body.return_value = True

        github_client = Mock()

        # Test with different repository name formats
        test_repos = [
            "owner/repo",
            "user-name/repo-name",
            "org_with_underscore/project_with_underscore",
        ]

        for repo_name in test_repos:
            # Execute
            result = _process_jules_pr(repo_name, pr_data, github_client)

            # Assert
            assert result is True
            # CloudManager is instantiated with the correct repo_name
            mock_cloud_manager_class.assert_called_with(repo_name)

    @patch("auto_coder.pr_processor._update_jules_pr_body")
    @patch("auto_coder.pr_processor.CloudManager")
    def test_process_jules_pr_long_session_id(self, mock_cloud_manager_class, mock_update_body):
        """Test Jules PR processing with a long session ID."""
        # Setup
        long_session_id = "very_long_session_id_with_many_characters_1234567890"
        pr_data = {
            "number": 123,
            "body": f"Session ID: {long_session_id}",
            "user": {"login": "google-labs-jules"},
        }

        mock_cloud_manager = Mock()
        mock_cloud_manager.get_issue_by_session.return_value = 555
        mock_cloud_manager_class.return_value = mock_cloud_manager

        mock_update_body.return_value = True

        github_client = Mock()
        repo_name = "owner/repo"

        # Execute
        result = _process_jules_pr(repo_name, pr_data, github_client)

        # Assert
        assert result is True
        mock_cloud_manager.get_issue_by_session.assert_called_once_with(long_session_id)


class TestIsJulesPr:
    """Test cases for _is_jules_pr function."""

    def test_is_jules_pr_true(self):
        """Test that Jules PRs are correctly identified."""
        pr_data = {
            "number": 123,
            "user": {"login": "google-labs-jules"},
        }
        assert _is_jules_pr(pr_data) is True

    def test_is_jules_pr_false(self):
        """Test that non-Jules PRs are correctly identified."""
        pr_data = {
            "number": 123,
            "user": {"login": "otheruser"},
        }
        assert _is_jules_pr(pr_data) is False

    def test_is_jules_pr_no_user(self):
        """Test that PRs without user are not identified as Jules PRs."""
        pr_data = {
            "number": 123,
        }
        assert _is_jules_pr(pr_data) is False

    def test_is_jules_pr_empty_login(self):
        """Test that PRs with empty login are not identified as Jules PRs."""
        pr_data = {
            "number": 123,
            "user": {"login": ""},
        }
        assert _is_jules_pr(pr_data) is False

    def test_is_jules_pr_none_login(self):
        """Test that PRs with None login are not identified as Jules PRs."""
        pr_data = {
            "number": 123,
            "user": {"login": None},
        }
        assert _is_jules_pr(pr_data) is False

    def test_is_jules_pr_different_case(self):
        """Test that login comparison is case-sensitive."""
        pr_data = {
            "number": 123,
            "user": {"login": "Google-Labs-Jules"},
        }
        assert _is_jules_pr(pr_data) is False


class TestSendJulesErrorFeedback:
    """Test cases for _send_jules_error_feedback function."""

    @patch("auto_coder.pr_processor._get_github_actions_logs")
    @patch("auto_coder.jules_client.JulesClient")
    def test_send_jules_error_feedback_success(self, mock_jules_client_class, mock_get_logs):
        """Test successful sending of error feedback to Jules."""
        # Setup
        mock_jules_client = Mock()
        mock_jules_client.send_message.return_value = "Acknowledged, will fix the issues"
        mock_jules_client_class.return_value = mock_jules_client

        mock_get_logs.return_value = "Error: Test failed\nStack trace here"

        pr_data = {
            "number": 123,
            "title": "Fix authentication bug",
            "user": {"login": "google-labs-jules"},
            "_jules_session_id": "sessionABC123",
        }

        failed_checks = [{"name": "test", "status": "failed"}]
        repo_name = "owner/repo"
        config = Mock()
        github_client = Mock()

        # Execute
        actions = _send_jules_error_feedback(repo_name, pr_data, failed_checks, config, github_client)

        # Assert
        assert len(actions) == 2
        assert "Sent CI failure logs to Jules session 'sessionABC123' for PR #123" in actions[0]
        assert "Posted comment on PR #123 stating that a fix has been requested from Jules" in actions[1]
        mock_get_logs.assert_called_once_with(repo_name, config, failed_checks, pr_data)
        mock_jules_client.send_message.assert_called_once()

        # Check the message sent to Jules
        call_args = mock_jules_client.send_message.call_args
        assert call_args[0][0] == "sessionABC123"
        message = call_args[0][1]
        assert "CI checks failed for PR #123 in owner/repo" in message
        assert "Error: Test failed" in message
        assert "Fix authentication bug" in message

        # Check that comment was posted on PR
        github_client.add_comment_to_pr.assert_called_once_with(repo_name, 123, "🤖 Auto-Coder: CI checks failed. I've sent the error logs to the Jules session and requested a fix. Please wait for the updates.")

    @patch("auto_coder.pr_processor._get_github_actions_logs")
    @patch("auto_coder.jules_client.JulesClient")
    def test_send_jules_error_feedback_no_session_id(self, mock_jules_client_class, mock_get_logs):
        """Test that error is returned when no session ID is found."""
        # Setup
        pr_data = {
            "number": 123,
            "title": "Fix authentication bug",
            "user": {"login": "google-labs-jules"},
            # No _jules_session_id
        }

        failed_checks = [{"name": "test", "status": "failed"}]
        repo_name = "owner/repo"
        config = Mock()
        github_client = Mock()

        # Execute
        actions = _send_jules_error_feedback(repo_name, pr_data, failed_checks, config, github_client)

        # Assert
        assert len(actions) == 1
        assert "Cannot send error feedback to Jules for PR #123: no session ID found" in actions[0]
        # JulesClient should not be instantiated
        mock_jules_client_class.assert_not_called()
        # GitHub client should not be called
        github_client.add_comment_to_pr.assert_not_called()

    @patch("auto_coder.pr_processor._get_github_actions_logs")
    @patch("auto_coder.jules_client.JulesClient")
    def test_send_jules_error_feedback_exception(self, mock_jules_client_class, mock_get_logs):
        """Test that exceptions are handled gracefully."""
        # Setup
        mock_jules_client = Mock()
        mock_jules_client.send_message.side_effect = Exception("Connection error")
        mock_jules_client_class.return_value = mock_jules_client

        pr_data = {
            "number": 123,
            "title": "Fix authentication bug",
            "user": {"login": "google-labs-jules"},
            "_jules_session_id": "sessionABC123",
        }

        failed_checks = [{"name": "test", "status": "failed"}]
        repo_name = "owner/repo"
        config = Mock()
        github_client = Mock()

        # Execute
        actions = _send_jules_error_feedback(repo_name, pr_data, failed_checks, config, github_client)

        # Assert
        assert len(actions) == 1
        assert "Error sending Jules error feedback for PR #123" in actions[0]
        assert "Connection error" in actions[0]

    @patch("auto_coder.pr_processor._get_github_actions_logs")
    @patch("auto_coder.jules_client.JulesClient")
    def test_send_jules_error_feedback_with_empty_logs(self, mock_jules_client_class, mock_get_logs):
        """Test sending error feedback with empty logs."""
        # Setup
        mock_jules_client = Mock()
        mock_jules_client.send_message.return_value = "Will review"
        mock_jules_client_class.return_value = mock_jules_client

        mock_get_logs.return_value = ""

        pr_data = {
            "number": 456,
            "title": "Update documentation",
            "user": {"login": "google-labs-jules"},
            "_jules_session_id": "sessionXYZ789",
        }

        failed_checks = []
        repo_name = "owner/repo"
        config = Mock()
        github_client = Mock()

        # Execute
        actions = _send_jules_error_feedback(repo_name, pr_data, failed_checks, config, github_client)

        # Assert
        assert len(actions) == 2
        assert "Sent CI failure logs to Jules session 'sessionXYZ789' for PR #456" in actions[0]
        assert "Posted comment on PR #456 stating that a fix has been requested from Jules" in actions[1]
        mock_get_logs.assert_called_once_with(repo_name, config, failed_checks, pr_data)
        mock_jules_client.send_message.assert_called_once()

        # Check the message includes empty logs
        call_args = mock_jules_client.send_message.call_args
        message = call_args[0][1]
        assert "CI checks failed for PR #456 in owner/repo" in message

        # Check that comment was posted on PR
        github_client.add_comment_to_pr.assert_called_once_with(repo_name, 456, "🤖 Auto-Coder: CI checks failed. I've sent the error logs to the Jules session and requested a fix. Please wait for the updates.")

    @patch("auto_coder.pr_processor._get_github_actions_logs")
    @patch("auto_coder.jules_client.JulesClient")
    def test_send_jules_error_feedback_no_github_client(self, mock_jules_client_class, mock_get_logs):
        """Test that PR comment is skipped when no GitHub client is provided."""
        # Setup
        mock_jules_client = Mock()
        mock_jules_client.send_message.return_value = "Acknowledged"
        mock_jules_client_class.return_value = mock_jules_client

        mock_get_logs.return_value = "Error: Test failed"

        pr_data = {
            "number": 789,
            "title": "Fix bug",
            "user": {"login": "google-labs-jules"},
            "_jules_session_id": "sessionNoClient",
        }

        failed_checks = [{"name": "test", "status": "failed"}]
        repo_name = "owner/repo"
        config = Mock()
        # No github_client provided (None)

        # Execute
        actions = _send_jules_error_feedback(repo_name, pr_data, failed_checks, config, github_client=None)

        # Assert
        assert len(actions) == 2
        assert "Sent CI failure logs to Jules session 'sessionNoClient' for PR #789" in actions[0]
        assert "Skipped posting comment on PR #789: no GitHub client available" in actions[1]
        mock_jules_client.send_message.assert_called_once()

    @patch("auto_coder.pr_processor._get_github_actions_logs")
    @patch("auto_coder.jules_client.JulesClient")
    def test_send_jules_error_feedback_comment_exception(self, mock_jules_client_class, mock_get_logs):
        """Test that exception in posting PR comment is handled gracefully."""
        # Setup
        mock_jules_client = Mock()
        mock_jules_client.send_message.return_value = "Acknowledged"
        mock_jules_client_class.return_value = mock_jules_client

        mock_get_logs.return_value = "Error: Test failed"

        pr_data = {
            "number": 999,
            "title": "Fix bug",
            "user": {"login": "google-labs-jules"},
            "_jules_session_id": "sessionCommentError",
        }

        failed_checks = [{"name": "test", "status": "failed"}]
        repo_name = "owner/repo"
        config = Mock()
        github_client = Mock()
        # Make add_comment_to_pr raise an exception
        github_client.add_comment_to_pr.side_effect = Exception("GitHub API error")

        # Execute
        actions = _send_jules_error_feedback(repo_name, pr_data, failed_checks, config, github_client)

        # Assert
        assert len(actions) == 2
        assert "Sent CI failure logs to Jules session 'sessionCommentError' for PR #999" in actions[0]
        assert "Failed to post comment on PR #999: GitHub API error" in actions[1]
        mock_jules_client.send_message.assert_called_once()<|MERGE_RESOLUTION|>--- conflicted
+++ resolved
@@ -123,46 +123,28 @@
         issue_number = 456
 
         mock_pr = Mock()
-<<<<<<< HEAD
         mock_repo = Mock()
-=======
+        mock_repo.get_pull.return_value = mock_pr
+        github_client = Mock()
         github_client.get_repository.return_value = mock_repo
->>>>>>> fd7502a8
-        mock_repo.get_pull.return_value = mock_pr
-        github_client = Mock()
-        github_client.get_repository.return_value = mock_repo
 
         # Execute
         result = _update_jules_pr_body(repo_name, pr_number, pr_body, issue_number, github_client)
 
         # Assert
         assert result is True
-<<<<<<< HEAD
         github_client.get_repository.assert_called_once_with(repo_name)
         mock_repo.get_pull.assert_called_once_with(pr_number)
         mock_pr.edit.assert_called_once()
         # Verify the body contains the close statement and issue link
         call_kwargs = mock_pr.edit.call_args[1]
         body_content = call_kwargs["body"]
-=======
-        github_client.get_repository.assert_called_with(repo_name)
-        mock_repo.get_pull.assert_called_with(pr_number)
-        mock_pr.edit.assert_called_once()
-
-        # Check body content
-        kwargs = mock_pr.edit.call_args[1]
-        body_content = kwargs.get("body", "")
->>>>>>> fd7502a8
         assert "close #456" in body_content
         assert "https://github.com/owner/repo/issues/456" in body_content
         assert "Original PR body content." in body_content
 
-<<<<<<< HEAD
     @patch("auto_coder.pr_processor.get_gh_logger")
     def test_update_jules_pr_body_already_has_close(self, mock_gh_logger):
-=======
-    def test_update_jules_pr_body_already_has_close(self):
->>>>>>> fd7502a8
         """Test that PR body update is skipped if already has close reference."""
         repo_name = "owner/repo"
         pr_number = 123
@@ -235,13 +217,6 @@
         issue_number = 456
 
         mock_pr = Mock()
-<<<<<<< HEAD
-=======
-        github_client.get_repository.return_value = mock_repo
-        mock_repo.get_pull.return_value = mock_pr
-
-        # Make edit raise exception
->>>>>>> fd7502a8
         mock_pr.edit.side_effect = Exception("Error updating PR")
         mock_repo = Mock()
         mock_repo.get_pull.return_value = mock_pr
@@ -262,30 +237,19 @@
         issue_number = 456
 
         mock_pr = Mock()
-<<<<<<< HEAD
         mock_repo = Mock()
-=======
+        mock_repo.get_pull.return_value = mock_pr
+        github_client = Mock()
         github_client.get_repository.return_value = mock_repo
->>>>>>> fd7502a8
-        mock_repo.get_pull.return_value = mock_pr
-        github_client = Mock()
-        github_client.get_repository.return_value = mock_repo
 
         # Execute
         result = _update_jules_pr_body(repo_name, pr_number, pr_body, issue_number, github_client)
 
         # Assert
         assert result is True
-<<<<<<< HEAD
         # Verify body is properly formatted even when original is empty
         call_kwargs = mock_pr.edit.call_args[1]
         body_content = call_kwargs["body"]
-=======
-
-        # Check body content
-        kwargs = mock_pr.edit.call_args[1]
-        body_content = kwargs.get("body", "")
->>>>>>> fd7502a8
         assert "close #456" in body_content
         assert "https://github.com/owner/repo/issues/456" in body_content
 
@@ -297,30 +261,19 @@
         issue_number = 456
 
         mock_pr = Mock()
-<<<<<<< HEAD
         mock_repo = Mock()
-=======
+        mock_repo.get_pull.return_value = mock_pr
+        github_client = Mock()
         github_client.get_repository.return_value = mock_repo
->>>>>>> fd7502a8
-        mock_repo.get_pull.return_value = mock_pr
-        github_client = Mock()
-        github_client.get_repository.return_value = mock_repo
 
         # Execute
         result = _update_jules_pr_body(repo_name, pr_number, pr_body, issue_number, github_client)
 
         # Assert
         assert result is True
-<<<<<<< HEAD
         # Verify body is properly formatted
         call_kwargs = mock_pr.edit.call_args[1]
         body_content = call_kwargs["body"]
-=======
-
-        # Check body content
-        kwargs = mock_pr.edit.call_args[1]
-        body_content = kwargs.get("body", "")
->>>>>>> fd7502a8
         assert "close #456" in body_content
         assert "https://github.com/owner/repo/issues/456" in body_content
         assert "Original PR body content.\n" in body_content
@@ -333,11 +286,7 @@
         """Test that non-Jules PRs without session ID are skipped."""
         pr_data = {
             "number": 123,
-<<<<<<< HEAD
             "body": "This is a regular PR body without session info",
-=======
-            "body": "This PR fixes a bug.",
->>>>>>> fd7502a8
             "user": {"login": "otheruser"},
         }
         github_client = Mock()
