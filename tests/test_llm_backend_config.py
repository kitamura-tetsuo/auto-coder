"""Tests for llm_backend_config module."""

import os
import tempfile
from pathlib import Path
from unittest.mock import patch

import pytest
import toml

from src.auto_coder.llm_backend_config import (
    BackendConfig,
    LLMBackendConfiguration,
    get_llm_config,
    reset_llm_config,
    resolve_config_path,
)


class TestBackendConfig:
    """Test cases for BackendConfig class."""

    def test_backend_config_creation(self):
        """Test creating a BackendConfig with default values."""
        config = BackendConfig(name="gemini")
        assert config.name == "gemini"
        assert config.enabled is True
        assert config.model is None
        assert config.api_key is None
        assert config.base_url is None
        assert config.temperature is None
        assert config.timeout is None
        assert config.max_retries is None
        assert config.openai_api_key is None
        assert config.openai_base_url is None
        assert config.extra_args == {}
        assert config.providers == []
        assert config.usage_limit_retry_count == 0
        assert config.usage_limit_retry_wait_seconds == 0
        assert config.options == []
        assert config.backend_type is None
        assert config.model_provider is None
        assert config.always_switch_after_execution is False

    def test_backend_config_with_custom_values(self):
        """Test creating a BackendConfig with custom values."""
        config = BackendConfig(
            name="gemini",
            enabled=False,
            model="gemini-pro",
            api_key="test_key",
            base_url="https://api.example.com",
            temperature=0.7,
            timeout=30,
            max_retries=3,
            openai_api_key="openai_key",
            openai_base_url="https://openai.example.com",
            extra_args={"arg1": "value1"},
            providers=["provider1", "provider2"],
            usage_limit_retry_count=5,
            usage_limit_retry_wait_seconds=30,
            options=["option1", "option2"],
            backend_type="custom_type",
            model_provider="openrouter",
            always_switch_after_execution=True,
        )
        assert config.name == "gemini"
        assert config.enabled is False
        assert config.model == "gemini-pro"
        assert config.api_key == "test_key"
        assert config.base_url == "https://api.example.com"
        assert config.temperature == 0.7
        assert config.timeout == 30
        assert config.max_retries == 3
        assert config.openai_api_key == "openai_key"
        assert config.openai_base_url == "https://openai.example.com"
        assert config.extra_args == {"arg1": "value1"}
        assert config.providers == ["provider1", "provider2"]
        assert config.usage_limit_retry_count == 5
        assert config.usage_limit_retry_wait_seconds == 30
        assert config.options == ["option1", "option2"]
        assert config.backend_type == "custom_type"
        assert config.model_provider == "openrouter"
        assert config.always_switch_after_execution is True

    def test_backend_config_extra_args_default(self):
        """Test that extra_args has a proper default factory."""
        config1 = BackendConfig(name="test1")
        config2 = BackendConfig(name="test2")

        # Modifying one shouldn't affect the other
        config1.extra_args["test"] = "value"
        assert "test" not in config2.extra_args


class TestLLMBackendConfiguration:
    """Test cases for LLMBackendConfiguration class."""

    def test_default_initialization(self):
        """Test LLMBackendConfiguration with default values."""
        config = LLMBackendConfiguration()

        # Check default backends are created
        assert "codex" in config.backends
        assert "gemini" in config.backends
        assert "qwen" in config.backends
        assert "auggie" in config.backends
        assert "claude" in config.backends
        assert "codex-mcp" in config.backends

        # Check default settings
        assert config.default_backend == "codex"
        assert config.backend_order == []
        assert config.message_backend_order == []
        assert config.message_default_backend is None
        assert config.env_prefix == "AUTO_CODER_"
        assert config.config_file_path == "~/.auto-coder/llm_config.toml"

    def test_custom_initialization(self):
        """Test LLMBackendConfiguration with custom values."""
        backends = {
            "gemini": BackendConfig(name="gemini", model="gemini-pro"),
            "codex": BackendConfig(name="codex", enabled=False),
        }
        config = LLMBackendConfiguration(
            backend_order=["gemini", "codex"],
            default_backend="gemini",
            backends=backends,
            message_backend_order=["codex"],
            message_default_backend="codex",
        )

        assert config.default_backend == "gemini"
        assert config.backend_order == ["gemini", "codex"]
        assert config.message_backend_order == ["codex"]
        assert config.message_default_backend == "codex"
        assert config.backends["gemini"].model == "gemini-pro"
        assert config.backends["codex"].enabled is False

    def test_save_and_load_from_file(self):
        """Test saving and loading configuration from a TOML file."""
        with tempfile.TemporaryDirectory() as tmpdir:
            config_file = Path(tmpdir) / "test_config.toml"

            # Create a configuration with custom values
            config = LLMBackendConfiguration()
            config.get_backend_config("gemini").model = "gemini-pro-custom"
            config.get_backend_config("gemini").api_key = "test_key_123"
            config.get_backend_config("gemini").temperature = 0.8
            config.get_backend_config("qwen").providers = ["qwen-open-router", "qwen-azure"]
            config.default_backend = "gemini"
            config.backend_order = ["gemini", "codex", "qwen"]

            # Save to file
            config.save_to_file(str(config_file))

            # Verify file was created
            assert config_file.exists()

            # Load from file
            loaded_config = LLMBackendConfiguration.load_from_file(str(config_file))

            # Verify loaded configuration matches saved configuration
            assert loaded_config.default_backend == config.default_backend
            assert loaded_config.backend_order == config.backend_order
            assert loaded_config.get_backend_config("gemini").model == "gemini-pro-custom"
            assert loaded_config.get_backend_config("gemini").api_key == "test_key_123"
            assert loaded_config.get_backend_config("gemini").temperature == 0.8
            assert loaded_config.get_backend_config("qwen").providers == ["qwen-open-router", "qwen-azure"]

    def test_load_from_file_parses_provider_lists_and_uppercase_fields(self):
        """Provider lists and uppercase env-style fields should be preserved from the TOML file."""
        with tempfile.TemporaryDirectory() as tmpdir:
            config_file = Path(tmpdir) / "llm_config.toml"
            data = {
                "backend": {"default": "qwen", "order": ["qwen"]},
                "backends": {
                    "qwen": {
                        "enabled": True,
                        "model": "qwen3-coder-plus",
                        "providers": ["qwen-open-router", "qwen-azure"],
                        "extra_args": {
                            "AZURE_ENDPOINT": "https://llm.example.net",
                            "QWEN_API_KEY": "example-key",
                        },
                    }
                },
            }
            with open(config_file, "w", encoding="utf-8") as fh:
                toml.dump(data, fh)

            config = LLMBackendConfiguration.load_from_file(str(config_file))
            qwen_config = config.get_backend_config("qwen")

            assert qwen_config is not None
            assert qwen_config.providers == ["qwen-open-router", "qwen-azure"]
            assert qwen_config.extra_args["AZURE_ENDPOINT"] == "https://llm.example.net"
            assert qwen_config.extra_args["QWEN_API_KEY"] == "example-key"

    def test_load_from_file_parses_dotted_keys_recursive(self):
        """Test that top-level dotted keys (which TOML parses as nested dicts) are correctly identified as backends."""
        with tempfile.TemporaryDirectory() as tmpdir:
            config_file = Path(tmpdir) / "dotted_keys.toml"
            # This structure mimics [grok-4.1-fast] which TOML parses as nested dicts
            data = {"grok-4": {"1-fast": {"enabled": True, "model": "x-ai/grok-4.1-fast:free", "backend_type": "codex", "openai_base_url": "https://openrouter.ai/api/v1"}}, "deepseek": {"coder": {"v2": {"enabled": True, "backend_type": "codex"}}}}
            with open(config_file, "w", encoding="utf-8") as fh:
                toml.dump(data, fh)

            config = LLMBackendConfiguration.load_from_file(str(config_file))

            # Verify grok-4.1-fast was found
            grok_config = config.get_backend_config("grok-4.1-fast")
            assert grok_config is not None
            assert grok_config.backend_type == "codex"
            assert grok_config.model == "x-ai/grok-4.1-fast:free"

            # Verify deepseek.coder.v2 was found
            deepseek_config = config.get_backend_config("deepseek.coder.v2")
            assert deepseek_config is not None
            assert deepseek_config.backend_type == "codex"

    def test_load_from_nonexistent_file_creates_default(self):
        """Test that loading a nonexistent file creates a default configuration."""
        with tempfile.TemporaryDirectory() as tmpdir:
            config_file = Path(tmpdir) / "nonexistent.toml"

            # File should not exist initially
            assert not config_file.exists()

            # Load configuration (should create default)
            config = LLMBackendConfiguration.load_from_file(str(config_file))

            # Verify default configuration was created
            assert config.default_backend == "codex"
            assert "gemini" in config.backends
            assert "codex" in config.backends

            # Verify file was created
            assert config_file.exists()

    def test_get_backend_config(self):
        """Test getting configuration for a specific backend."""
        config = LLMBackendConfiguration()
        config.get_backend_config("gemini").model = "custom-model"

        backend_config = config.get_backend_config("gemini")
        assert backend_config is not None
        assert backend_config.name == "gemini"
        assert backend_config.model == "custom-model"

        # Test nonexistent backend
        nonexistent = config.get_backend_config("nonexistent")
        assert nonexistent is None

    def test_get_active_backends(self):
        """Test getting list of enabled backends."""
        config = LLMBackendConfiguration()
        config.get_backend_config("gemini").enabled = False
        config.get_backend_config("codex").enabled = True
        config.get_backend_config("qwen").enabled = False
        config.backend_order = ["gemini", "codex", "qwen"]

        active = config.get_active_backends()
        assert "codex" in active
        assert "gemini" not in active
        assert "qwen" not in active

    def test_get_active_backends_no_order(self):
        """Test getting active backends when no order is specified."""
        config = LLMBackendConfiguration()
        config.get_backend_config("gemini").enabled = True
        config.get_backend_config("codex").enabled = False
        config.get_backend_config("qwen").enabled = True

        active = config.get_active_backends()
        assert "gemini" in active
        assert "codex" not in active
        assert "qwen" in active

    def test_get_active_message_backends(self):
        """Test getting active message backends."""
        config = LLMBackendConfiguration()
        config.get_backend_config("gemini").enabled = False
        config.get_backend_config("codex").enabled = True
        config.get_backend_config("qwen").enabled = False
        config.message_backend_order = ["codex", "gemini", "qwen"]

        active = config.get_active_message_backends()
        assert "codex" in active
        assert "gemini" not in active
        assert "qwen" not in active

    def test_get_active_message_backends_fallback(self):
        """Test message backends fall back to general backends when not configured."""
        config = LLMBackendConfiguration()
        config.get_backend_config("gemini").enabled = False
        config.get_backend_config("codex").enabled = True
        config.backend_order = ["codex", "gemini", "qwen"]
        # No message_backend_order set

        active = config.get_active_message_backends()
        assert "codex" in active
        # Should fall back to general backends

    def test_get_message_default_backend(self):
        """Test getting default message backend."""
        config = LLMBackendConfiguration()
        config.get_backend_config("codex").enabled = True
        config.message_default_backend = "codex"
        config.default_backend = "gemini"

        assert config.get_message_default_backend() == "codex"

    def test_get_message_default_backend_fallback(self):
        """Test message default falls back to general default."""
        config = LLMBackendConfiguration()
        config.get_backend_config("gemini").enabled = True
        config.default_backend = "gemini"

        # No message_default_backend set
        assert config.get_message_default_backend() == "gemini"

    def test_get_message_default_backend_disabled(self):
        """Test that disabled message default falls back to general default."""
        config = LLMBackendConfiguration()
        config.get_backend_config("codex").enabled = False
        config.message_default_backend = "codex"
        config.default_backend = "gemini"

        # message_default_backend is disabled, should fall back
        assert config.get_message_default_backend() == "gemini"

    def test_has_dual_configuration(self):
        """Test detection of dual backend configuration."""
        config1 = LLMBackendConfiguration()
        config1.message_backend_order = ["codex"]
        assert config1.has_dual_configuration() is True

        config2 = LLMBackendConfiguration()
        config2.backend_order = ["gemini", "codex"]
        config2.message_backend_order = ["codex"]
        assert config2.has_dual_configuration() is True

        config3 = LLMBackendConfiguration()
        # Only general config
        assert config3.has_dual_configuration() is False

        config4 = LLMBackendConfiguration()
        # Only message config
        config4.message_backend_order = ["codex"]
        config4.message_default_backend = "codex"
        assert config4.has_dual_configuration() is True

    def test_get_model_for_backend(self):
        """Test getting model for a specific backend."""
        config = LLMBackendConfiguration()

        # Test with custom model
        config.get_backend_config("gemini").model = "custom-gemini-model"
        assert config.get_model_for_backend("gemini") == "custom-gemini-model"

        # Test with default models (use a fresh config instance)
        config2 = LLMBackendConfiguration()
        assert config2.get_model_for_backend("gemini") == "gemini-2.5-pro"
        assert config2.get_model_for_backend("qwen") == "qwen3-coder-plus"
        assert config2.get_model_for_backend("auggie") == "GPT-5"
        assert config2.get_model_for_backend("claude") == "sonnet"
        assert config2.get_model_for_backend("codex") == "codex"
        assert config2.get_model_for_backend("codex-mcp") == "codex-mcp"

        # Test with unknown backend (no default)
        assert config.get_model_for_backend("unknown") is None

    def test_apply_env_overrides(self):
        """Test applying environment variable overrides."""
        config = LLMBackendConfiguration()
        config.get_backend_config("gemini").api_key = "original_key"

        with patch.dict(
            os.environ,
            {
                "AUTO_CODER_GEMINI_API_KEY": "env_gemini_key",
                "AUTO_CODER_OPENAI_API_KEY": "env_openai_key",
                "AUTO_CODER_GEMINI_OPENAI_API_KEY": "env_gemini_openai_key",
                "AUTO_CODER_DEFAULT_BACKEND": "qwen",
                "AUTO_CODER_MESSAGE_DEFAULT_BACKEND": "claude",
            },
        ):
            config.apply_env_overrides()

        # Check that environment overrides were applied
        assert config.get_backend_config("gemini").api_key == "env_gemini_key"
        assert config.default_backend == "qwen"
        assert config.message_default_backend == "claude"

    def test_apply_env_overrides_openai(self):
        """Test applying OpenAI environment variable overrides."""
        config = LLMBackendConfiguration()
        config.get_backend_config("gemini").openai_api_key = "original_openai_key"
        config.get_backend_config("gemini").openai_base_url = "https://original.openai.com"

        with patch.dict(
            os.environ,
            {
                "AUTO_CODER_OPENAI_API_KEY": "global_openai_key",
                "AUTO_CODER_OPENAI_BASE_URL": "https://global.openai.com",
            },
        ):
            config.apply_env_overrides()

        # Check that environment overrides were applied
        assert config.get_backend_config("gemini").openai_api_key == "global_openai_key"
        assert config.get_backend_config("gemini").openai_base_url == "https://global.openai.com"

    def test_apply_env_overrides_backend_specific(self):
        """Test that global OpenAI variables take precedence over backend-specific ones."""
        config = LLMBackendConfiguration()
        config.get_backend_config("gemini").openai_api_key = "original_openai_key"

        with patch.dict(
            os.environ,
            {
                "AUTO_CODER_OPENAI_API_KEY": "global_openai_key",
                "AUTO_CODER_GEMINI_OPENAI_API_KEY": "gemini_openai_key",
            },
        ):
            config.apply_env_overrides()

        # Global should take precedence (checked first in the implementation)
        assert config.get_backend_config("gemini").openai_api_key == "global_openai_key"

    def test_save_creates_directory(self):
        """Test that save creates parent directory if it doesn't exist."""
        with tempfile.TemporaryDirectory() as tmpdir:
            from pathlib import Path as PathClass

            config_file = PathClass(tmpdir) / "subdir" / "test_config.toml"

            config = LLMBackendConfiguration()
            config.save_to_file(str(config_file))

            # Verify directory was created
            assert (PathClass(tmpdir) / "subdir").exists()
            # Verify file was created
            assert config_file.exists()

    def test_toml_file_structure(self):
        """Test that TOML file has correct structure."""
        with tempfile.TemporaryDirectory() as tmpdir:
            config_file = Path(tmpdir) / "test_config.toml"

            # Create and save configuration
            config = LLMBackendConfiguration()
            config.default_backend = "gemini"
            config.backend_order = ["gemini", "codex"]
            config.get_backend_config("gemini").model = "custom-model"
            config.get_backend_config("gemini").temperature = 0.9
            config.get_backend_config("qwen").providers = ["qwen-open-router", "qwen-azure"]
            config.save_to_file(str(config_file))

            # Read and parse TOML directly
            with open(config_file, "r") as f:
                data = toml.load(f)

            # Verify structure
            assert "backend" in data
            assert "backends" in data
            assert data["backend"]["default"] == "gemini"
            assert data["backend"]["order"] == ["gemini", "codex"]
            assert data["backends"]["gemini"]["model"] == "custom-model"
            assert data["backends"]["gemini"]["temperature"] == 0.9
            assert data["backends"]["qwen"]["providers"] == ["qwen-open-router", "qwen-azure"]

    def test_toml_save_and_load_retry_config(self):
        """Test that retry configuration fields are properly saved and loaded."""
        with tempfile.TemporaryDirectory() as tmpdir:
            config_file = Path(tmpdir) / "test_retry_config.toml"

            # Create configuration with retry settings
            config = LLMBackendConfiguration()
            config.get_backend_config("gemini").usage_limit_retry_count = 5
            config.get_backend_config("gemini").usage_limit_retry_wait_seconds = 30
            config.get_backend_config("qwen").usage_limit_retry_count = 3
            config.get_backend_config("qwen").usage_limit_retry_wait_seconds = 60

            # Save to file
            config.save_to_file(str(config_file))

            # Load from file
            loaded_config = LLMBackendConfiguration.load_from_file(str(config_file))

            # Verify retry configuration was persisted
            gemini_config = loaded_config.get_backend_config("gemini")
            assert gemini_config.usage_limit_retry_count == 5
            assert gemini_config.usage_limit_retry_wait_seconds == 30

            qwen_config = loaded_config.get_backend_config("qwen")
            assert qwen_config.usage_limit_retry_count == 3
            assert qwen_config.usage_limit_retry_wait_seconds == 60

    def test_toml_save_and_load_new_fields(self):
        """Test that new options and backend_type fields are properly saved and loaded."""
        with tempfile.TemporaryDirectory() as tmpdir:
            config_file = Path(tmpdir) / "test_new_fields.toml"

            # Create configuration with new fields
            config = LLMBackendConfiguration()
            config.get_backend_config("gemini").options = ["option1", "option2"]
            config.get_backend_config("gemini").backend_type = "custom_type"
            config.get_backend_config("qwen").options = ["option3"]
            config.get_backend_config("qwen").backend_type = "another_type"

            # Save to file
            config.save_to_file(str(config_file))

            # Load from file
            loaded_config = LLMBackendConfiguration.load_from_file(str(config_file))

            # Verify new fields were persisted
            gemini_config = loaded_config.get_backend_config("gemini")
            assert gemini_config.options == ["option1", "option2"]
            assert gemini_config.backend_type == "custom_type"

            qwen_config = loaded_config.get_backend_config("qwen")
            assert qwen_config.options == ["option3"]
            assert qwen_config.backend_type == "another_type"

    def test_toml_save_and_load_always_switch_after_execution(self):
        """Test that always_switch_after_execution field is properly saved and loaded."""
        with tempfile.TemporaryDirectory() as tmpdir:
            config_file = Path(tmpdir) / "test_always_switch.toml"

            # Create configuration with always_switch_after_execution settings
            config = LLMBackendConfiguration()
            config.get_backend_config("gemini").always_switch_after_execution = True
            config.get_backend_config("qwen").always_switch_after_execution = False

            # Save to file
            config.save_to_file(str(config_file))

            # Load from file
            loaded_config = LLMBackendConfiguration.load_from_file(str(config_file))

            # Verify always_switch_after_execution field was persisted
            gemini_config = loaded_config.get_backend_config("gemini")
            assert gemini_config.always_switch_after_execution is True

            qwen_config = loaded_config.get_backend_config("qwen")
            assert qwen_config.always_switch_after_execution is False

    def test_backward_compatibility_old_toml_without_retry_fields(self):
        """Test loading old TOML files that don't have retry configuration fields."""
        with tempfile.TemporaryDirectory() as tmpdir:
            config_file = Path(tmpdir) / "old_config.toml"

            # Create a TOML file with the old structure (without retry fields)
            data = {
                "backend": {"default": "qwen", "order": ["qwen", "gemini"]},
                "backends": {
                    "qwen": {
                        "enabled": True,
                        "model": "qwen3-coder-plus",
                        "providers": ["qwen-open-router"],
                        "temperature": 0.7,
                    },
                    "gemini": {
                        "enabled": True,
                        "model": "gemini-pro",
                        "timeout": 30,
                    },
                },
            }
            with open(config_file, "w", encoding="utf-8") as fh:
                toml.dump(data, fh)

            # Load the configuration
            config = LLMBackendConfiguration.load_from_file(str(config_file))

            # Verify retry fields have default values when not present in old TOML
            qwen_config = config.get_backend_config("qwen")
            assert qwen_config is not None
            assert qwen_config.usage_limit_retry_count == 0
            assert qwen_config.usage_limit_retry_wait_seconds == 0
            assert qwen_config.model == "qwen3-coder-plus"
            assert qwen_config.temperature == 0.7

            gemini_config = config.get_backend_config("gemini")
            assert gemini_config is not None
            assert gemini_config.usage_limit_retry_count == 0
            assert gemini_config.usage_limit_retry_wait_seconds == 0
            assert gemini_config.model == "gemini-pro"
            assert gemini_config.timeout == 30

    def test_backward_compatibility_old_toml_without_new_fields(self):
        """Test loading old TOML files that don't have options and backend_type fields."""
        with tempfile.TemporaryDirectory() as tmpdir:
            config_file = Path(tmpdir) / "old_config_new_fields.toml"

            # Create a TOML file with the old structure (without new fields)
            data = {
                "backend": {"default": "qwen", "order": ["qwen", "gemini"]},
                "backends": {
                    "qwen": {
                        "enabled": True,
                        "model": "qwen3-coder-plus",
                        "providers": ["qwen-open-router"],
                        "temperature": 0.7,
                    },
                    "gemini": {
                        "enabled": True,
                        "model": "gemini-pro",
                        "timeout": 30,
                    },
                },
            }
            with open(config_file, "w", encoding="utf-8") as fh:
                toml.dump(data, fh)

            # Load the configuration
            config = LLMBackendConfiguration.load_from_file(str(config_file))

            # Verify new fields have default values when not present in old TOML
            qwen_config = config.get_backend_config("qwen")
            assert qwen_config is not None
            assert qwen_config.options == []
            assert qwen_config.backend_type is None
            assert qwen_config.always_switch_after_execution is False
            assert qwen_config.model == "qwen3-coder-plus"
            assert qwen_config.temperature == 0.7

            gemini_config = config.get_backend_config("gemini")
            assert gemini_config is not None
            assert gemini_config.options == []
            assert gemini_config.backend_type is None
            assert gemini_config.always_switch_after_execution is False
            assert gemini_config.model == "gemini-pro"
            assert gemini_config.timeout == 30

    def test_configuration_persistence_across_instances(self):
        """Test that configuration persists correctly across multiple instances."""
        with tempfile.TemporaryDirectory() as tmpdir:
            config_file = Path(tmpdir) / "test_config.toml"

            # Create first instance and save
            config1 = LLMBackendConfiguration()
            config1.default_backend = "gemini"
            config1.get_backend_config("gemini").model = "test-model"
            config1.save_to_file(str(config_file))

            # Create second instance and load
            config2 = LLMBackendConfiguration.load_from_file(str(config_file))

            # Verify values persisted
            assert config2.default_backend == "gemini"
            assert config2.get_backend_config("gemini").model == "test-model"

    def test_load_invalid_toml_file(self):
        """Test that loading an invalid TOML file raises an error."""
        with tempfile.TemporaryDirectory() as tmpdir:
            config_file = Path(tmpdir) / "invalid.toml"

            # Write invalid TOML content
            with open(config_file, "w") as f:
                f.write("invalid toml syntax [[[")

            # Should raise ValueError
            with pytest.raises(ValueError, match="Error loading configuration"):
                LLMBackendConfiguration.load_from_file(str(config_file))


class TestGlobalConfigInstance:
    """Test cases for global configuration instance."""

    def test_get_llm_config_creates_instance(self):
        """Test that get_llm_config creates a global instance."""
        reset_llm_config()
        config = get_llm_config()
        assert config is not None
        assert isinstance(config, LLMBackendConfiguration)

    def test_get_llm_config_returns_same_instance(self):
        """Test that get_llm_config returns the same instance."""
        reset_llm_config()
        config1 = get_llm_config()
        config2 = get_llm_config()
        assert config1 is config2

    def test_get_llm_config_applies_env_overrides(self):
        """Test that get_llm_config applies environment overrides."""
        reset_llm_config()

        with patch.dict(os.environ, {"AUTO_CODER_GEMINI_API_KEY": "test_key"}):
            config = get_llm_config()

        assert config.get_backend_config("gemini").api_key == "test_key"

    def test_reset_llm_config(self):
        """Test that reset_llm_config clears the global instance."""
        config1 = get_llm_config()
        assert config1 is not None

        reset_llm_config()
        config2 = get_llm_config()

        # Should be a new instance
        assert config2 is not config1

    @patch.dict(os.environ, {"AUTO_CODER_GEMINI_API_KEY": "test_key"}, clear=True)
    def test_get_llm_config_with_env(self):
        """Test get_llm_config with environment variables."""
        reset_llm_config()
        config = get_llm_config()
        assert config.get_backend_config("gemini").api_key == "test_key"


class TestConfigErrorHandling:
    """Test error handling and edge cases."""

    def test_load_from_file_permission_error(self):
        """Test handling of permission errors when loading configuration."""
        with tempfile.TemporaryDirectory() as tmpdir:
            from pathlib import Path as PathClass

            config_file = PathClass(tmpdir) / "test_config.toml"

            # Create a valid config file first
            config = LLMBackendConfiguration()
            config.save_to_file(str(config_file))

            # Now mock toml.load to raise PermissionError during loading
            with patch("toml.load", side_effect=PermissionError("Permission denied")):
                with pytest.raises(ValueError, match="Error loading configuration"):
                    LLMBackendConfiguration.load_from_file(str(config_file))

    def test_save_to_file_with_invalid_path(self):
        """Test that save handles invalid paths gracefully."""
        config = LLMBackendConfiguration()

        # This should raise an error for an invalid path
        with pytest.raises((OSError, FileNotFoundError)):
            config.save_to_file("/nonexistent/path/that/does/not/exist/config.toml")

    def test_backend_config_edge_cases(self):
        """Test edge cases in BackendConfig."""
        # Test with all None values
        config = BackendConfig(
            name="test",
            model=None,
            api_key=None,
            base_url=None,
            temperature=None,
            timeout=None,
            max_retries=None,
            openai_api_key=None,
            openai_base_url=None,
        )
        assert config.model is None
        assert config.api_key is None

    def test_configuration_with_empty_order(self):
        """Test configuration with empty backend order."""
        config = LLMBackendConfiguration()
        config.backend_order = []

        # Should still return enabled backends
        active = config.get_active_backends()
        # All backends should be enabled by default
        assert len(active) > 0

    def test_configuration_all_backends_disabled(self):
        """Test configuration when all backends are disabled."""
        config = LLMBackendConfiguration()
        for backend in config.backends.values():
            backend.enabled = False

        active = config.get_active_backends()
        assert len(active) == 0

<<<<<<< HEAD
=======

class TestResolveConfigPath:
    """Test cases for resolve_config_path function."""

    def test_explicit_path_takes_priority(self):
        """Test that explicitly provided path takes highest priority."""
        with tempfile.TemporaryDirectory() as tmpdir:
            explicit_path = os.path.join(tmpdir, "explicit_config.toml")
            result = resolve_config_path(explicit_path)

            # Should return the absolute path of the explicit path
            assert result == os.path.abspath(explicit_path)

    def test_explicit_relative_path_converted_to_absolute(self):
        """Test that explicit relative paths are converted to absolute paths."""
        relative_path = "config/llm_config.toml"
        result = resolve_config_path(relative_path)

        # Should return an absolute path
        assert os.path.isabs(result)
        # Should end with the provided relative path
        assert result.endswith("config/llm_config.toml")

    def test_explicit_path_with_tilde_expansion(self):
        """Test that explicit paths with ~ are expanded."""
        explicit_path = "~/custom_config.toml"
        result = resolve_config_path(explicit_path)

        # Should not contain tilde
        assert "~" not in result
        # Should be absolute
        assert os.path.isabs(result)
        # Should contain expanded home directory
        assert result.startswith(os.path.expanduser("~"))

    def test_local_config_priority_over_home(self):
        """Test that local .auto-coder/llm_config.toml takes priority over home config."""
        with tempfile.TemporaryDirectory() as tmpdir:
            # Create a local config directory and file
            local_config_dir = os.path.join(tmpdir, ".auto-coder")
            os.makedirs(local_config_dir, exist_ok=True)
            local_config_file = os.path.join(local_config_dir, "llm_config.toml")
            Path(local_config_file).touch()

            # Change to the temp directory
            original_cwd = os.getcwd()
            try:
                os.chdir(tmpdir)
                result = resolve_config_path()

                # Should return the local config path
                assert result == os.path.abspath(local_config_file)
                assert ".auto-coder" in result
                assert result.endswith("llm_config.toml")
            finally:
                os.chdir(original_cwd)

    def test_home_config_fallback_when_no_local(self):
        """Test that home config is used when no local config exists."""
        with tempfile.TemporaryDirectory() as tmpdir:
            # Change to a directory without local config
            original_cwd = os.getcwd()
            try:
                os.chdir(tmpdir)
                result = resolve_config_path()

                # Should return the home config path
                expected_home = os.path.abspath(os.path.expanduser("~/.auto-coder/llm_config.toml"))
                assert result == expected_home
            finally:
                os.chdir(original_cwd)

    def test_all_three_priorities_in_order(self):
        """Test all three priority levels in a single scenario."""
        with tempfile.TemporaryDirectory() as tmpdir:
            # Create a local config
            local_config_dir = os.path.join(tmpdir, ".auto-coder")
            os.makedirs(local_config_dir, exist_ok=True)
            local_config_file = os.path.join(local_config_dir, "llm_config.toml")
            Path(local_config_file).touch()

            # Create an explicit path
            explicit_path = os.path.join(tmpdir, "explicit.toml")

            original_cwd = os.getcwd()
            try:
                os.chdir(tmpdir)

                # Priority 1: Explicit path
                result1 = resolve_config_path(explicit_path)
                assert result1 == os.path.abspath(explicit_path)

                # Priority 2: Local config (when no explicit path)
                result2 = resolve_config_path()
                assert result2 == os.path.abspath(local_config_file)

                # Priority 3: Remove local config and verify home fallback
                os.remove(local_config_file)
                os.rmdir(local_config_dir)
                result3 = resolve_config_path()
                expected_home = os.path.abspath(os.path.expanduser("~/.auto-coder/llm_config.toml"))
                assert result3 == expected_home
            finally:
                os.chdir(original_cwd)

    def test_returns_absolute_paths(self):
        """Test that function always returns absolute paths."""
        # Test with explicit relative path
        result1 = resolve_config_path("relative/path.toml")
        assert os.path.isabs(result1)

        # Test with no arguments
        result2 = resolve_config_path()
        assert os.path.isabs(result2)

        # Test with tilde path
        result3 = resolve_config_path("~/config.toml")
        assert os.path.isabs(result3)

    def test_handles_none_explicitly(self):
        """Test that None is handled correctly."""
        result = resolve_config_path(None)
        assert os.path.isabs(result)
        # Should fall back to local or home config
        assert "llm_config.toml" in result

    def test_local_config_detection_case_sensitivity(self):
        """Test that local config detection works correctly."""
        with tempfile.TemporaryDirectory() as tmpdir:
            # Test without local config
            original_cwd = os.getcwd()
            try:
                os.chdir(tmpdir)
                result_no_local = resolve_config_path()

                # Should be home config
                assert "~" not in result_no_local  # Should be expanded
                expected_home = os.path.abspath(os.path.expanduser("~/.auto-coder/llm_config.toml"))
                assert result_no_local == expected_home

                # Create local config
                local_config_dir = os.path.join(tmpdir, ".auto-coder")
                os.makedirs(local_config_dir, exist_ok=True)
                local_config_file = os.path.join(local_config_dir, "llm_config.toml")
                Path(local_config_file).touch()

                result_with_local = resolve_config_path()

                # Should now be local config
                assert result_with_local == os.path.abspath(local_config_file)
                assert tmpdir in result_with_local
            finally:
                os.chdir(original_cwd)

    def test_empty_string_treated_as_relative_path(self):
        """Test that empty string is treated as a relative path."""
        result = resolve_config_path("")
        # Empty string becomes current directory when converted to absolute
        assert os.path.isabs(result)

    def test_windows_style_path_handling(self):
        """Test that function handles Windows-style paths correctly."""
        # This test works on all platforms but validates path normalization
        if os.name == "nt":  # Windows
            result = resolve_config_path("C:\\Users\\test\\config.toml")
            assert os.path.isabs(result)
            assert result.startswith("C:")
        else:  # Unix-like
            # Just verify absolute path handling works
            result = resolve_config_path("/tmp/config.toml")
            assert os.path.isabs(result)
            assert result == "/tmp/config.toml"

    def test_nested_relative_path_explicit(self):
        """Test nested relative paths in explicit argument."""
        nested_path = "a/b/c/config.toml"
        result = resolve_config_path(nested_path)

        assert os.path.isabs(result)
        assert result.endswith("a/b/c/config.toml") or result.endswith("a\\b\\c\\config.toml")


class TestConfigurationPriorityLogic:
    """Test cases for configuration file priority logic with load_from_file()."""

    def test_load_from_file_with_no_config_files(self):
        """Test that load_from_file() creates default config when no files exist."""
        with tempfile.TemporaryDirectory() as tmpdir:
            # Create an isolated home config path
            isolated_home = os.path.join(tmpdir, "home", ".auto-coder", "llm_config.toml")

            original_cwd = os.getcwd()
            try:
                # Change to a directory without local config
                work_dir = os.path.join(tmpdir, "work")
                os.makedirs(work_dir, exist_ok=True)
                os.chdir(work_dir)

                # Load configuration (should create default at home path)
                config = LLMBackendConfiguration.load_from_file(isolated_home)

                # Verify default configuration
                assert config.default_backend == "codex"
                assert "gemini" in config.backends
                assert "codex" in config.backends
                assert "qwen" in config.backends

                # Verify file was created at the specified path
                assert os.path.exists(isolated_home)
            finally:
                os.chdir(original_cwd)

    def test_load_from_file_with_only_home_config(self):
        """Test that load_from_file() loads from home config when only home config exists."""
        with tempfile.TemporaryDirectory() as tmpdir:
            # Create home config with specific settings
            home_config_dir = os.path.join(tmpdir, "home", ".auto-coder")
            os.makedirs(home_config_dir, exist_ok=True)
            home_config_file = os.path.join(home_config_dir, "llm_config.toml")

            # Create config with specific values
            config = LLMBackendConfiguration()
            config.default_backend = "gemini"
            config.get_backend_config("gemini").model = "home-gemini-model"
            config.get_backend_config("gemini").api_key = "home-api-key"
            config.save_to_file(home_config_file)

            original_cwd = os.getcwd()
            try:
                # Change to work directory without local config
                work_dir = os.path.join(tmpdir, "work")
                os.makedirs(work_dir, exist_ok=True)
                os.chdir(work_dir)

                # Mock the home directory path resolution
                with patch("os.path.expanduser") as mock_expand:

                    def side_effect(path):
                        if path.startswith("~"):
                            return path.replace("~", os.path.join(tmpdir, "home"))
                        return path

                    mock_expand.side_effect = side_effect

                    # Load configuration
                    loaded_config = LLMBackendConfiguration.load_from_file()

                    # Verify it loaded from home config
                    assert loaded_config.default_backend == "gemini"
                    assert loaded_config.get_backend_config("gemini").model == "home-gemini-model"
                    assert loaded_config.get_backend_config("gemini").api_key == "home-api-key"
            finally:
                os.chdir(original_cwd)

    def test_load_from_file_with_only_local_config(self):
        """Test that load_from_file() loads from local config when only local config exists."""
        with tempfile.TemporaryDirectory() as tmpdir:
            # Create local config with specific settings
            local_config_dir = os.path.join(tmpdir, ".auto-coder")
            os.makedirs(local_config_dir, exist_ok=True)
            local_config_file = os.path.join(local_config_dir, "llm_config.toml")

            # Create config with specific values
            config = LLMBackendConfiguration()
            config.default_backend = "qwen"
            config.get_backend_config("qwen").model = "local-qwen-model"
            config.get_backend_config("qwen").api_key = "local-api-key"
            config.backend_order = ["qwen", "gemini"]
            config.save_to_file(local_config_file)

            original_cwd = os.getcwd()
            try:
                # Change to the directory with local config
                os.chdir(tmpdir)

                # Load configuration
                loaded_config = LLMBackendConfiguration.load_from_file()

                # Verify it loaded from local config
                assert loaded_config.default_backend == "qwen"
                assert loaded_config.get_backend_config("qwen").model == "local-qwen-model"
                assert loaded_config.get_backend_config("qwen").api_key == "local-api-key"
                assert loaded_config.backend_order == ["qwen", "gemini"]
            finally:
                os.chdir(original_cwd)

    def test_load_from_file_local_config_prioritized_over_home(self):
        """Test that local config takes priority over home config when both exist."""
        with tempfile.TemporaryDirectory() as tmpdir:
            # Create home config
            home_config_dir = os.path.join(tmpdir, "home", ".auto-coder")
            os.makedirs(home_config_dir, exist_ok=True)
            home_config_file = os.path.join(home_config_dir, "llm_config.toml")

            home_config = LLMBackendConfiguration()
            home_config.default_backend = "gemini"
            home_config.get_backend_config("gemini").model = "home-model"
            home_config.get_backend_config("gemini").temperature = 0.5
            home_config.save_to_file(home_config_file)

            # Create local config with different values
            local_config_dir = os.path.join(tmpdir, "work", ".auto-coder")
            os.makedirs(local_config_dir, exist_ok=True)
            local_config_file = os.path.join(local_config_dir, "llm_config.toml")

            local_config = LLMBackendConfiguration()
            local_config.default_backend = "codex"
            local_config.get_backend_config("codex").model = "local-model"
            local_config.get_backend_config("codex").temperature = 0.8
            local_config.backend_order = ["codex", "qwen"]
            local_config.save_to_file(local_config_file)

            original_cwd = os.getcwd()
            try:
                # Change to work directory with local config
                os.chdir(os.path.join(tmpdir, "work"))

                # Mock expanduser to use our test home
                with patch("os.path.expanduser") as mock_expand:

                    def side_effect(path):
                        if path.startswith("~"):
                            return path.replace("~", os.path.join(tmpdir, "home"))
                        return path

                    mock_expand.side_effect = side_effect

                    # Load configuration
                    loaded_config = LLMBackendConfiguration.load_from_file()

                    # Verify it loaded from local config, NOT home config
                    assert loaded_config.default_backend == "codex"
                    assert loaded_config.get_backend_config("codex").model == "local-model"
                    assert loaded_config.get_backend_config("codex").temperature == 0.8
                    assert loaded_config.backend_order == ["codex", "qwen"]

                    # Verify home config values were NOT loaded
                    assert loaded_config.default_backend != "gemini"
                    gemini_config = loaded_config.get_backend_config("gemini")
                    assert gemini_config.model != "home-model"
            finally:
                os.chdir(original_cwd)

    def test_load_from_file_explicit_path_overrides_both_local_and_home(self):
        """Test that explicit path overrides both local and home configs."""
        with tempfile.TemporaryDirectory() as tmpdir:
            # Create home config
            home_config_dir = os.path.join(tmpdir, "home", ".auto-coder")
            os.makedirs(home_config_dir, exist_ok=True)
            home_config_file = os.path.join(home_config_dir, "llm_config.toml")

            home_config = LLMBackendConfiguration()
            home_config.default_backend = "gemini"
            home_config.get_backend_config("gemini").model = "home-model"
            home_config.save_to_file(home_config_file)

            # Create local config
            local_config_dir = os.path.join(tmpdir, "work", ".auto-coder")
            os.makedirs(local_config_dir, exist_ok=True)
            local_config_file = os.path.join(local_config_dir, "llm_config.toml")

            local_config = LLMBackendConfiguration()
            local_config.default_backend = "codex"
            local_config.get_backend_config("codex").model = "local-model"
            local_config.save_to_file(local_config_file)

            # Create explicit config with different values
            explicit_config_file = os.path.join(tmpdir, "custom", "my_config.toml")
            os.makedirs(os.path.dirname(explicit_config_file), exist_ok=True)

            explicit_config = LLMBackendConfiguration()
            explicit_config.default_backend = "qwen"
            explicit_config.get_backend_config("qwen").model = "explicit-model"
            explicit_config.get_backend_config("qwen").api_key = "explicit-key"
            explicit_config.backend_order = ["qwen"]
            explicit_config.save_to_file(explicit_config_file)

            original_cwd = os.getcwd()
            try:
                # Change to work directory (which has local config)
                os.chdir(os.path.join(tmpdir, "work"))

                # Load with explicit path
                loaded_config = LLMBackendConfiguration.load_from_file(explicit_config_file)

                # Verify it loaded from explicit path, NOT local or home
                assert loaded_config.default_backend == "qwen"
                assert loaded_config.get_backend_config("qwen").model == "explicit-model"
                assert loaded_config.get_backend_config("qwen").api_key == "explicit-key"
                assert loaded_config.backend_order == ["qwen"]

                # Verify it did NOT load local or home values
                assert loaded_config.default_backend != "codex"
                assert loaded_config.default_backend != "gemini"
            finally:
                os.chdir(original_cwd)

    def test_load_from_file_values_correctly_loaded_from_prioritized_file(self):
        """Test that configuration values are correctly loaded from the prioritized file."""
        with tempfile.TemporaryDirectory() as tmpdir:
            # Create local config with comprehensive settings
            local_config_dir = os.path.join(tmpdir, ".auto-coder")
            os.makedirs(local_config_dir, exist_ok=True)
            local_config_file = os.path.join(local_config_dir, "llm_config.toml")

            # Create config with various settings to test
            config = LLMBackendConfiguration()
            config.default_backend = "gemini"
            config.backend_order = ["gemini", "qwen", "codex"]
            config.message_backend_order = ["codex"]
            config.message_default_backend = "codex"

            # Set detailed backend configs
            config.get_backend_config("gemini").model = "gemini-test-model"
            config.get_backend_config("gemini").api_key = "test-gemini-key"
            config.get_backend_config("gemini").temperature = 0.7
            config.get_backend_config("gemini").timeout = 60
            config.get_backend_config("gemini").max_retries = 5
            config.get_backend_config("gemini").providers = ["gemini-provider-1", "gemini-provider-2"]
            config.get_backend_config("gemini").usage_limit_retry_count = 3
            config.get_backend_config("gemini").usage_limit_retry_wait_seconds = 30
            config.get_backend_config("gemini").options = ["option1", "option2"]
            config.get_backend_config("gemini").backend_type = "custom_gemini"
            config.get_backend_config("gemini").always_switch_after_execution = True

            config.get_backend_config("qwen").enabled = False
            config.get_backend_config("qwen").model = "qwen-test-model"
            config.get_backend_config("qwen").extra_args = {"QWEN_CUSTOM": "value123"}

            config.save_to_file(local_config_file)

            original_cwd = os.getcwd()
            try:
                # Change to the directory with local config
                os.chdir(tmpdir)

                # Load configuration
                loaded_config = LLMBackendConfiguration.load_from_file()

                # Verify all values were correctly loaded
                assert loaded_config.default_backend == "gemini"
                assert loaded_config.backend_order == ["gemini", "qwen", "codex"]
                assert loaded_config.message_backend_order == ["codex"]
                assert loaded_config.message_default_backend == "codex"

                # Verify gemini backend settings
                gemini = loaded_config.get_backend_config("gemini")
                assert gemini.model == "gemini-test-model"
                assert gemini.api_key == "test-gemini-key"
                assert gemini.temperature == 0.7
                assert gemini.timeout == 60
                assert gemini.max_retries == 5
                assert gemini.providers == ["gemini-provider-1", "gemini-provider-2"]
                assert gemini.usage_limit_retry_count == 3
                assert gemini.usage_limit_retry_wait_seconds == 30
                assert gemini.options == ["option1", "option2"]
                assert gemini.backend_type == "custom_gemini"
                assert gemini.always_switch_after_execution is True

                # Verify qwen backend settings
                qwen = loaded_config.get_backend_config("qwen")
                assert qwen.enabled is False
                assert qwen.model == "qwen-test-model"
                assert qwen.extra_args == {"QWEN_CUSTOM": "value123"}
            finally:
                os.chdir(original_cwd)

    def test_priority_logic_with_different_working_directories(self):
        """Test that priority logic works correctly when changing working directories."""
        with tempfile.TemporaryDirectory() as tmpdir:
            # Create two different project directories with their own local configs
            project1_dir = os.path.join(tmpdir, "project1")
            project2_dir = os.path.join(tmpdir, "project2")
            os.makedirs(project1_dir, exist_ok=True)
            os.makedirs(project2_dir, exist_ok=True)

            # Project 1 config
            project1_config_dir = os.path.join(project1_dir, ".auto-coder")
            os.makedirs(project1_config_dir, exist_ok=True)
            project1_config_file = os.path.join(project1_config_dir, "llm_config.toml")

            project1_config = LLMBackendConfiguration()
            project1_config.default_backend = "gemini"
            project1_config.get_backend_config("gemini").model = "project1-model"
            project1_config.save_to_file(project1_config_file)

            # Project 2 config
            project2_config_dir = os.path.join(project2_dir, ".auto-coder")
            os.makedirs(project2_config_dir, exist_ok=True)
            project2_config_file = os.path.join(project2_config_dir, "llm_config.toml")

            project2_config = LLMBackendConfiguration()
            project2_config.default_backend = "qwen"
            project2_config.get_backend_config("qwen").model = "project2-model"
            project2_config.save_to_file(project2_config_file)

            original_cwd = os.getcwd()
            try:
                # Load from project 1
                os.chdir(project1_dir)
                config1 = LLMBackendConfiguration.load_from_file()
                assert config1.default_backend == "gemini"
                assert config1.get_backend_config("gemini").model == "project1-model"

                # Load from project 2
                os.chdir(project2_dir)
                config2 = LLMBackendConfiguration.load_from_file()
                assert config2.default_backend == "qwen"
                assert config2.get_backend_config("qwen").model == "project2-model"

                # Verify configs are different
                assert config1.default_backend != config2.default_backend
            finally:
                os.chdir(original_cwd)

    def test_backward_compatibility_existing_behavior_unchanged(self):
        """Test that existing behavior is unchanged for backward compatibility."""
        with tempfile.TemporaryDirectory() as tmpdir:
            # Create a config file
            config_file = os.path.join(tmpdir, "test_config.toml")

            # Create and save a config
            original_config = LLMBackendConfiguration()
            original_config.default_backend = "gemini"
            original_config.get_backend_config("gemini").model = "test-model"
            original_config.backend_order = ["gemini", "codex"]
            original_config.save_to_file(config_file)

            # Load it back with explicit path (this was always supported)
            loaded_config = LLMBackendConfiguration.load_from_file(config_file)

            # Verify it matches
            assert loaded_config.default_backend == original_config.default_backend
            assert loaded_config.backend_order == original_config.backend_order
            assert loaded_config.get_backend_config("gemini").model == original_config.get_backend_config("gemini").model

            # Test that loading non-existent file creates default (existing behavior)
            nonexistent_file = os.path.join(tmpdir, "nonexistent.toml")
            default_config = LLMBackendConfiguration.load_from_file(nonexistent_file)

            assert default_config.default_backend == "codex"
            assert os.path.exists(nonexistent_file)

>>>>>>> 35054e8e
    def test_toml_save_and_load_model_provider(self):
        """Test that model_provider field is properly saved and loaded."""
        with tempfile.TemporaryDirectory() as tmpdir:
            config_file = Path(tmpdir) / "test_model_provider.toml"

            # Create configuration with model_provider settings
            config = LLMBackendConfiguration()
            config.get_backend_config("gemini").model_provider = "openrouter"
            config.get_backend_config("qwen").model_provider = "anthropic"
            config.get_backend_config("codex").model_provider = None

            # Save to file
            config.save_to_file(str(config_file))

            # Load from file
            loaded_config = LLMBackendConfiguration.load_from_file(str(config_file))

            # Verify model_provider was persisted
            gemini_config = loaded_config.get_backend_config("gemini")
            assert gemini_config.model_provider == "openrouter"

            qwen_config = loaded_config.get_backend_config("qwen")
            assert qwen_config.model_provider == "anthropic"

            codex_config = loaded_config.get_backend_config("codex")
            assert codex_config.model_provider is None

    def test_load_from_file_with_model_provider(self):
        """Test loading a TOML file with model_provider field."""
        with tempfile.TemporaryDirectory() as tmpdir:
            config_file = Path(tmpdir) / "model_provider_config.toml"
            data = {
                "backend": {"default": "grok-4.1-fast", "order": ["grok-4.1-fast"]},
                "backends": {
                    "grok-4.1-fast": {
                        "enabled": True,
                        "model": "x-ai/grok-4.1-fast:free",
                        "backend_type": "codex",
                        "model_provider": "openrouter",
                    }
                },
            }
            with open(config_file, "w", encoding="utf-8") as fh:
                toml.dump(data, fh)

            config = LLMBackendConfiguration.load_from_file(str(config_file))
            grok_config = config.get_backend_config("grok-4.1-fast")

            assert grok_config is not None
            assert grok_config.model == "x-ai/grok-4.1-fast:free"
            assert grok_config.backend_type == "codex"
            assert grok_config.model_provider == "openrouter"

    def test_load_from_file_parses_dotted_keys_with_model_provider(self):
        """Test that dotted keys with model_provider are correctly identified as backends."""
        with tempfile.TemporaryDirectory() as tmpdir:
            config_file = Path(tmpdir) / "dotted_model_provider.toml"
            # This structure mimics [grok-4.1-fast] which TOML parses as nested dicts
            data = {"grok-4": {"1-fast": {"enabled": True, "model": "x-ai/grok-4.1-fast:free", "backend_type": "codex", "model_provider": "openrouter"}}}
            with open(config_file, "w", encoding="utf-8") as fh:
                toml.dump(data, fh)

            config = LLMBackendConfiguration.load_from_file(str(config_file))

            # Verify grok-4.1-fast was found and has model_provider
            grok_config = config.get_backend_config("grok-4.1-fast")
            assert grok_config is not None
            assert grok_config.backend_type == "codex"
            assert grok_config.model == "x-ai/grok-4.1-fast:free"
            assert grok_config.model_provider == "openrouter"

    def test_backward_compatibility_old_toml_without_model_provider(self):
        """Test loading old TOML files that don't have model_provider field."""
        with tempfile.TemporaryDirectory() as tmpdir:
            config_file = Path(tmpdir) / "old_without_model_provider.toml"

            # Create a TOML file with the old structure (without model_provider field)
            data = {
                "backend": {"default": "qwen", "order": ["qwen", "gemini"]},
                "backends": {
                    "qwen": {
                        "enabled": True,
                        "model": "qwen3-coder-plus",
                        "backend_type": "codex",
                        "temperature": 0.7,
                    },
                    "gemini": {
                        "enabled": True,
                        "model": "gemini-pro",
                        "timeout": 30,
                    },
                },
            }
            with open(config_file, "w", encoding="utf-8") as fh:
                toml.dump(data, fh)

            # Load the configuration
            config = LLMBackendConfiguration.load_from_file(str(config_file))

            # Verify model_provider has default None value when not present in old TOML
            qwen_config = config.get_backend_config("qwen")
            assert qwen_config is not None
            assert qwen_config.model_provider is None
            assert qwen_config.model == "qwen3-coder-plus"
            assert qwen_config.temperature == 0.7

            gemini_config = config.get_backend_config("gemini")
            assert gemini_config is not None
            assert gemini_config.model_provider is None
            assert gemini_config.model == "gemini-pro"
            assert gemini_config.timeout == 30<|MERGE_RESOLUTION|>--- conflicted
+++ resolved
@@ -774,662 +774,4 @@
             backend.enabled = False
 
         active = config.get_active_backends()
-        assert len(active) == 0
-
-<<<<<<< HEAD
-=======
-
-class TestResolveConfigPath:
-    """Test cases for resolve_config_path function."""
-
-    def test_explicit_path_takes_priority(self):
-        """Test that explicitly provided path takes highest priority."""
-        with tempfile.TemporaryDirectory() as tmpdir:
-            explicit_path = os.path.join(tmpdir, "explicit_config.toml")
-            result = resolve_config_path(explicit_path)
-
-            # Should return the absolute path of the explicit path
-            assert result == os.path.abspath(explicit_path)
-
-    def test_explicit_relative_path_converted_to_absolute(self):
-        """Test that explicit relative paths are converted to absolute paths."""
-        relative_path = "config/llm_config.toml"
-        result = resolve_config_path(relative_path)
-
-        # Should return an absolute path
-        assert os.path.isabs(result)
-        # Should end with the provided relative path
-        assert result.endswith("config/llm_config.toml")
-
-    def test_explicit_path_with_tilde_expansion(self):
-        """Test that explicit paths with ~ are expanded."""
-        explicit_path = "~/custom_config.toml"
-        result = resolve_config_path(explicit_path)
-
-        # Should not contain tilde
-        assert "~" not in result
-        # Should be absolute
-        assert os.path.isabs(result)
-        # Should contain expanded home directory
-        assert result.startswith(os.path.expanduser("~"))
-
-    def test_local_config_priority_over_home(self):
-        """Test that local .auto-coder/llm_config.toml takes priority over home config."""
-        with tempfile.TemporaryDirectory() as tmpdir:
-            # Create a local config directory and file
-            local_config_dir = os.path.join(tmpdir, ".auto-coder")
-            os.makedirs(local_config_dir, exist_ok=True)
-            local_config_file = os.path.join(local_config_dir, "llm_config.toml")
-            Path(local_config_file).touch()
-
-            # Change to the temp directory
-            original_cwd = os.getcwd()
-            try:
-                os.chdir(tmpdir)
-                result = resolve_config_path()
-
-                # Should return the local config path
-                assert result == os.path.abspath(local_config_file)
-                assert ".auto-coder" in result
-                assert result.endswith("llm_config.toml")
-            finally:
-                os.chdir(original_cwd)
-
-    def test_home_config_fallback_when_no_local(self):
-        """Test that home config is used when no local config exists."""
-        with tempfile.TemporaryDirectory() as tmpdir:
-            # Change to a directory without local config
-            original_cwd = os.getcwd()
-            try:
-                os.chdir(tmpdir)
-                result = resolve_config_path()
-
-                # Should return the home config path
-                expected_home = os.path.abspath(os.path.expanduser("~/.auto-coder/llm_config.toml"))
-                assert result == expected_home
-            finally:
-                os.chdir(original_cwd)
-
-    def test_all_three_priorities_in_order(self):
-        """Test all three priority levels in a single scenario."""
-        with tempfile.TemporaryDirectory() as tmpdir:
-            # Create a local config
-            local_config_dir = os.path.join(tmpdir, ".auto-coder")
-            os.makedirs(local_config_dir, exist_ok=True)
-            local_config_file = os.path.join(local_config_dir, "llm_config.toml")
-            Path(local_config_file).touch()
-
-            # Create an explicit path
-            explicit_path = os.path.join(tmpdir, "explicit.toml")
-
-            original_cwd = os.getcwd()
-            try:
-                os.chdir(tmpdir)
-
-                # Priority 1: Explicit path
-                result1 = resolve_config_path(explicit_path)
-                assert result1 == os.path.abspath(explicit_path)
-
-                # Priority 2: Local config (when no explicit path)
-                result2 = resolve_config_path()
-                assert result2 == os.path.abspath(local_config_file)
-
-                # Priority 3: Remove local config and verify home fallback
-                os.remove(local_config_file)
-                os.rmdir(local_config_dir)
-                result3 = resolve_config_path()
-                expected_home = os.path.abspath(os.path.expanduser("~/.auto-coder/llm_config.toml"))
-                assert result3 == expected_home
-            finally:
-                os.chdir(original_cwd)
-
-    def test_returns_absolute_paths(self):
-        """Test that function always returns absolute paths."""
-        # Test with explicit relative path
-        result1 = resolve_config_path("relative/path.toml")
-        assert os.path.isabs(result1)
-
-        # Test with no arguments
-        result2 = resolve_config_path()
-        assert os.path.isabs(result2)
-
-        # Test with tilde path
-        result3 = resolve_config_path("~/config.toml")
-        assert os.path.isabs(result3)
-
-    def test_handles_none_explicitly(self):
-        """Test that None is handled correctly."""
-        result = resolve_config_path(None)
-        assert os.path.isabs(result)
-        # Should fall back to local or home config
-        assert "llm_config.toml" in result
-
-    def test_local_config_detection_case_sensitivity(self):
-        """Test that local config detection works correctly."""
-        with tempfile.TemporaryDirectory() as tmpdir:
-            # Test without local config
-            original_cwd = os.getcwd()
-            try:
-                os.chdir(tmpdir)
-                result_no_local = resolve_config_path()
-
-                # Should be home config
-                assert "~" not in result_no_local  # Should be expanded
-                expected_home = os.path.abspath(os.path.expanduser("~/.auto-coder/llm_config.toml"))
-                assert result_no_local == expected_home
-
-                # Create local config
-                local_config_dir = os.path.join(tmpdir, ".auto-coder")
-                os.makedirs(local_config_dir, exist_ok=True)
-                local_config_file = os.path.join(local_config_dir, "llm_config.toml")
-                Path(local_config_file).touch()
-
-                result_with_local = resolve_config_path()
-
-                # Should now be local config
-                assert result_with_local == os.path.abspath(local_config_file)
-                assert tmpdir in result_with_local
-            finally:
-                os.chdir(original_cwd)
-
-    def test_empty_string_treated_as_relative_path(self):
-        """Test that empty string is treated as a relative path."""
-        result = resolve_config_path("")
-        # Empty string becomes current directory when converted to absolute
-        assert os.path.isabs(result)
-
-    def test_windows_style_path_handling(self):
-        """Test that function handles Windows-style paths correctly."""
-        # This test works on all platforms but validates path normalization
-        if os.name == "nt":  # Windows
-            result = resolve_config_path("C:\\Users\\test\\config.toml")
-            assert os.path.isabs(result)
-            assert result.startswith("C:")
-        else:  # Unix-like
-            # Just verify absolute path handling works
-            result = resolve_config_path("/tmp/config.toml")
-            assert os.path.isabs(result)
-            assert result == "/tmp/config.toml"
-
-    def test_nested_relative_path_explicit(self):
-        """Test nested relative paths in explicit argument."""
-        nested_path = "a/b/c/config.toml"
-        result = resolve_config_path(nested_path)
-
-        assert os.path.isabs(result)
-        assert result.endswith("a/b/c/config.toml") or result.endswith("a\\b\\c\\config.toml")
-
-
-class TestConfigurationPriorityLogic:
-    """Test cases for configuration file priority logic with load_from_file()."""
-
-    def test_load_from_file_with_no_config_files(self):
-        """Test that load_from_file() creates default config when no files exist."""
-        with tempfile.TemporaryDirectory() as tmpdir:
-            # Create an isolated home config path
-            isolated_home = os.path.join(tmpdir, "home", ".auto-coder", "llm_config.toml")
-
-            original_cwd = os.getcwd()
-            try:
-                # Change to a directory without local config
-                work_dir = os.path.join(tmpdir, "work")
-                os.makedirs(work_dir, exist_ok=True)
-                os.chdir(work_dir)
-
-                # Load configuration (should create default at home path)
-                config = LLMBackendConfiguration.load_from_file(isolated_home)
-
-                # Verify default configuration
-                assert config.default_backend == "codex"
-                assert "gemini" in config.backends
-                assert "codex" in config.backends
-                assert "qwen" in config.backends
-
-                # Verify file was created at the specified path
-                assert os.path.exists(isolated_home)
-            finally:
-                os.chdir(original_cwd)
-
-    def test_load_from_file_with_only_home_config(self):
-        """Test that load_from_file() loads from home config when only home config exists."""
-        with tempfile.TemporaryDirectory() as tmpdir:
-            # Create home config with specific settings
-            home_config_dir = os.path.join(tmpdir, "home", ".auto-coder")
-            os.makedirs(home_config_dir, exist_ok=True)
-            home_config_file = os.path.join(home_config_dir, "llm_config.toml")
-
-            # Create config with specific values
-            config = LLMBackendConfiguration()
-            config.default_backend = "gemini"
-            config.get_backend_config("gemini").model = "home-gemini-model"
-            config.get_backend_config("gemini").api_key = "home-api-key"
-            config.save_to_file(home_config_file)
-
-            original_cwd = os.getcwd()
-            try:
-                # Change to work directory without local config
-                work_dir = os.path.join(tmpdir, "work")
-                os.makedirs(work_dir, exist_ok=True)
-                os.chdir(work_dir)
-
-                # Mock the home directory path resolution
-                with patch("os.path.expanduser") as mock_expand:
-
-                    def side_effect(path):
-                        if path.startswith("~"):
-                            return path.replace("~", os.path.join(tmpdir, "home"))
-                        return path
-
-                    mock_expand.side_effect = side_effect
-
-                    # Load configuration
-                    loaded_config = LLMBackendConfiguration.load_from_file()
-
-                    # Verify it loaded from home config
-                    assert loaded_config.default_backend == "gemini"
-                    assert loaded_config.get_backend_config("gemini").model == "home-gemini-model"
-                    assert loaded_config.get_backend_config("gemini").api_key == "home-api-key"
-            finally:
-                os.chdir(original_cwd)
-
-    def test_load_from_file_with_only_local_config(self):
-        """Test that load_from_file() loads from local config when only local config exists."""
-        with tempfile.TemporaryDirectory() as tmpdir:
-            # Create local config with specific settings
-            local_config_dir = os.path.join(tmpdir, ".auto-coder")
-            os.makedirs(local_config_dir, exist_ok=True)
-            local_config_file = os.path.join(local_config_dir, "llm_config.toml")
-
-            # Create config with specific values
-            config = LLMBackendConfiguration()
-            config.default_backend = "qwen"
-            config.get_backend_config("qwen").model = "local-qwen-model"
-            config.get_backend_config("qwen").api_key = "local-api-key"
-            config.backend_order = ["qwen", "gemini"]
-            config.save_to_file(local_config_file)
-
-            original_cwd = os.getcwd()
-            try:
-                # Change to the directory with local config
-                os.chdir(tmpdir)
-
-                # Load configuration
-                loaded_config = LLMBackendConfiguration.load_from_file()
-
-                # Verify it loaded from local config
-                assert loaded_config.default_backend == "qwen"
-                assert loaded_config.get_backend_config("qwen").model == "local-qwen-model"
-                assert loaded_config.get_backend_config("qwen").api_key == "local-api-key"
-                assert loaded_config.backend_order == ["qwen", "gemini"]
-            finally:
-                os.chdir(original_cwd)
-
-    def test_load_from_file_local_config_prioritized_over_home(self):
-        """Test that local config takes priority over home config when both exist."""
-        with tempfile.TemporaryDirectory() as tmpdir:
-            # Create home config
-            home_config_dir = os.path.join(tmpdir, "home", ".auto-coder")
-            os.makedirs(home_config_dir, exist_ok=True)
-            home_config_file = os.path.join(home_config_dir, "llm_config.toml")
-
-            home_config = LLMBackendConfiguration()
-            home_config.default_backend = "gemini"
-            home_config.get_backend_config("gemini").model = "home-model"
-            home_config.get_backend_config("gemini").temperature = 0.5
-            home_config.save_to_file(home_config_file)
-
-            # Create local config with different values
-            local_config_dir = os.path.join(tmpdir, "work", ".auto-coder")
-            os.makedirs(local_config_dir, exist_ok=True)
-            local_config_file = os.path.join(local_config_dir, "llm_config.toml")
-
-            local_config = LLMBackendConfiguration()
-            local_config.default_backend = "codex"
-            local_config.get_backend_config("codex").model = "local-model"
-            local_config.get_backend_config("codex").temperature = 0.8
-            local_config.backend_order = ["codex", "qwen"]
-            local_config.save_to_file(local_config_file)
-
-            original_cwd = os.getcwd()
-            try:
-                # Change to work directory with local config
-                os.chdir(os.path.join(tmpdir, "work"))
-
-                # Mock expanduser to use our test home
-                with patch("os.path.expanduser") as mock_expand:
-
-                    def side_effect(path):
-                        if path.startswith("~"):
-                            return path.replace("~", os.path.join(tmpdir, "home"))
-                        return path
-
-                    mock_expand.side_effect = side_effect
-
-                    # Load configuration
-                    loaded_config = LLMBackendConfiguration.load_from_file()
-
-                    # Verify it loaded from local config, NOT home config
-                    assert loaded_config.default_backend == "codex"
-                    assert loaded_config.get_backend_config("codex").model == "local-model"
-                    assert loaded_config.get_backend_config("codex").temperature == 0.8
-                    assert loaded_config.backend_order == ["codex", "qwen"]
-
-                    # Verify home config values were NOT loaded
-                    assert loaded_config.default_backend != "gemini"
-                    gemini_config = loaded_config.get_backend_config("gemini")
-                    assert gemini_config.model != "home-model"
-            finally:
-                os.chdir(original_cwd)
-
-    def test_load_from_file_explicit_path_overrides_both_local_and_home(self):
-        """Test that explicit path overrides both local and home configs."""
-        with tempfile.TemporaryDirectory() as tmpdir:
-            # Create home config
-            home_config_dir = os.path.join(tmpdir, "home", ".auto-coder")
-            os.makedirs(home_config_dir, exist_ok=True)
-            home_config_file = os.path.join(home_config_dir, "llm_config.toml")
-
-            home_config = LLMBackendConfiguration()
-            home_config.default_backend = "gemini"
-            home_config.get_backend_config("gemini").model = "home-model"
-            home_config.save_to_file(home_config_file)
-
-            # Create local config
-            local_config_dir = os.path.join(tmpdir, "work", ".auto-coder")
-            os.makedirs(local_config_dir, exist_ok=True)
-            local_config_file = os.path.join(local_config_dir, "llm_config.toml")
-
-            local_config = LLMBackendConfiguration()
-            local_config.default_backend = "codex"
-            local_config.get_backend_config("codex").model = "local-model"
-            local_config.save_to_file(local_config_file)
-
-            # Create explicit config with different values
-            explicit_config_file = os.path.join(tmpdir, "custom", "my_config.toml")
-            os.makedirs(os.path.dirname(explicit_config_file), exist_ok=True)
-
-            explicit_config = LLMBackendConfiguration()
-            explicit_config.default_backend = "qwen"
-            explicit_config.get_backend_config("qwen").model = "explicit-model"
-            explicit_config.get_backend_config("qwen").api_key = "explicit-key"
-            explicit_config.backend_order = ["qwen"]
-            explicit_config.save_to_file(explicit_config_file)
-
-            original_cwd = os.getcwd()
-            try:
-                # Change to work directory (which has local config)
-                os.chdir(os.path.join(tmpdir, "work"))
-
-                # Load with explicit path
-                loaded_config = LLMBackendConfiguration.load_from_file(explicit_config_file)
-
-                # Verify it loaded from explicit path, NOT local or home
-                assert loaded_config.default_backend == "qwen"
-                assert loaded_config.get_backend_config("qwen").model == "explicit-model"
-                assert loaded_config.get_backend_config("qwen").api_key == "explicit-key"
-                assert loaded_config.backend_order == ["qwen"]
-
-                # Verify it did NOT load local or home values
-                assert loaded_config.default_backend != "codex"
-                assert loaded_config.default_backend != "gemini"
-            finally:
-                os.chdir(original_cwd)
-
-    def test_load_from_file_values_correctly_loaded_from_prioritized_file(self):
-        """Test that configuration values are correctly loaded from the prioritized file."""
-        with tempfile.TemporaryDirectory() as tmpdir:
-            # Create local config with comprehensive settings
-            local_config_dir = os.path.join(tmpdir, ".auto-coder")
-            os.makedirs(local_config_dir, exist_ok=True)
-            local_config_file = os.path.join(local_config_dir, "llm_config.toml")
-
-            # Create config with various settings to test
-            config = LLMBackendConfiguration()
-            config.default_backend = "gemini"
-            config.backend_order = ["gemini", "qwen", "codex"]
-            config.message_backend_order = ["codex"]
-            config.message_default_backend = "codex"
-
-            # Set detailed backend configs
-            config.get_backend_config("gemini").model = "gemini-test-model"
-            config.get_backend_config("gemini").api_key = "test-gemini-key"
-            config.get_backend_config("gemini").temperature = 0.7
-            config.get_backend_config("gemini").timeout = 60
-            config.get_backend_config("gemini").max_retries = 5
-            config.get_backend_config("gemini").providers = ["gemini-provider-1", "gemini-provider-2"]
-            config.get_backend_config("gemini").usage_limit_retry_count = 3
-            config.get_backend_config("gemini").usage_limit_retry_wait_seconds = 30
-            config.get_backend_config("gemini").options = ["option1", "option2"]
-            config.get_backend_config("gemini").backend_type = "custom_gemini"
-            config.get_backend_config("gemini").always_switch_after_execution = True
-
-            config.get_backend_config("qwen").enabled = False
-            config.get_backend_config("qwen").model = "qwen-test-model"
-            config.get_backend_config("qwen").extra_args = {"QWEN_CUSTOM": "value123"}
-
-            config.save_to_file(local_config_file)
-
-            original_cwd = os.getcwd()
-            try:
-                # Change to the directory with local config
-                os.chdir(tmpdir)
-
-                # Load configuration
-                loaded_config = LLMBackendConfiguration.load_from_file()
-
-                # Verify all values were correctly loaded
-                assert loaded_config.default_backend == "gemini"
-                assert loaded_config.backend_order == ["gemini", "qwen", "codex"]
-                assert loaded_config.message_backend_order == ["codex"]
-                assert loaded_config.message_default_backend == "codex"
-
-                # Verify gemini backend settings
-                gemini = loaded_config.get_backend_config("gemini")
-                assert gemini.model == "gemini-test-model"
-                assert gemini.api_key == "test-gemini-key"
-                assert gemini.temperature == 0.7
-                assert gemini.timeout == 60
-                assert gemini.max_retries == 5
-                assert gemini.providers == ["gemini-provider-1", "gemini-provider-2"]
-                assert gemini.usage_limit_retry_count == 3
-                assert gemini.usage_limit_retry_wait_seconds == 30
-                assert gemini.options == ["option1", "option2"]
-                assert gemini.backend_type == "custom_gemini"
-                assert gemini.always_switch_after_execution is True
-
-                # Verify qwen backend settings
-                qwen = loaded_config.get_backend_config("qwen")
-                assert qwen.enabled is False
-                assert qwen.model == "qwen-test-model"
-                assert qwen.extra_args == {"QWEN_CUSTOM": "value123"}
-            finally:
-                os.chdir(original_cwd)
-
-    def test_priority_logic_with_different_working_directories(self):
-        """Test that priority logic works correctly when changing working directories."""
-        with tempfile.TemporaryDirectory() as tmpdir:
-            # Create two different project directories with their own local configs
-            project1_dir = os.path.join(tmpdir, "project1")
-            project2_dir = os.path.join(tmpdir, "project2")
-            os.makedirs(project1_dir, exist_ok=True)
-            os.makedirs(project2_dir, exist_ok=True)
-
-            # Project 1 config
-            project1_config_dir = os.path.join(project1_dir, ".auto-coder")
-            os.makedirs(project1_config_dir, exist_ok=True)
-            project1_config_file = os.path.join(project1_config_dir, "llm_config.toml")
-
-            project1_config = LLMBackendConfiguration()
-            project1_config.default_backend = "gemini"
-            project1_config.get_backend_config("gemini").model = "project1-model"
-            project1_config.save_to_file(project1_config_file)
-
-            # Project 2 config
-            project2_config_dir = os.path.join(project2_dir, ".auto-coder")
-            os.makedirs(project2_config_dir, exist_ok=True)
-            project2_config_file = os.path.join(project2_config_dir, "llm_config.toml")
-
-            project2_config = LLMBackendConfiguration()
-            project2_config.default_backend = "qwen"
-            project2_config.get_backend_config("qwen").model = "project2-model"
-            project2_config.save_to_file(project2_config_file)
-
-            original_cwd = os.getcwd()
-            try:
-                # Load from project 1
-                os.chdir(project1_dir)
-                config1 = LLMBackendConfiguration.load_from_file()
-                assert config1.default_backend == "gemini"
-                assert config1.get_backend_config("gemini").model == "project1-model"
-
-                # Load from project 2
-                os.chdir(project2_dir)
-                config2 = LLMBackendConfiguration.load_from_file()
-                assert config2.default_backend == "qwen"
-                assert config2.get_backend_config("qwen").model == "project2-model"
-
-                # Verify configs are different
-                assert config1.default_backend != config2.default_backend
-            finally:
-                os.chdir(original_cwd)
-
-    def test_backward_compatibility_existing_behavior_unchanged(self):
-        """Test that existing behavior is unchanged for backward compatibility."""
-        with tempfile.TemporaryDirectory() as tmpdir:
-            # Create a config file
-            config_file = os.path.join(tmpdir, "test_config.toml")
-
-            # Create and save a config
-            original_config = LLMBackendConfiguration()
-            original_config.default_backend = "gemini"
-            original_config.get_backend_config("gemini").model = "test-model"
-            original_config.backend_order = ["gemini", "codex"]
-            original_config.save_to_file(config_file)
-
-            # Load it back with explicit path (this was always supported)
-            loaded_config = LLMBackendConfiguration.load_from_file(config_file)
-
-            # Verify it matches
-            assert loaded_config.default_backend == original_config.default_backend
-            assert loaded_config.backend_order == original_config.backend_order
-            assert loaded_config.get_backend_config("gemini").model == original_config.get_backend_config("gemini").model
-
-            # Test that loading non-existent file creates default (existing behavior)
-            nonexistent_file = os.path.join(tmpdir, "nonexistent.toml")
-            default_config = LLMBackendConfiguration.load_from_file(nonexistent_file)
-
-            assert default_config.default_backend == "codex"
-            assert os.path.exists(nonexistent_file)
-
->>>>>>> 35054e8e
-    def test_toml_save_and_load_model_provider(self):
-        """Test that model_provider field is properly saved and loaded."""
-        with tempfile.TemporaryDirectory() as tmpdir:
-            config_file = Path(tmpdir) / "test_model_provider.toml"
-
-            # Create configuration with model_provider settings
-            config = LLMBackendConfiguration()
-            config.get_backend_config("gemini").model_provider = "openrouter"
-            config.get_backend_config("qwen").model_provider = "anthropic"
-            config.get_backend_config("codex").model_provider = None
-
-            # Save to file
-            config.save_to_file(str(config_file))
-
-            # Load from file
-            loaded_config = LLMBackendConfiguration.load_from_file(str(config_file))
-
-            # Verify model_provider was persisted
-            gemini_config = loaded_config.get_backend_config("gemini")
-            assert gemini_config.model_provider == "openrouter"
-
-            qwen_config = loaded_config.get_backend_config("qwen")
-            assert qwen_config.model_provider == "anthropic"
-
-            codex_config = loaded_config.get_backend_config("codex")
-            assert codex_config.model_provider is None
-
-    def test_load_from_file_with_model_provider(self):
-        """Test loading a TOML file with model_provider field."""
-        with tempfile.TemporaryDirectory() as tmpdir:
-            config_file = Path(tmpdir) / "model_provider_config.toml"
-            data = {
-                "backend": {"default": "grok-4.1-fast", "order": ["grok-4.1-fast"]},
-                "backends": {
-                    "grok-4.1-fast": {
-                        "enabled": True,
-                        "model": "x-ai/grok-4.1-fast:free",
-                        "backend_type": "codex",
-                        "model_provider": "openrouter",
-                    }
-                },
-            }
-            with open(config_file, "w", encoding="utf-8") as fh:
-                toml.dump(data, fh)
-
-            config = LLMBackendConfiguration.load_from_file(str(config_file))
-            grok_config = config.get_backend_config("grok-4.1-fast")
-
-            assert grok_config is not None
-            assert grok_config.model == "x-ai/grok-4.1-fast:free"
-            assert grok_config.backend_type == "codex"
-            assert grok_config.model_provider == "openrouter"
-
-    def test_load_from_file_parses_dotted_keys_with_model_provider(self):
-        """Test that dotted keys with model_provider are correctly identified as backends."""
-        with tempfile.TemporaryDirectory() as tmpdir:
-            config_file = Path(tmpdir) / "dotted_model_provider.toml"
-            # This structure mimics [grok-4.1-fast] which TOML parses as nested dicts
-            data = {"grok-4": {"1-fast": {"enabled": True, "model": "x-ai/grok-4.1-fast:free", "backend_type": "codex", "model_provider": "openrouter"}}}
-            with open(config_file, "w", encoding="utf-8") as fh:
-                toml.dump(data, fh)
-
-            config = LLMBackendConfiguration.load_from_file(str(config_file))
-
-            # Verify grok-4.1-fast was found and has model_provider
-            grok_config = config.get_backend_config("grok-4.1-fast")
-            assert grok_config is not None
-            assert grok_config.backend_type == "codex"
-            assert grok_config.model == "x-ai/grok-4.1-fast:free"
-            assert grok_config.model_provider == "openrouter"
-
-    def test_backward_compatibility_old_toml_without_model_provider(self):
-        """Test loading old TOML files that don't have model_provider field."""
-        with tempfile.TemporaryDirectory() as tmpdir:
-            config_file = Path(tmpdir) / "old_without_model_provider.toml"
-
-            # Create a TOML file with the old structure (without model_provider field)
-            data = {
-                "backend": {"default": "qwen", "order": ["qwen", "gemini"]},
-                "backends": {
-                    "qwen": {
-                        "enabled": True,
-                        "model": "qwen3-coder-plus",
-                        "backend_type": "codex",
-                        "temperature": 0.7,
-                    },
-                    "gemini": {
-                        "enabled": True,
-                        "model": "gemini-pro",
-                        "timeout": 30,
-                    },
-                },
-            }
-            with open(config_file, "w", encoding="utf-8") as fh:
-                toml.dump(data, fh)
-
-            # Load the configuration
-            config = LLMBackendConfiguration.load_from_file(str(config_file))
-
-            # Verify model_provider has default None value when not present in old TOML
-            qwen_config = config.get_backend_config("qwen")
-            assert qwen_config is not None
-            assert qwen_config.model_provider is None
-            assert qwen_config.model == "qwen3-coder-plus"
-            assert qwen_config.temperature == 0.7
-
-            gemini_config = config.get_backend_config("gemini")
-            assert gemini_config is not None
-            assert gemini_config.model_provider is None
-            assert gemini_config.model == "gemini-pro"
-            assert gemini_config.timeout == 30+        assert len(active) == 0