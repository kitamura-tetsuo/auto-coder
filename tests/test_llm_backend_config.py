"""Tests for llm_backend_config module."""

import os
import tempfile
from pathlib import Path
from unittest.mock import patch

import pytest
import toml

from src.auto_coder.llm_backend_config import (
    BackendConfig,
    LLMBackendConfiguration,
    get_llm_config,
    reset_llm_config,
    resolve_config_path,
)


class TestBackendConfig:
    """Test cases for BackendConfig class."""

    def test_backend_config_creation(self):
        """Test creating a BackendConfig with default values."""
        config = BackendConfig(name="gemini")
        assert config.name == "gemini"
        assert config.enabled is True
        assert config.model is None
        assert config.api_key is None
        assert config.base_url is None
        assert config.temperature is None
        assert config.timeout is None
        assert config.max_retries is None
        assert config.openai_api_key is None
        assert config.openai_base_url is None
        assert config.extra_args == {}
        assert config.providers == []
        assert config.usage_limit_retry_count == 0
        assert config.usage_limit_retry_wait_seconds == 0
        assert config.options == []
        assert config.options_for_resume == []
        assert config.options_for_noedit == []
        assert config.backend_type is None
        assert config.model_provider is None
        assert config.always_switch_after_execution is False
        assert config.usage_markers == []

    def test_backend_config_with_custom_values(self):
        """Test creating a BackendConfig with custom values."""
        config = BackendConfig(
            name="gemini",
            enabled=False,
            model="gemini-pro",
            api_key="test_key",
            base_url="https://api.example.com",
            temperature=0.7,
            timeout=30,
            max_retries=3,
            openai_api_key="openai_key",
            openai_base_url="https://openai.example.com",
            extra_args={"arg1": "value1"},
            providers=["provider1", "provider2"],
            usage_limit_retry_count=5,
            usage_limit_retry_wait_seconds=30,
            options=["option1", "option2"],
            options_for_resume=["resume_option1", "resume_option2"],
            options_for_noedit=["noedit_option1", "noedit_option2"],
            backend_type="custom_type",
            model_provider="openrouter",
            always_switch_after_execution=True,
            usage_markers=["marker1", "marker2"],
        )
        assert config.name == "gemini"
        assert config.enabled is False
        assert config.model == "gemini-pro"
        assert config.api_key == "test_key"
        assert config.base_url == "https://api.example.com"
        assert config.temperature == 0.7
        assert config.timeout == 30
        assert config.max_retries == 3
        assert config.openai_api_key == "openai_key"
        assert config.openai_base_url == "https://openai.example.com"
        assert config.extra_args == {"arg1": "value1"}
        assert config.providers == ["provider1", "provider2"]
        assert config.usage_limit_retry_count == 5
        assert config.usage_limit_retry_wait_seconds == 30
        assert config.options == ["option1", "option2"]
        assert config.options_for_resume == ["resume_option1", "resume_option2"]
        assert config.options_for_noedit == ["noedit_option1", "noedit_option2"]
        assert config.backend_type == "custom_type"
        assert config.model_provider == "openrouter"
        assert config.always_switch_after_execution is True
        assert config.usage_markers == ["marker1", "marker2"]

    def test_backend_config_extra_args_default(self):
        """Test that extra_args has a proper default factory."""
        config1 = BackendConfig(name="test1")
        config2 = BackendConfig(name="test2")

        # Modifying one shouldn't affect the other
        config1.extra_args["test"] = "value"
        assert "test" not in config2.extra_args


class TestLLMBackendConfiguration:
    """Test cases for LLMBackendConfiguration class."""

    def test_default_initialization(self):
        """Test LLMBackendConfiguration with default values."""
        config = LLMBackendConfiguration()

        # Check default backends are created
        assert "codex" in config.backends
        assert "gemini" in config.backends
        assert "qwen" in config.backends
        assert "auggie" in config.backends
        assert "claude" in config.backends
        assert "codex-mcp" in config.backends

        # Check default settings
        assert config.default_backend == "codex"
        assert config.backend_order == []
        assert config.backend_for_noedit_order == []
        assert config.backend_for_noedit_default is None
        assert config.env_prefix == "AUTO_CODER_"
        assert config.config_file_path == "~/.auto-coder/llm_config.toml"

    def test_custom_initialization(self):
        """Test LLMBackendConfiguration with custom values."""
        backends = {
            "gemini": BackendConfig(name="gemini", model="gemini-pro"),
            "codex": BackendConfig(name="codex", enabled=False),
        }
        config = LLMBackendConfiguration(
            backend_order=["gemini", "codex"],
            default_backend="gemini",
            backends=backends,
            backend_for_noedit_order=["codex"],
            backend_for_noedit_default="codex",
        )

        assert config.default_backend == "gemini"
        assert config.backend_order == ["gemini", "codex"]
        assert config.backend_for_noedit_order == ["codex"]
        assert config.backend_for_noedit_default == "codex"
        assert config.backends["gemini"].model == "gemini-pro"
        assert config.backends["codex"].enabled is False

    def test_save_and_load_from_file(self):
        """Test saving and loading configuration from a TOML file."""
        with tempfile.TemporaryDirectory() as tmpdir:
            config_file = Path(tmpdir) / "test_config.toml"

            # Create a configuration with custom values
            config = LLMBackendConfiguration()
            config.get_backend_config("gemini").model = "gemini-pro-custom"
            config.get_backend_config("gemini").api_key = "test_key_123"
            config.get_backend_config("gemini").temperature = 0.8
            config.get_backend_config("qwen").providers = ["qwen-open-router", "qwen-azure"]
            config.default_backend = "gemini"
            config.backend_order = ["gemini", "codex", "qwen"]

            # Save to file
            config.save_to_file(str(config_file))

            # Verify file was created
            assert config_file.exists()

            # Load from file
            loaded_config = LLMBackendConfiguration.load_from_file(str(config_file))

            # Verify loaded configuration matches saved configuration
            assert loaded_config.default_backend == config.default_backend
            assert loaded_config.backend_order == config.backend_order
            assert loaded_config.get_backend_config("gemini").model == "gemini-pro-custom"
            assert loaded_config.get_backend_config("gemini").api_key == "test_key_123"
            assert loaded_config.get_backend_config("gemini").temperature == 0.8
            assert loaded_config.get_backend_config("qwen").providers == ["qwen-open-router", "qwen-azure"]

    def test_load_from_file_parses_provider_lists_and_uppercase_fields(self):
        """Provider lists and uppercase env-style fields should be preserved from the TOML file."""
        with tempfile.TemporaryDirectory() as tmpdir:
            config_file = Path(tmpdir) / "llm_config.toml"
            data = {
                "backend": {"default": "qwen", "order": ["qwen"]},
                "backends": {
                    "qwen": {
                        "enabled": True,
                        "model": "qwen3-coder-plus",
                        "providers": ["qwen-open-router", "qwen-azure"],
                        "extra_args": {
                            "AZURE_ENDPOINT": "https://llm.example.net",
                            "QWEN_API_KEY": "example-key",
                        },
                    }
                },
            }
            with open(config_file, "w", encoding="utf-8") as fh:
                toml.dump(data, fh)

            config = LLMBackendConfiguration.load_from_file(str(config_file))
            qwen_config = config.get_backend_config("qwen")

            assert qwen_config is not None
            assert qwen_config.providers == ["qwen-open-router", "qwen-azure"]
            assert qwen_config.extra_args["AZURE_ENDPOINT"] == "https://llm.example.net"
            assert qwen_config.extra_args["QWEN_API_KEY"] == "example-key"

    def test_load_from_file_parses_dotted_keys_recursive(self):
        """Test that top-level dotted keys (which TOML parses as nested dicts) are correctly identified as backends."""
        with tempfile.TemporaryDirectory() as tmpdir:
            config_file = Path(tmpdir) / "dotted_keys.toml"
            # This structure mimics [grok-4.1-fast] which TOML parses as nested dicts
            data = {"grok-4": {"1-fast": {"enabled": True, "model": "x-ai/grok-4.1-fast:free", "backend_type": "codex", "openai_base_url": "https://openrouter.ai/api/v1"}}, "deepseek": {"coder": {"v2": {"enabled": True, "backend_type": "codex"}}}}
            with open(config_file, "w", encoding="utf-8") as fh:
                toml.dump(data, fh)

            config = LLMBackendConfiguration.load_from_file(str(config_file))

            # Verify grok-4.1-fast was found
            grok_config = config.get_backend_config("grok-4.1-fast")
            assert grok_config is not None
            assert grok_config.backend_type == "codex"
            assert grok_config.model == "x-ai/grok-4.1-fast:free"

            # Verify deepseek.coder.v2 was found
            deepseek_config = config.get_backend_config("deepseek.coder.v2")
            assert deepseek_config is not None
            assert deepseek_config.backend_type == "codex"

    def test_load_from_nonexistent_file_creates_default(self):
        """Test that loading a nonexistent file creates a default configuration."""
        with tempfile.TemporaryDirectory() as tmpdir:
            config_file = Path(tmpdir) / "nonexistent.toml"

            # File should not exist initially
            assert not config_file.exists()

            # Load configuration (should create default)
            config = LLMBackendConfiguration.load_from_file(str(config_file))

            # Verify default configuration was created
            assert config.default_backend == "codex"
            assert "gemini" in config.backends
            assert "codex" in config.backends

            # Verify file was created
            assert config_file.exists()

    def test_get_backend_config(self):
        """Test getting configuration for a specific backend."""
        config = LLMBackendConfiguration()
        config.get_backend_config("gemini").model = "custom-model"

        backend_config = config.get_backend_config("gemini")
        assert backend_config is not None
        assert backend_config.name == "gemini"
        assert backend_config.model == "custom-model"

        # Test nonexistent backend
        nonexistent = config.get_backend_config("nonexistent")
        assert nonexistent is None

    def test_get_active_backends(self):
        """Test getting list of enabled backends."""
        config = LLMBackendConfiguration()
        config.get_backend_config("gemini").enabled = False
        config.get_backend_config("codex").enabled = True
        config.get_backend_config("qwen").enabled = False
        config.backend_order = ["gemini", "codex", "qwen"]

        active = config.get_active_backends()
        assert "codex" in active
        assert "gemini" not in active
        assert "qwen" not in active

    def test_get_active_backends_no_order(self):
        """Test getting active backends when no order is specified."""
        config = LLMBackendConfiguration()
        config.get_backend_config("gemini").enabled = True
        config.get_backend_config("codex").enabled = False
        config.get_backend_config("qwen").enabled = True

        active = config.get_active_backends()
        assert "gemini" in active
        assert "codex" not in active
        assert "qwen" in active

    def test_get_active_noedit_backends(self):
        """Test getting active noedit backends."""
        config = LLMBackendConfiguration()
        config.get_backend_config("gemini").enabled = False
        config.get_backend_config("codex").enabled = True
        config.get_backend_config("qwen").enabled = False
        config.backend_for_noedit_order = ["codex", "gemini", "qwen"]

        active = config.get_active_noedit_backends()
        assert "codex" in active
        assert "gemini" not in active
        assert "qwen" not in active

    def test_get_active_noedit_backends_fallback(self):
        """Test noedit backends fall back to general backends when not configured."""
        config = LLMBackendConfiguration()
        config.get_backend_config("gemini").enabled = False
        config.get_backend_config("codex").enabled = True
        config.backend_order = ["codex", "gemini", "qwen"]
        # No backend_for_noedit_order set

        active = config.get_active_noedit_backends()
        assert "codex" in active
        # Should fall back to general backends

    def test_get_noedit_default_backend(self):
        """Test getting default noedit backend."""
        config = LLMBackendConfiguration()
        config.get_backend_config("codex").enabled = True
        config.backend_for_noedit_default = "codex"
        config.default_backend = "gemini"

        assert config.get_noedit_default_backend() == "codex"

    def test_get_noedit_default_backend_fallback(self):
        """Test noedit default falls back to general default."""
        config = LLMBackendConfiguration()
        config.get_backend_config("gemini").enabled = True
        config.default_backend = "gemini"

<<<<<<< HEAD
        # No message_default_backend set
=======
        # No backend_for_noedit_default set
>>>>>>> c9df3e1f
        assert config.get_noedit_default_backend() == "gemini"

    def test_get_noedit_default_backend_disabled(self):
        """Test that disabled noedit default falls back to general default."""
        config = LLMBackendConfiguration()
        config.get_backend_config("codex").enabled = False
        config.backend_for_noedit_default = "codex"
        config.default_backend = "gemini"

<<<<<<< HEAD
        # message_default_backend is disabled, should fall back
=======
        # backend_for_noedit_default is disabled, should fall back
>>>>>>> c9df3e1f
        assert config.get_noedit_default_backend() == "gemini"

    def test_has_dual_configuration(self):
        """Test detection of dual backend configuration."""
        config1 = LLMBackendConfiguration()
        config1.backend_for_noedit_order = ["codex"]
        assert config1.has_dual_configuration() is True

        config2 = LLMBackendConfiguration()
        config2.backend_order = ["gemini", "codex"]
        config2.backend_for_noedit_order = ["codex"]
        assert config2.has_dual_configuration() is True

        config3 = LLMBackendConfiguration()
        # Only general config
        assert config3.has_dual_configuration() is False

        config4 = LLMBackendConfiguration()
        # Only noedit config
        config4.backend_for_noedit_order = ["codex"]
        config4.backend_for_noedit_default = "codex"
        assert config4.has_dual_configuration() is True

    def test_get_model_for_backend(self):
        """Test getting model for a specific backend."""
        config = LLMBackendConfiguration()

        # Test with custom model
        config.get_backend_config("gemini").model = "custom-gemini-model"
        assert config.get_model_for_backend("gemini") == "custom-gemini-model"

        # Test with default models (use a fresh config instance)
        config2 = LLMBackendConfiguration()
        assert config2.get_model_for_backend("gemini") == "gemini-2.5-pro"
        assert config2.get_model_for_backend("qwen") == "qwen3-coder-plus"
        assert config2.get_model_for_backend("auggie") == "GPT-5"
        assert config2.get_model_for_backend("claude") == "sonnet"
        assert config2.get_model_for_backend("codex") == "codex"
        assert config2.get_model_for_backend("codex-mcp") == "codex-mcp"

        # Test with unknown backend (no default)
        assert config.get_model_for_backend("unknown") is None

    def test_apply_env_overrides(self):
        """Test applying environment variable overrides."""
        config = LLMBackendConfiguration()
        config.get_backend_config("gemini").api_key = "original_key"

        with patch.dict(
            os.environ,
            {
                "AUTO_CODER_GEMINI_API_KEY": "env_gemini_key",
                "AUTO_CODER_OPENAI_API_KEY": "env_openai_key",
                "AUTO_CODER_GEMINI_OPENAI_API_KEY": "env_gemini_openai_key",
                "AUTO_CODER_DEFAULT_BACKEND": "qwen",
                "AUTO_CODER_MESSAGE_DEFAULT_BACKEND": "claude",
            },
        ):
            config.apply_env_overrides()

        # Check that environment overrides were applied
        assert config.get_backend_config("gemini").api_key == "env_gemini_key"
        assert config.default_backend == "qwen"
        assert config.backend_for_noedit_default == "claude"

    def test_apply_env_overrides_openai(self):
        """Test applying OpenAI environment variable overrides."""
        config = LLMBackendConfiguration()
        config.get_backend_config("gemini").openai_api_key = "original_openai_key"
        config.get_backend_config("gemini").openai_base_url = "https://original.openai.com"

        with patch.dict(
            os.environ,
            {
                "AUTO_CODER_OPENAI_API_KEY": "global_openai_key",
                "AUTO_CODER_OPENAI_BASE_URL": "https://global.openai.com",
            },
        ):
            config.apply_env_overrides()

        # Check that environment overrides were applied
        assert config.get_backend_config("gemini").openai_api_key == "global_openai_key"
        assert config.get_backend_config("gemini").openai_base_url == "https://global.openai.com"

    def test_apply_env_overrides_backend_specific(self):
        """Test that global OpenAI variables take precedence over backend-specific ones."""
        config = LLMBackendConfiguration()
        config.get_backend_config("gemini").openai_api_key = "original_openai_key"

        with patch.dict(
            os.environ,
            {
                "AUTO_CODER_OPENAI_API_KEY": "global_openai_key",
                "AUTO_CODER_GEMINI_OPENAI_API_KEY": "gemini_openai_key",
            },
        ):
            config.apply_env_overrides()

        # Global should take precedence (checked first in the implementation)
        assert config.get_backend_config("gemini").openai_api_key == "global_openai_key"

    def test_save_creates_directory(self):
        """Test that save creates parent directory if it doesn't exist."""
        with tempfile.TemporaryDirectory() as tmpdir:
            from pathlib import Path as PathClass

            config_file = PathClass(tmpdir) / "subdir" / "test_config.toml"

            config = LLMBackendConfiguration()
            config.save_to_file(str(config_file))

            # Verify directory was created
            assert (PathClass(tmpdir) / "subdir").exists()
            # Verify file was created
            assert config_file.exists()

    def test_toml_file_structure(self):
        """Test that TOML file has correct structure."""
        with tempfile.TemporaryDirectory() as tmpdir:
            config_file = Path(tmpdir) / "test_config.toml"

            # Create and save configuration
            config = LLMBackendConfiguration()
            config.default_backend = "gemini"
            config.backend_order = ["gemini", "codex"]
            config.get_backend_config("gemini").model = "custom-model"
            config.get_backend_config("gemini").temperature = 0.9
            config.get_backend_config("qwen").providers = ["qwen-open-router", "qwen-azure"]
            config.save_to_file(str(config_file))

            # Read and parse TOML directly
            with open(config_file, "r") as f:
                data = toml.load(f)

            # Verify structure
            assert "backend" in data
            assert "backends" in data
            assert data["backend"]["default"] == "gemini"
            assert data["backend"]["order"] == ["gemini", "codex"]
            assert data["backends"]["gemini"]["model"] == "custom-model"
            assert data["backends"]["gemini"]["temperature"] == 0.9
            assert data["backends"]["qwen"]["providers"] == ["qwen-open-router", "qwen-azure"]

    def test_toml_save_and_load_retry_config(self):
        """Test that retry configuration fields are properly saved and loaded."""
        with tempfile.TemporaryDirectory() as tmpdir:
            config_file = Path(tmpdir) / "test_retry_config.toml"

            # Create configuration with retry settings
            config = LLMBackendConfiguration()
            config.get_backend_config("gemini").usage_limit_retry_count = 5
            config.get_backend_config("gemini").usage_limit_retry_wait_seconds = 30
            config.get_backend_config("qwen").usage_limit_retry_count = 3
            config.get_backend_config("qwen").usage_limit_retry_wait_seconds = 60

            # Save to file
            config.save_to_file(str(config_file))

            # Load from file
            loaded_config = LLMBackendConfiguration.load_from_file(str(config_file))

            # Verify retry configuration was persisted
            gemini_config = loaded_config.get_backend_config("gemini")
            assert gemini_config.usage_limit_retry_count == 5
            assert gemini_config.usage_limit_retry_wait_seconds == 30

            qwen_config = loaded_config.get_backend_config("qwen")
            assert qwen_config.usage_limit_retry_count == 3
            assert qwen_config.usage_limit_retry_wait_seconds == 60

    def test_toml_save_and_load_new_fields(self):
        """Test that new options and backend_type fields are properly saved and loaded."""
        with tempfile.TemporaryDirectory() as tmpdir:
            config_file = Path(tmpdir) / "test_new_fields.toml"

            # Create configuration with new fields
            config = LLMBackendConfiguration()
            config.get_backend_config("gemini").options = ["option1", "option2"]
            config.get_backend_config("gemini").backend_type = "custom_type"
            config.get_backend_config("qwen").options = ["option3"]
            config.get_backend_config("qwen").backend_type = "another_type"

            # Save to file
            config.save_to_file(str(config_file))

            # Load from file
            loaded_config = LLMBackendConfiguration.load_from_file(str(config_file))

            # Verify new fields were persisted
            gemini_config = loaded_config.get_backend_config("gemini")
            assert gemini_config.options == ["option1", "option2"]
            assert gemini_config.backend_type == "custom_type"

            qwen_config = loaded_config.get_backend_config("qwen")
            assert qwen_config.options == ["option3"]
            assert qwen_config.backend_type == "another_type"

    def test_toml_save_and_load_options_for_resume(self):
        """Test that options_for_resume field is properly saved and loaded."""
        with tempfile.TemporaryDirectory() as tmpdir:
            config_file = Path(tmpdir) / "test_options_for_resume.toml"

            # Create configuration with options_for_resume settings
            config = LLMBackendConfiguration()
            config.get_backend_config("gemini").options_for_resume = ["resume_opt1", "resume_opt2"]
            config.get_backend_config("qwen").options_for_resume = ["resume_opt3"]
            config.get_backend_config("codex").options_for_resume = []

            # Save to file
            config.save_to_file(str(config_file))

            # Load from file
            loaded_config = LLMBackendConfiguration.load_from_file(str(config_file))

            # Verify options_for_resume was persisted
            gemini_config = loaded_config.get_backend_config("gemini")
            assert gemini_config.options_for_resume == ["resume_opt1", "resume_opt2"]

            qwen_config = loaded_config.get_backend_config("qwen")
            assert qwen_config.options_for_resume == ["resume_opt3"]

            codex_config = loaded_config.get_backend_config("codex")
            assert codex_config.options_for_resume == []

    def test_toml_save_and_load_options_for_noedit(self):
        """Test that options_for_noedit field is properly saved and loaded."""
        with tempfile.TemporaryDirectory() as tmpdir:
            config_file = Path(tmpdir) / "test_options_for_noedit.toml"

            # Create configuration with options_for_noedit settings
            config = LLMBackendConfiguration()
            config.get_backend_config("gemini").options_for_noedit = ["noedit_opt1", "noedit_opt2"]
            config.get_backend_config("qwen").options_for_noedit = ["noedit_opt3"]
            config.get_backend_config("codex").options_for_noedit = []

            # Save to file
            config.save_to_file(str(config_file))

            # Load from file
            loaded_config = LLMBackendConfiguration.load_from_file(str(config_file))

            # Verify options_for_noedit was persisted
            gemini_config = loaded_config.get_backend_config("gemini")
            assert gemini_config.options_for_noedit == ["noedit_opt1", "noedit_opt2"]

            qwen_config = loaded_config.get_backend_config("qwen")
            assert qwen_config.options_for_noedit == ["noedit_opt3"]

            codex_config = loaded_config.get_backend_config("codex")
            assert codex_config.options_for_noedit == []

    def test_toml_save_and_load_always_switch_after_execution(self):
        """Test that always_switch_after_execution field is properly saved and loaded."""
        with tempfile.TemporaryDirectory() as tmpdir:
            config_file = Path(tmpdir) / "test_always_switch.toml"

            # Create configuration with always_switch_after_execution settings
            config = LLMBackendConfiguration()
            config.get_backend_config("gemini").always_switch_after_execution = True
            config.get_backend_config("qwen").always_switch_after_execution = False

            # Save to file
            config.save_to_file(str(config_file))

            # Load from file
            loaded_config = LLMBackendConfiguration.load_from_file(str(config_file))

            # Verify always_switch_after_execution field was persisted
            gemini_config = loaded_config.get_backend_config("gemini")
            assert gemini_config.always_switch_after_execution is True

            qwen_config = loaded_config.get_backend_config("qwen")
            assert qwen_config.always_switch_after_execution is False

    def test_backward_compatibility_old_toml_without_retry_fields(self):
        """Test loading old TOML files that don't have retry configuration fields."""
        with tempfile.TemporaryDirectory() as tmpdir:
            config_file = Path(tmpdir) / "old_config.toml"

            # Create a TOML file with the old structure (without retry fields)
            data = {
                "backend": {"default": "qwen", "order": ["qwen", "gemini"]},
                "backends": {
                    "qwen": {
                        "enabled": True,
                        "model": "qwen3-coder-plus",
                        "providers": ["qwen-open-router"],
                        "temperature": 0.7,
                    },
                    "gemini": {
                        "enabled": True,
                        "model": "gemini-pro",
                        "timeout": 30,
                    },
                },
            }
            with open(config_file, "w", encoding="utf-8") as fh:
                toml.dump(data, fh)

            # Load the configuration
            config = LLMBackendConfiguration.load_from_file(str(config_file))

            # Verify retry fields have default values when not present in old TOML
            qwen_config = config.get_backend_config("qwen")
            assert qwen_config is not None
            assert qwen_config.usage_limit_retry_count == 0
            assert qwen_config.usage_limit_retry_wait_seconds == 0
            assert qwen_config.model == "qwen3-coder-plus"
            assert qwen_config.temperature == 0.7

            gemini_config = config.get_backend_config("gemini")
            assert gemini_config is not None
            assert gemini_config.usage_limit_retry_count == 0
            assert gemini_config.usage_limit_retry_wait_seconds == 0
            assert gemini_config.model == "gemini-pro"
            assert gemini_config.timeout == 30

    def test_backward_compatibility_old_toml_without_new_fields(self):
        """Test loading old TOML files that don't have options and backend_type fields."""
        with tempfile.TemporaryDirectory() as tmpdir:
            config_file = Path(tmpdir) / "old_config_new_fields.toml"

            # Create a TOML file with the old structure (without new fields)
            data = {
                "backend": {"default": "qwen", "order": ["qwen", "gemini"]},
                "backends": {
                    "qwen": {
                        "enabled": True,
                        "model": "qwen3-coder-plus",
                        "providers": ["qwen-open-router"],
                        "temperature": 0.7,
                    },
                    "gemini": {
                        "enabled": True,
                        "model": "gemini-pro",
                        "timeout": 30,
                    },
                },
            }
            with open(config_file, "w", encoding="utf-8") as fh:
                toml.dump(data, fh)

            # Load the configuration
            config = LLMBackendConfiguration.load_from_file(str(config_file))

            # Verify new fields have default values when not present in old TOML
            qwen_config = config.get_backend_config("qwen")
            assert qwen_config is not None
            assert qwen_config.options == []
            assert qwen_config.options_for_resume == []
            assert qwen_config.backend_type is None
            assert qwen_config.always_switch_after_execution is False
            assert qwen_config.model == "qwen3-coder-plus"
            assert qwen_config.temperature == 0.7

            gemini_config = config.get_backend_config("gemini")
            assert gemini_config is not None
            assert gemini_config.options == []
            assert gemini_config.options_for_resume == []
            assert gemini_config.backend_type is None
            assert gemini_config.always_switch_after_execution is False
            assert gemini_config.model == "gemini-pro"
            assert gemini_config.timeout == 30

    def test_backward_compatibility_old_toml_without_options_for_resume(self):
        """Test loading old TOML files that don't have options_for_resume field."""
        with tempfile.TemporaryDirectory() as tmpdir:
            config_file = Path(tmpdir) / "old_config_options_for_resume.toml"

            # Create a TOML file with the old structure (without options_for_resume field)
            data = {
                "backend": {"default": "qwen", "order": ["qwen", "gemini"]},
                "backends": {
                    "qwen": {
                        "enabled": True,
                        "model": "qwen3-coder-plus",
                        "providers": ["qwen-open-router"],
                        "temperature": 0.7,
                        "options": ["option1", "option2"],
                    },
                    "gemini": {
                        "enabled": True,
                        "model": "gemini-pro",
                        "timeout": 30,
                        "backend_type": "custom_type",
                    },
                },
            }
            with open(config_file, "w", encoding="utf-8") as fh:
                toml.dump(data, fh)

            # Load the configuration
            config = LLMBackendConfiguration.load_from_file(str(config_file))

            # Verify options_for_resume has default empty list when not present in old TOML
            qwen_config = config.get_backend_config("qwen")
            assert qwen_config is not None
            assert qwen_config.options_for_resume == []
            assert qwen_config.options == ["option1", "option2"]
            assert qwen_config.model == "qwen3-coder-plus"
            assert qwen_config.temperature == 0.7

            gemini_config = config.get_backend_config("gemini")
            assert gemini_config is not None
            assert gemini_config.options_for_resume == []
            assert gemini_config.backend_type == "custom_type"
            assert gemini_config.model == "gemini-pro"
            assert gemini_config.timeout == 30

    def test_backward_compatibility_old_toml_without_options_for_noedit(self):
        """Test loading old TOML files that don't have options_for_noedit field."""
        with tempfile.TemporaryDirectory() as tmpdir:
            config_file = Path(tmpdir) / "old_config_options_for_noedit.toml"

            # Create a TOML file with the old structure (without options_for_noedit field)
            data = {
                "backend": {"default": "qwen", "order": ["qwen", "gemini"]},
                "backends": {
                    "qwen": {
                        "enabled": True,
                        "model": "qwen3-coder-plus",
                        "providers": ["qwen-open-router"],
                        "temperature": 0.7,
                        "options": ["option1", "option2"],
                    },
                    "gemini": {
                        "enabled": True,
                        "model": "gemini-pro",
                        "timeout": 30,
                        "backend_type": "custom_type",
                    },
                },
            }
            with open(config_file, "w", encoding="utf-8") as fh:
                toml.dump(data, fh)

            # Load the configuration
            config = LLMBackendConfiguration.load_from_file(str(config_file))

            # Verify options_for_noedit has default empty list when not present in old TOML
            qwen_config = config.get_backend_config("qwen")
            assert qwen_config is not None
            assert qwen_config.options_for_noedit == []
            assert qwen_config.options == ["option1", "option2"]
            assert qwen_config.model == "qwen3-coder-plus"
            assert qwen_config.temperature == 0.7

            gemini_config = config.get_backend_config("gemini")
            assert gemini_config is not None
            assert gemini_config.options_for_noedit == []
            assert gemini_config.backend_type == "custom_type"
            assert gemini_config.model == "gemini-pro"
            assert gemini_config.timeout == 30

    def test_configuration_persistence_across_instances(self):
        """Test that configuration persists correctly across multiple instances."""
        with tempfile.TemporaryDirectory() as tmpdir:
            config_file = Path(tmpdir) / "test_config.toml"

            # Create first instance and save
            config1 = LLMBackendConfiguration()
            config1.default_backend = "gemini"
            config1.get_backend_config("gemini").model = "test-model"
            config1.save_to_file(str(config_file))

            # Create second instance and load
            config2 = LLMBackendConfiguration.load_from_file(str(config_file))

            # Verify values persisted
            assert config2.default_backend == "gemini"
            assert config2.get_backend_config("gemini").model == "test-model"

    def test_load_invalid_toml_file(self):
        """Test that loading an invalid TOML file raises an error."""
        with tempfile.TemporaryDirectory() as tmpdir:
            config_file = Path(tmpdir) / "invalid.toml"

            # Write invalid TOML content
            with open(config_file, "w") as f:
                f.write("invalid toml syntax [[[")

            # Should raise ValueError
            with pytest.raises(ValueError, match="Error loading configuration"):
                LLMBackendConfiguration.load_from_file(str(config_file))


class TestGlobalConfigInstance:
    """Test cases for global configuration instance."""

    def test_get_llm_config_creates_instance(self):
        """Test that get_llm_config creates a global instance."""
        reset_llm_config()
        config = get_llm_config()
        assert config is not None
        assert isinstance(config, LLMBackendConfiguration)

    def test_get_llm_config_returns_same_instance(self):
        """Test that get_llm_config returns the same instance."""
        reset_llm_config()
        config1 = get_llm_config()
        config2 = get_llm_config()
        assert config1 is config2

    def test_get_llm_config_applies_env_overrides(self):
        """Test that get_llm_config applies environment overrides."""
        reset_llm_config()

        with patch.dict(os.environ, {"AUTO_CODER_GEMINI_API_KEY": "test_key"}):
            config = get_llm_config()

        assert config.get_backend_config("gemini").api_key == "test_key"

    def test_reset_llm_config(self):
        """Test that reset_llm_config clears the global instance."""
        config1 = get_llm_config()
        assert config1 is not None

        reset_llm_config()
        config2 = get_llm_config()

        # Should be a new instance
        assert config2 is not config1

    @patch.dict(os.environ, {"AUTO_CODER_GEMINI_API_KEY": "test_key"}, clear=True)
    def test_get_llm_config_with_env(self):
        """Test get_llm_config with environment variables."""
        reset_llm_config()
        config = get_llm_config()
        assert config.get_backend_config("gemini").api_key == "test_key"


class TestConfigErrorHandling:
    """Test error handling and edge cases."""

    def test_load_from_file_permission_error(self):
        """Test handling of permission errors when loading configuration."""
        with tempfile.TemporaryDirectory() as tmpdir:
            from pathlib import Path as PathClass

            config_file = PathClass(tmpdir) / "test_config.toml"

            # Create a valid config file first
            config = LLMBackendConfiguration()
            config.save_to_file(str(config_file))

            # Now mock toml.load to raise PermissionError during loading
            with patch("toml.load", side_effect=PermissionError("Permission denied")):
                with pytest.raises(ValueError, match="Error loading configuration"):
                    LLMBackendConfiguration.load_from_file(str(config_file))

    def test_save_to_file_with_invalid_path(self):
        """Test that save handles invalid paths gracefully."""
        config = LLMBackendConfiguration()

        # This should raise an error for an invalid path
        with pytest.raises((OSError, FileNotFoundError)):
            config.save_to_file("/nonexistent/path/that/does/not/exist/config.toml")

    def test_backend_config_edge_cases(self):
        """Test edge cases in BackendConfig."""
        # Test with all None values
        config = BackendConfig(
            name="test",
            model=None,
            api_key=None,
            base_url=None,
            temperature=None,
            timeout=None,
            max_retries=None,
            openai_api_key=None,
            openai_base_url=None,
        )
        assert config.model is None
        assert config.api_key is None

    def test_configuration_with_empty_order(self):
        """Test configuration with empty backend order."""
        config = LLMBackendConfiguration()
        config.backend_order = []

        # Should still return enabled backends
        active = config.get_active_backends()
        # All backends should be enabled by default
        assert len(active) > 0

    def test_configuration_all_backends_disabled(self):
        """Test configuration when all backends are disabled."""
        config = LLMBackendConfiguration()
        for backend in config.backends.values():
            backend.enabled = False

        active = config.get_active_backends()
        assert len(active) == 0


class TestResolveConfigPath:
    """Test cases for resolve_config_path function."""

    def test_explicit_path_takes_priority(self):
        """Test that explicitly provided path takes highest priority."""
        with tempfile.TemporaryDirectory() as tmpdir:
            explicit_path = os.path.join(tmpdir, "explicit_config.toml")
            result = resolve_config_path(explicit_path)

            # Should return the absolute path of the explicit path
            assert result == os.path.abspath(explicit_path)

    def test_explicit_relative_path_converted_to_absolute(self):
        """Test that explicit relative paths are converted to absolute paths."""
        relative_path = "config/llm_config.toml"
        result = resolve_config_path(relative_path)

        # Should return an absolute path
        assert os.path.isabs(result)
        # Should end with the provided relative path
        assert result.endswith("config/llm_config.toml")

    def test_explicit_path_with_tilde_expansion(self):
        """Test that explicit paths with ~ are expanded."""
        explicit_path = "~/custom_config.toml"
        result = resolve_config_path(explicit_path)

        # Should not contain tilde
        assert "~" not in result
        # Should be absolute
        assert os.path.isabs(result)
        # Should contain expanded home directory
        assert result.startswith(os.path.expanduser("~"))

    def test_local_config_priority_over_home(self):
        """Test that local .auto-coder/llm_config.toml takes priority over home config."""
        with tempfile.TemporaryDirectory() as tmpdir:
            # Create a local config directory and file
            local_config_dir = os.path.join(tmpdir, ".auto-coder")
            os.makedirs(local_config_dir, exist_ok=True)
            local_config_file = os.path.join(local_config_dir, "llm_config.toml")
            Path(local_config_file).touch()

            # Change to the temp directory
            original_cwd = os.getcwd()
            try:
                os.chdir(tmpdir)
                result = resolve_config_path()

                # Should return the local config path
                assert result == os.path.abspath(local_config_file)
                assert ".auto-coder" in result
                assert result.endswith("llm_config.toml")
            finally:
                os.chdir(original_cwd)

    def test_home_config_fallback_when_no_local(self):
        """Test that home config is used when no local config exists."""
        with tempfile.TemporaryDirectory() as tmpdir:
            # Change to a directory without local config
            original_cwd = os.getcwd()
            try:
                os.chdir(tmpdir)
                result = resolve_config_path()

                # Should return the home config path
                expected_home = os.path.abspath(os.path.expanduser("~/.auto-coder/llm_config.toml"))
                assert result == expected_home
            finally:
                os.chdir(original_cwd)

    def test_all_three_priorities_in_order(self):
        """Test all three priority levels in a single scenario."""
        with tempfile.TemporaryDirectory() as tmpdir:
            # Create a local config
            local_config_dir = os.path.join(tmpdir, ".auto-coder")
            os.makedirs(local_config_dir, exist_ok=True)
            local_config_file = os.path.join(local_config_dir, "llm_config.toml")
            Path(local_config_file).touch()

            # Create an explicit path
            explicit_path = os.path.join(tmpdir, "explicit.toml")

            original_cwd = os.getcwd()
            try:
                os.chdir(tmpdir)

                # Priority 1: Explicit path
                result1 = resolve_config_path(explicit_path)
                assert result1 == os.path.abspath(explicit_path)

                # Priority 2: Local config (when no explicit path)
                result2 = resolve_config_path()
                assert result2 == os.path.abspath(local_config_file)

                # Priority 3: Remove local config and verify home fallback
                os.remove(local_config_file)
                os.rmdir(local_config_dir)
                result3 = resolve_config_path()
                expected_home = os.path.abspath(os.path.expanduser("~/.auto-coder/llm_config.toml"))
                assert result3 == expected_home
            finally:
                os.chdir(original_cwd)

    def test_returns_absolute_paths(self):
        """Test that function always returns absolute paths."""
        # Test with explicit relative path
        result1 = resolve_config_path("relative/path.toml")
        assert os.path.isabs(result1)

        # Test with no arguments
        result2 = resolve_config_path()
        assert os.path.isabs(result2)

        # Test with tilde path
        result3 = resolve_config_path("~/config.toml")
        assert os.path.isabs(result3)

    def test_handles_none_explicitly(self):
        """Test that None is handled correctly."""
        result = resolve_config_path(None)
        assert os.path.isabs(result)
        # Should fall back to local or home config
        assert "llm_config.toml" in result

    def test_local_config_detection_case_sensitivity(self):
        """Test that local config detection works correctly."""
        with tempfile.TemporaryDirectory() as tmpdir:
            # Test without local config
            original_cwd = os.getcwd()
            try:
                os.chdir(tmpdir)
                result_no_local = resolve_config_path()

                # Should be home config
                assert "~" not in result_no_local  # Should be expanded
                expected_home = os.path.abspath(os.path.expanduser("~/.auto-coder/llm_config.toml"))
                assert result_no_local == expected_home

                # Create local config
                local_config_dir = os.path.join(tmpdir, ".auto-coder")
                os.makedirs(local_config_dir, exist_ok=True)
                local_config_file = os.path.join(local_config_dir, "llm_config.toml")
                Path(local_config_file).touch()

                result_with_local = resolve_config_path()

                # Should now be local config
                assert result_with_local == os.path.abspath(local_config_file)
                assert tmpdir in result_with_local
            finally:
                os.chdir(original_cwd)

    def test_empty_string_treated_as_relative_path(self):
        """Test that empty string is treated as a relative path."""
        result = resolve_config_path("")
        # Empty string becomes current directory when converted to absolute
        assert os.path.isabs(result)

    def test_windows_style_path_handling(self):
        """Test that function handles Windows-style paths correctly."""
        # This test works on all platforms but validates path normalization
        if os.name == "nt":  # Windows
            result = resolve_config_path("C:\\Users\\test\\config.toml")
            assert os.path.isabs(result)
            assert result.startswith("C:")
        else:  # Unix-like
            # Just verify absolute path handling works
            result = resolve_config_path("/tmp/config.toml")
            assert os.path.isabs(result)
            assert result == "/tmp/config.toml"

    def test_nested_relative_path_explicit(self):
        """Test nested relative paths in explicit argument."""
        nested_path = "a/b/c/config.toml"
        result = resolve_config_path(nested_path)

        assert os.path.isabs(result)
        assert result.endswith("a/b/c/config.toml") or result.endswith("a\\b\\c\\config.toml")


class TestConfigurationPriorityLogic:
    """Test cases for configuration file priority logic with load_from_file()."""

    def test_load_from_file_with_no_config_files(self):
        """Test that load_from_file() creates default config when no files exist."""
        with tempfile.TemporaryDirectory() as tmpdir:
            # Create an isolated home config path
            isolated_home = os.path.join(tmpdir, "home", ".auto-coder", "llm_config.toml")

            original_cwd = os.getcwd()
            try:
                # Change to a directory without local config
                work_dir = os.path.join(tmpdir, "work")
                os.makedirs(work_dir, exist_ok=True)
                os.chdir(work_dir)

                # Load configuration (should create default at home path)
                config = LLMBackendConfiguration.load_from_file(isolated_home)

                # Verify default configuration
                assert config.default_backend == "codex"
                assert "gemini" in config.backends
                assert "codex" in config.backends
                assert "qwen" in config.backends

                # Verify file was created at the specified path
                assert os.path.exists(isolated_home)
            finally:
                os.chdir(original_cwd)

    def test_load_from_file_with_only_home_config(self):
        """Test that load_from_file() loads from home config when only home config exists."""
        with tempfile.TemporaryDirectory() as tmpdir:
            # Create home config with specific settings
            home_config_dir = os.path.join(tmpdir, "home", ".auto-coder")
            os.makedirs(home_config_dir, exist_ok=True)
            home_config_file = os.path.join(home_config_dir, "llm_config.toml")

            # Create config with specific values
            config = LLMBackendConfiguration()
            config.default_backend = "gemini"
            config.get_backend_config("gemini").model = "home-gemini-model"
            config.get_backend_config("gemini").api_key = "home-api-key"
            config.save_to_file(home_config_file)

            original_cwd = os.getcwd()
            try:
                # Change to work directory without local config
                work_dir = os.path.join(tmpdir, "work")
                os.makedirs(work_dir, exist_ok=True)
                os.chdir(work_dir)

                # Mock the home directory path resolution
                with patch("os.path.expanduser") as mock_expand:

                    def side_effect(path):
                        if path.startswith("~"):
                            return path.replace("~", os.path.join(tmpdir, "home"))
                        return path

                    mock_expand.side_effect = side_effect

                    # Load configuration
                    loaded_config = LLMBackendConfiguration.load_from_file()

                    # Verify it loaded from home config
                    assert loaded_config.default_backend == "gemini"
                    assert loaded_config.get_backend_config("gemini").model == "home-gemini-model"
                    assert loaded_config.get_backend_config("gemini").api_key == "home-api-key"
            finally:
                os.chdir(original_cwd)

    def test_load_from_file_with_only_local_config(self):
        """Test that load_from_file() loads from local config when only local config exists."""
        with tempfile.TemporaryDirectory() as tmpdir:
            # Create local config with specific settings
            local_config_dir = os.path.join(tmpdir, ".auto-coder")
            os.makedirs(local_config_dir, exist_ok=True)
            local_config_file = os.path.join(local_config_dir, "llm_config.toml")

            # Create config with specific values
            config = LLMBackendConfiguration()
            config.default_backend = "qwen"
            config.get_backend_config("qwen").model = "local-qwen-model"
            config.get_backend_config("qwen").api_key = "local-api-key"
            config.backend_order = ["qwen", "gemini"]
            config.save_to_file(local_config_file)

            original_cwd = os.getcwd()
            try:
                # Change to the directory with local config
                os.chdir(tmpdir)

                # Load configuration
                loaded_config = LLMBackendConfiguration.load_from_file()

                # Verify it loaded from local config
                assert loaded_config.default_backend == "qwen"
                assert loaded_config.get_backend_config("qwen").model == "local-qwen-model"
                assert loaded_config.get_backend_config("qwen").api_key == "local-api-key"
                assert loaded_config.backend_order == ["qwen", "gemini"]
            finally:
                os.chdir(original_cwd)

    def test_load_from_file_local_config_prioritized_over_home(self):
        """Test that local config takes priority over home config when both exist."""
        with tempfile.TemporaryDirectory() as tmpdir:
            # Create home config
            home_config_dir = os.path.join(tmpdir, "home", ".auto-coder")
            os.makedirs(home_config_dir, exist_ok=True)
            home_config_file = os.path.join(home_config_dir, "llm_config.toml")

            home_config = LLMBackendConfiguration()
            home_config.default_backend = "gemini"
            home_config.get_backend_config("gemini").model = "home-model"
            home_config.get_backend_config("gemini").temperature = 0.5
            home_config.save_to_file(home_config_file)

            # Create local config with different values
            local_config_dir = os.path.join(tmpdir, "work", ".auto-coder")
            os.makedirs(local_config_dir, exist_ok=True)
            local_config_file = os.path.join(local_config_dir, "llm_config.toml")

            local_config = LLMBackendConfiguration()
            local_config.default_backend = "codex"
            local_config.get_backend_config("codex").model = "local-model"
            local_config.get_backend_config("codex").temperature = 0.8
            local_config.backend_order = ["codex", "qwen"]
            local_config.save_to_file(local_config_file)

            original_cwd = os.getcwd()
            try:
                # Change to work directory with local config
                os.chdir(os.path.join(tmpdir, "work"))

                # Mock expanduser to use our test home
                with patch("os.path.expanduser") as mock_expand:

                    def side_effect(path):
                        if path.startswith("~"):
                            return path.replace("~", os.path.join(tmpdir, "home"))
                        return path

                    mock_expand.side_effect = side_effect

                    # Load configuration
                    loaded_config = LLMBackendConfiguration.load_from_file()

                    # Verify it loaded from local config, NOT home config
                    assert loaded_config.default_backend == "codex"
                    assert loaded_config.get_backend_config("codex").model == "local-model"
                    assert loaded_config.get_backend_config("codex").temperature == 0.8
                    assert loaded_config.backend_order == ["codex", "qwen"]

                    # Verify home config values were NOT loaded
                    assert loaded_config.default_backend != "gemini"
                    gemini_config = loaded_config.get_backend_config("gemini")
                    assert gemini_config.model != "home-model"
            finally:
                os.chdir(original_cwd)

    def test_load_from_file_explicit_path_overrides_both_local_and_home(self):
        """Test that explicit path overrides both local and home configs."""
        with tempfile.TemporaryDirectory() as tmpdir:
            # Create home config
            home_config_dir = os.path.join(tmpdir, "home", ".auto-coder")
            os.makedirs(home_config_dir, exist_ok=True)
            home_config_file = os.path.join(home_config_dir, "llm_config.toml")

            home_config = LLMBackendConfiguration()
            home_config.default_backend = "gemini"
            home_config.get_backend_config("gemini").model = "home-model"
            home_config.save_to_file(home_config_file)

            # Create local config
            local_config_dir = os.path.join(tmpdir, "work", ".auto-coder")
            os.makedirs(local_config_dir, exist_ok=True)
            local_config_file = os.path.join(local_config_dir, "llm_config.toml")

            local_config = LLMBackendConfiguration()
            local_config.default_backend = "codex"
            local_config.get_backend_config("codex").model = "local-model"
            local_config.save_to_file(local_config_file)

            # Create explicit config with different values
            explicit_config_file = os.path.join(tmpdir, "custom", "my_config.toml")
            os.makedirs(os.path.dirname(explicit_config_file), exist_ok=True)

            explicit_config = LLMBackendConfiguration()
            explicit_config.default_backend = "qwen"
            explicit_config.get_backend_config("qwen").model = "explicit-model"
            explicit_config.get_backend_config("qwen").api_key = "explicit-key"
            explicit_config.backend_order = ["qwen"]
            explicit_config.save_to_file(explicit_config_file)

            original_cwd = os.getcwd()
            try:
                # Change to work directory (which has local config)
                os.chdir(os.path.join(tmpdir, "work"))

                # Load with explicit path
                loaded_config = LLMBackendConfiguration.load_from_file(explicit_config_file)

                # Verify it loaded from explicit path, NOT local or home
                assert loaded_config.default_backend == "qwen"
                assert loaded_config.get_backend_config("qwen").model == "explicit-model"
                assert loaded_config.get_backend_config("qwen").api_key == "explicit-key"
                assert loaded_config.backend_order == ["qwen"]

                # Verify it did NOT load local or home values
                assert loaded_config.default_backend != "codex"
                assert loaded_config.default_backend != "gemini"
            finally:
                os.chdir(original_cwd)

    def test_load_from_file_values_correctly_loaded_from_prioritized_file(self):
        """Test that configuration values are correctly loaded from the prioritized file."""
        with tempfile.TemporaryDirectory() as tmpdir:
            # Create local config with comprehensive settings
            local_config_dir = os.path.join(tmpdir, ".auto-coder")
            os.makedirs(local_config_dir, exist_ok=True)
            local_config_file = os.path.join(local_config_dir, "llm_config.toml")

            # Create config with various settings to test
            config = LLMBackendConfiguration()
            config.default_backend = "gemini"
            config.backend_order = ["gemini", "qwen", "codex"]
            config.backend_for_noedit_order = ["codex"]
            config.backend_for_noedit_default = "codex"

            # Set detailed backend configs
            config.get_backend_config("gemini").model = "gemini-test-model"
            config.get_backend_config("gemini").api_key = "test-gemini-key"
            config.get_backend_config("gemini").temperature = 0.7
            config.get_backend_config("gemini").timeout = 60
            config.get_backend_config("gemini").max_retries = 5
            config.get_backend_config("gemini").providers = ["gemini-provider-1", "gemini-provider-2"]
            config.get_backend_config("gemini").usage_limit_retry_count = 3
            config.get_backend_config("gemini").usage_limit_retry_wait_seconds = 30
            config.get_backend_config("gemini").options = ["option1", "option2"]
            config.get_backend_config("gemini").backend_type = "custom_gemini"
            config.get_backend_config("gemini").always_switch_after_execution = True

            config.get_backend_config("qwen").enabled = False
            config.get_backend_config("qwen").model = "qwen-test-model"
            config.get_backend_config("qwen").extra_args = {"QWEN_CUSTOM": "value123"}

            config.save_to_file(local_config_file)

            original_cwd = os.getcwd()
            try:
                # Change to the directory with local config
                os.chdir(tmpdir)

                # Load configuration
                loaded_config = LLMBackendConfiguration.load_from_file()

                # Verify all values were correctly loaded
                assert loaded_config.default_backend == "gemini"
                assert loaded_config.backend_order == ["gemini", "qwen", "codex"]
                assert loaded_config.backend_for_noedit_order == ["codex"]
                assert loaded_config.backend_for_noedit_default == "codex"

                # Verify gemini backend settings
                gemini = loaded_config.get_backend_config("gemini")
                assert gemini.model == "gemini-test-model"
                assert gemini.api_key == "test-gemini-key"
                assert gemini.temperature == 0.7
                assert gemini.timeout == 60
                assert gemini.max_retries == 5
                assert gemini.providers == ["gemini-provider-1", "gemini-provider-2"]
                assert gemini.usage_limit_retry_count == 3
                assert gemini.usage_limit_retry_wait_seconds == 30
                assert gemini.options == ["option1", "option2"]
                assert gemini.backend_type == "custom_gemini"
                assert gemini.always_switch_after_execution is True

                # Verify qwen backend settings
                qwen = loaded_config.get_backend_config("qwen")
                assert qwen.enabled is False
                assert qwen.model == "qwen-test-model"
                assert qwen.extra_args == {"QWEN_CUSTOM": "value123"}
            finally:
                os.chdir(original_cwd)

    def test_priority_logic_with_different_working_directories(self):
        """Test that priority logic works correctly when changing working directories."""
        with tempfile.TemporaryDirectory() as tmpdir:
            # Create two different project directories with their own local configs
            project1_dir = os.path.join(tmpdir, "project1")
            project2_dir = os.path.join(tmpdir, "project2")
            os.makedirs(project1_dir, exist_ok=True)
            os.makedirs(project2_dir, exist_ok=True)

            # Project 1 config
            project1_config_dir = os.path.join(project1_dir, ".auto-coder")
            os.makedirs(project1_config_dir, exist_ok=True)
            project1_config_file = os.path.join(project1_config_dir, "llm_config.toml")

            project1_config = LLMBackendConfiguration()
            project1_config.default_backend = "gemini"
            project1_config.get_backend_config("gemini").model = "project1-model"
            project1_config.save_to_file(project1_config_file)

            # Project 2 config
            project2_config_dir = os.path.join(project2_dir, ".auto-coder")
            os.makedirs(project2_config_dir, exist_ok=True)
            project2_config_file = os.path.join(project2_config_dir, "llm_config.toml")

            project2_config = LLMBackendConfiguration()
            project2_config.default_backend = "qwen"
            project2_config.get_backend_config("qwen").model = "project2-model"
            project2_config.save_to_file(project2_config_file)

            original_cwd = os.getcwd()
            try:
                # Load from project 1
                os.chdir(project1_dir)
                config1 = LLMBackendConfiguration.load_from_file()
                assert config1.default_backend == "gemini"
                assert config1.get_backend_config("gemini").model == "project1-model"

                # Load from project 2
                os.chdir(project2_dir)
                config2 = LLMBackendConfiguration.load_from_file()
                assert config2.default_backend == "qwen"
                assert config2.get_backend_config("qwen").model == "project2-model"

                # Verify configs are different
                assert config1.default_backend != config2.default_backend
            finally:
                os.chdir(original_cwd)

    def test_backward_compatibility_existing_behavior_unchanged(self):
        """Test that existing behavior is unchanged for backward compatibility."""
        with tempfile.TemporaryDirectory() as tmpdir:
            # Create a config file
            config_file = os.path.join(tmpdir, "test_config.toml")

            # Create and save a config
            original_config = LLMBackendConfiguration()
            original_config.default_backend = "gemini"
            original_config.get_backend_config("gemini").model = "test-model"
            original_config.backend_order = ["gemini", "codex"]
            original_config.save_to_file(config_file)

            # Load it back with explicit path (this was always supported)
            loaded_config = LLMBackendConfiguration.load_from_file(config_file)

            # Verify it matches
            assert loaded_config.default_backend == original_config.default_backend
            assert loaded_config.backend_order == original_config.backend_order
            assert loaded_config.get_backend_config("gemini").model == original_config.get_backend_config("gemini").model

            # Test that loading non-existent file creates default (existing behavior)
            nonexistent_file = os.path.join(tmpdir, "nonexistent.toml")
            default_config = LLMBackendConfiguration.load_from_file(nonexistent_file)

            assert default_config.default_backend == "codex"
            assert os.path.exists(nonexistent_file)

    def test_toml_save_and_load_model_provider(self):
        """Test that model_provider field is properly saved and loaded."""
        with tempfile.TemporaryDirectory() as tmpdir:
            config_file = Path(tmpdir) / "test_model_provider.toml"

            # Create configuration with model_provider settings
            config = LLMBackendConfiguration()
            config.get_backend_config("gemini").model_provider = "openrouter"
            config.get_backend_config("qwen").model_provider = "anthropic"
            config.get_backend_config("codex").model_provider = None

            # Save to file
            config.save_to_file(str(config_file))

            # Load from file
            loaded_config = LLMBackendConfiguration.load_from_file(str(config_file))

            # Verify model_provider was persisted
            gemini_config = loaded_config.get_backend_config("gemini")
            assert gemini_config.model_provider == "openrouter"

            qwen_config = loaded_config.get_backend_config("qwen")
            assert qwen_config.model_provider == "anthropic"

            codex_config = loaded_config.get_backend_config("codex")
            assert codex_config.model_provider is None

    def test_load_from_file_with_model_provider(self):
        """Test loading a TOML file with model_provider field."""
        with tempfile.TemporaryDirectory() as tmpdir:
            config_file = Path(tmpdir) / "model_provider_config.toml"
            data = {
                "backend": {"default": "grok-4.1-fast", "order": ["grok-4.1-fast"]},
                "backends": {
                    "grok-4.1-fast": {
                        "enabled": True,
                        "model": "x-ai/grok-4.1-fast:free",
                        "backend_type": "codex",
                        "model_provider": "openrouter",
                    }
                },
            }
            with open(config_file, "w", encoding="utf-8") as fh:
                toml.dump(data, fh)

            config = LLMBackendConfiguration.load_from_file(str(config_file))
            grok_config = config.get_backend_config("grok-4.1-fast")

            assert grok_config is not None
            assert grok_config.model == "x-ai/grok-4.1-fast:free"
            assert grok_config.backend_type == "codex"
            assert grok_config.model_provider == "openrouter"

    def test_load_from_file_parses_dotted_keys_with_model_provider(self):
        """Test that dotted keys with model_provider are correctly identified as backends."""
        with tempfile.TemporaryDirectory() as tmpdir:
            config_file = Path(tmpdir) / "dotted_model_provider.toml"
            # This structure mimics [grok-4.1-fast] which TOML parses as nested dicts
            data = {"grok-4": {"1-fast": {"enabled": True, "model": "x-ai/grok-4.1-fast:free", "backend_type": "codex", "model_provider": "openrouter"}}}
            with open(config_file, "w", encoding="utf-8") as fh:
                toml.dump(data, fh)

            config = LLMBackendConfiguration.load_from_file(str(config_file))

            # Verify grok-4.1-fast was found and has model_provider
            grok_config = config.get_backend_config("grok-4.1-fast")
            assert grok_config is not None
            assert grok_config.backend_type == "codex"
            assert grok_config.model == "x-ai/grok-4.1-fast:free"
            assert grok_config.model_provider == "openrouter"

    def test_backward_compatibility_old_toml_without_model_provider(self):
        """Test loading old TOML files that don't have model_provider field."""
        with tempfile.TemporaryDirectory() as tmpdir:
            config_file = Path(tmpdir) / "old_without_model_provider.toml"

            # Create a TOML file with the old structure (without model_provider field)
            data = {
                "backend": {"default": "qwen", "order": ["qwen", "gemini"]},
                "backends": {
                    "qwen": {
                        "enabled": True,
                        "model": "qwen3-coder-plus",
                        "backend_type": "codex",
                        "temperature": 0.7,
                    },
                    "gemini": {
                        "enabled": True,
                        "model": "gemini-pro",
                        "timeout": 30,
                    },
                },
            }
            with open(config_file, "w", encoding="utf-8") as fh:
                toml.dump(data, fh)

            # Load the configuration
            config = LLMBackendConfiguration.load_from_file(str(config_file))

            # Verify model_provider has default None value when not present in old TOML
            qwen_config = config.get_backend_config("qwen")
            assert qwen_config is not None
            assert qwen_config.model_provider is None
            assert qwen_config.model == "qwen3-coder-plus"
            assert qwen_config.temperature == 0.7

            gemini_config = config.get_backend_config("gemini")
            assert gemini_config is not None
            assert gemini_config.model_provider is None
            assert gemini_config.model == "gemini-pro"
            assert gemini_config.timeout == 30

    def test_enabled_defaults_to_true(self):
        """Test that enabled defaults to true when not specified in configuration."""
        with tempfile.TemporaryDirectory() as tmpdir:
            config_file = Path(tmpdir) / "llm_config.toml"
            config_file.write_text(
                """
[backend]
default = "test-backend"

[backends.test-backend]
model = "test-model"
backend_type = "codex"
"""
            )

            config = LLMBackendConfiguration.load_from_file(str(config_file))
            backend_config = config.get_backend_config("test-backend")

            assert backend_config is not None
            assert backend_config.enabled is True

    def test_explicit_enabled_false(self):
        """Test that explicit enabled = false is respected."""
        with tempfile.TemporaryDirectory() as tmpdir:
            config_file = Path(tmpdir) / "llm_config.toml"
            config_file.write_text(
                """
[backend]
default = "test-backend"

[backends.test-backend]
model = "test-model"
backend_type = "codex"
enabled = false
"""
            )

            config = LLMBackendConfiguration.load_from_file(str(config_file))
            backend_config = config.get_backend_config("test-backend")

            assert backend_config is not None
            assert backend_config.enabled is False

            # Verify get_active_backends excludes this backend
            active = config.get_active_backends()
            assert "test-backend" not in active

    def test_explicit_enabled_true(self):
        """Test that explicit enabled = true is respected."""
        with tempfile.TemporaryDirectory() as tmpdir:
            config_file = Path(tmpdir) / "llm_config.toml"
            config_file.write_text(
                """
[backend]
default = "test-backend"

[backends.test-backend]
model = "test-model"
backend_type = "codex"
enabled = true
"""
            )

            config = LLMBackendConfiguration.load_from_file(str(config_file))
            backend_config = config.get_backend_config("test-backend")

            assert backend_config is not None
            assert backend_config.enabled is True

            # Verify get_active_backends includes this backend
            active = config.get_active_backends()
            assert "test-backend" in active

    def test_toml_save_and_load_usage_markers(self):
        """Test that usage_markers field is properly saved and loaded."""
        with tempfile.TemporaryDirectory() as tmpdir:
            config_file = Path(tmpdir) / "test_usage_markers.toml"

            # Create configuration with usage_markers settings
            config = LLMBackendConfiguration()
            config.get_backend_config("gemini").usage_markers = ["marker1", "marker2"]
            config.get_backend_config("qwen").usage_markers = ["marker3"]

            # Save to file
            config.save_to_file(str(config_file))

            # Load from file
            loaded_config = LLMBackendConfiguration.load_from_file(str(config_file))

            # Verify usage_markers was persisted
            gemini_config = loaded_config.get_backend_config("gemini")
            assert gemini_config.usage_markers == ["marker1", "marker2"]

            qwen_config = loaded_config.get_backend_config("qwen")
            assert qwen_config.usage_markers == ["marker3"]

    def test_backward_compatibility_old_toml_without_usage_markers(self):
        """Test loading old TOML files that don't have usage_markers field."""
        with tempfile.TemporaryDirectory() as tmpdir:
            config_file = Path(tmpdir) / "old_config_usage_markers.toml"

            # Create a TOML file with the old structure (without usage_markers field)
            data = {
                "backend": {"default": "qwen", "order": ["qwen", "gemini"]},
                "backends": {
                    "qwen": {
                        "enabled": True,
                        "model": "qwen3-coder-plus",
                        "providers": ["qwen-open-router"],
                        "temperature": 0.7,
                    },
                    "gemini": {
                        "enabled": True,
                        "model": "gemini-pro",
                        "timeout": 30,
                    },
                },
            }
            with open(config_file, "w", encoding="utf-8") as fh:
                toml.dump(data, fh)

            # Load the configuration
            config = LLMBackendConfiguration.load_from_file(str(config_file))

            # Verify usage_markers has default empty list when not present in old TOML
            qwen_config = config.get_backend_config("qwen")
            assert qwen_config is not None
            assert qwen_config.usage_markers == []
            assert qwen_config.model == "qwen3-coder-plus"
            assert qwen_config.temperature == 0.7

            gemini_config = config.get_backend_config("gemini")
            assert gemini_config is not None
            assert gemini_config.usage_markers == []
            assert gemini_config.model == "gemini-pro"
            assert gemini_config.timeout == 30


class TestBackendForFailedPR:
    """Test cases for backend_for_failed_pr configuration."""

    def test_backend_for_failed_pr_optional_in_initialization(self):
        """Test that backend_for_failed_pr is optional during initialization."""
        config = LLMBackendConfiguration()
        assert config.backend_for_failed_pr is None

    def test_backend_for_failed_pr_with_custom_values(self):
        """Test creating LLMBackendConfiguration with custom fallback backend."""
        fallback_backend = BackendConfig(
            name="fallback",
            enabled=True,
            model="fallback-model",
            api_key="fallback_key",
            temperature=0.5,
            backend_type="codex",
        )
        config = LLMBackendConfiguration(backend_for_failed_pr=fallback_backend)

        assert config.backend_for_failed_pr is not None
        assert config.backend_for_failed_pr.name == "fallback"
        assert config.backend_for_failed_pr.model == "fallback-model"
        assert config.backend_for_failed_pr.api_key == "fallback_key"
        assert config.backend_for_failed_pr.temperature == 0.5
        assert config.backend_for_failed_pr.backend_type == "codex"

    def test_save_and_load_backend_for_failed_pr(self):
        """Test saving and loading configuration with fallback backend."""
        with tempfile.TemporaryDirectory() as tmpdir:
            config_file = Path(tmpdir) / "test_fallback_config.toml"

            # Create configuration with fallback backend
            config = LLMBackendConfiguration()
            config.backend_for_failed_pr = BackendConfig(
                name="gemini-fallback",
                enabled=True,
                model="gemini-2.0-flash",
                api_key="fallback_api_key",
                temperature=0.3,
                timeout=120,
                backend_type="gemini",
            )
            config.default_backend = "codex"

            # Save to file
            config.save_to_file(str(config_file))

            # Verify file was created
            assert config_file.exists()

            # Load from file
            loaded_config = LLMBackendConfiguration.load_from_file(str(config_file))

            # Verify fallback backend was persisted
            assert loaded_config.backend_for_failed_pr is not None
            fallback = loaded_config.backend_for_failed_pr
            assert fallback.name == "gemini-fallback"
            assert fallback.model == "gemini-2.0-flash"
            assert fallback.api_key == "fallback_api_key"
            assert fallback.temperature == 0.3
            assert fallback.timeout == 120
            assert fallback.backend_type == "gemini"
            assert fallback.enabled is True

    def test_load_toml_with_backend_for_failed_pr_section(self):
        """Test loading TOML file with [backend_for_failed_pr] section."""
        with tempfile.TemporaryDirectory() as tmpdir:
            config_file = Path(tmpdir) / "llm_config.toml"
            data = {
                "backend": {"default": "codex", "order": ["codex", "gemini"]},
                "backends": {
                    "codex": {
                        "enabled": True,
                        "model": "codex-default",
                    },
                    "gemini": {
                        "enabled": True,
                        "model": "gemini-pro",
                    },
                },
                "backend_for_failed_pr": {
                    "enabled": True,
                    "model": "gemini-2.0-flash",
                    "api_key": "fallback_key_123",
                    "temperature": 0.2,
                    "timeout": 60,
                    "backend_type": "gemini",
                    "providers": ["fallback-provider"],
                },
            }
            with open(config_file, "w", encoding="utf-8") as fh:
                toml.dump(data, fh)

            config = LLMBackendConfiguration.load_from_file(str(config_file))

            # Verify fallback backend was loaded
            assert config.backend_for_failed_pr is not None
            fallback = config.backend_for_failed_pr
            assert fallback.model == "gemini-2.0-flash"
            assert fallback.api_key == "fallback_key_123"
            assert fallback.temperature == 0.2
            assert fallback.timeout == 60
            assert fallback.backend_type == "gemini"
            assert fallback.providers == ["fallback-provider"]
            assert fallback.enabled is True

    def test_load_toml_without_backend_for_failed_pr_section(self):
        """Test loading TOML file without [backend_for_failed_pr] section (backward compatibility)."""
        with tempfile.TemporaryDirectory() as tmpdir:
            config_file = Path(tmpdir) / "llm_config.toml"
            data = {
                "backend": {"default": "codex", "order": ["codex", "gemini"]},
                "backends": {
                    "codex": {
                        "enabled": True,
                        "model": "codex-default",
                    },
                    "gemini": {
                        "enabled": True,
                        "model": "gemini-pro",
                    },
                },
            }
            with open(config_file, "w", encoding="utf-8") as fh:
                toml.dump(data, fh)

            config = LLMBackendConfiguration.load_from_file(str(config_file))

            # Verify fallback backend is None when not in config
            assert config.backend_for_failed_pr is None

    def test_get_backend_for_failed_pr_method(self):
        """Test get_backend_for_failed_pr method."""
        config = LLMBackendConfiguration()
        assert config.get_backend_for_failed_pr() is None

        # Set fallback backend
        fallback = BackendConfig(name="test-fallback", model="test-model")
        config.backend_for_failed_pr = fallback

        # Verify method returns the fallback backend
        result = config.get_backend_for_failed_pr()
        assert result is fallback
        assert result.name == "test-fallback"
        assert result.model == "test-model"

    def test_get_model_for_failed_pr_backend_method(self):
        """Test get_model_for_failed_pr_backend method."""
        config = LLMBackendConfiguration()

        # No fallback backend configured
        assert config.get_model_for_failed_pr_backend() is None

        # Fallback backend without model
        config.backend_for_failed_pr = BackendConfig(name="test-fallback")
        assert config.get_model_for_failed_pr_backend() is None

        # Fallback backend with model
        config.backend_for_failed_pr = BackendConfig(name="test-fallback", model="fallback-model")
        assert config.get_model_for_failed_pr_backend() == "fallback-model"

    def test_save_to_file_without_backend_for_failed_pr(self):
        """Test that save_to_file works when backend_for_failed_pr is not configured."""
        with tempfile.TemporaryDirectory() as tmpdir:
            config_file = Path(tmpdir) / "test_no_fallback.toml"

            # Create configuration without fallback backend
            config = LLMBackendConfiguration()
            config.default_backend = "gemini"
            config.get_backend_config("gemini").model = "gemini-pro"

            # Save to file
            config.save_to_file(str(config_file))

            # Verify file was created
            assert config_file.exists()

            # Load and verify
            with open(config_file, "r") as f:
                data = toml.load(f)

            # Verify no backend_for_failed_pr section in the file
            assert "backend_for_failed_pr" not in data
            assert data["backend"]["default"] == "gemini"

    def test_backend_for_failed_pr_all_fields(self):
        """Test that all BackendConfig fields are properly saved and loaded for fallback backend."""
        with tempfile.TemporaryDirectory() as tmpdir:
            config_file = Path(tmpdir) / "test_all_fields_fallback.toml"

            # Create configuration with all fields set for fallback backend
            config = LLMBackendConfiguration()
            config.backend_for_failed_pr = BackendConfig(
                name="full-fallback",
                enabled=False,
                model="full-fallback-model",
                api_key="fallback_key",
                base_url="https://fallback.example.com",
                temperature=0.9,
                timeout=180,
                max_retries=10,
                openai_api_key="fallback_openai_key",
                openai_base_url="https://fallback.openai.example.com",
                extra_args={"FALLBACK_ARG": "value"},
                providers=["fallback-provider-1", "fallback-provider-2"],
                usage_limit_retry_count=5,
                usage_limit_retry_wait_seconds=45,
                options=["fallback-option1", "fallback-option2"],
                options_for_resume=["fallback-resume-opt1", "fallback-resume-opt2"],
                options_for_noedit=["fallback-noedit-opt1", "fallback-noedit-opt2"],
                backend_type="custom_fallback",
                model_provider="fallback-provider",
                always_switch_after_execution=True,
                settings="fallback_settings.json",
                usage_markers=["fallback-marker1", "fallback-marker2"],
            )

            # Save to file
            config.save_to_file(str(config_file))

            # Load from file
            loaded_config = LLMBackendConfiguration.load_from_file(str(config_file))

            # Verify all fields were persisted
            fallback = loaded_config.backend_for_failed_pr
            assert fallback is not None
            assert fallback.enabled is False
            assert fallback.model == "full-fallback-model"
            assert fallback.api_key == "fallback_key"
            assert fallback.base_url == "https://fallback.example.com"
            assert fallback.temperature == 0.9
            assert fallback.timeout == 180
            assert fallback.max_retries == 10
            assert fallback.openai_api_key == "fallback_openai_key"
            assert fallback.openai_base_url == "https://fallback.openai.example.com"
            assert fallback.extra_args == {"FALLBACK_ARG": "value"}
            assert fallback.providers == ["fallback-provider-1", "fallback-provider-2"]
            assert fallback.usage_limit_retry_count == 5
            assert fallback.usage_limit_retry_wait_seconds == 45
            assert fallback.options == ["fallback-option1", "fallback-option2"]
            assert fallback.options_for_resume == ["fallback-resume-opt1", "fallback-resume-opt2"]
            assert fallback.options_for_noedit == ["fallback-noedit-opt1", "fallback-noedit-opt2"]
            assert fallback.backend_type == "custom_fallback"
            assert fallback.model_provider == "fallback-provider"
            assert fallback.always_switch_after_execution is True
            assert fallback.settings == "fallback_settings.json"
            assert fallback.usage_markers == ["fallback-marker1", "fallback-marker2"]

    def test_backend_for_failed_pr_minimal_config(self):
        """Test fallback backend with minimal configuration (only required fields)."""
        with tempfile.TemporaryDirectory() as tmpdir:
            config_file = Path(tmpdir) / "test_minimal_fallback.toml"

            # Create configuration with minimal fallback backend
            config = LLMBackendConfiguration()
            config.backend_for_failed_pr = BackendConfig(name="minimal-fallback")

            # Save to file
            config.save_to_file(str(config_file))

            # Load from file
            loaded_config = LLMBackendConfiguration.load_from_file(str(config_file))

            # Verify minimal config was persisted with defaults
            fallback = loaded_config.backend_for_failed_pr
            assert fallback is not None
            assert fallback.name == "minimal-fallback"
            assert fallback.enabled is True  # Default value
            assert fallback.model is None  # Optional field
            assert fallback.api_key is None  # Optional field<|MERGE_RESOLUTION|>--- conflicted
+++ resolved
@@ -326,11 +326,7 @@
         config.get_backend_config("gemini").enabled = True
         config.default_backend = "gemini"
 
-<<<<<<< HEAD
-        # No message_default_backend set
-=======
         # No backend_for_noedit_default set
->>>>>>> c9df3e1f
         assert config.get_noedit_default_backend() == "gemini"
 
     def test_get_noedit_default_backend_disabled(self):
@@ -340,11 +336,7 @@
         config.backend_for_noedit_default = "codex"
         config.default_backend = "gemini"
 
-<<<<<<< HEAD
-        # message_default_backend is disabled, should fall back
-=======
         # backend_for_noedit_default is disabled, should fall back
->>>>>>> c9df3e1f
         assert config.get_noedit_default_backend() == "gemini"
 
     def test_has_dual_configuration(self):
