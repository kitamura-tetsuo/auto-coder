--- conflicted
+++ resolved
@@ -776,7 +776,6 @@
         active = config.get_active_backends()
         assert len(active) == 0
 
-<<<<<<< HEAD
 
 class TestResolveConfigPath:
     """Test cases for resolve_config_path function."""
@@ -1319,7 +1318,7 @@
 
             assert default_config.default_backend == "codex"
             assert os.path.exists(nonexistent_file)
-=======
+
     def test_toml_save_and_load_model_provider(self):
         """Test that model_provider field is properly saved and loaded."""
         with tempfile.TemporaryDirectory() as tmpdir:
@@ -1430,5 +1429,4 @@
             assert gemini_config is not None
             assert gemini_config.model_provider is None
             assert gemini_config.model == "gemini-pro"
-            assert gemini_config.timeout == 30
->>>>>>> 5c7dfe94
+            assert gemini_config.timeout == 30