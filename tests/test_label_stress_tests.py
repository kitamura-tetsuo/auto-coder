--- conflicted
+++ resolved
@@ -557,13 +557,8 @@
 
             assert "Value 50.5" in result
             # Nested access should be fast
-<<<<<<< HEAD
-            # Note: @log_calls decorator adds overhead, especially in CI environments
-            # Increased threshold to accommodate CI overhead while still catching regressions
-=======
             # Note: @log_calls decorator adds overhead, so we use a more lenient threshold
             # Increased to 0.5s to account for variance during parallel test execution
->>>>>>> c0165814
             assert elapsed < 0.5, f"Nested template access took {elapsed:.3f}s"
             print(f"✓ Deeply nested templates: {elapsed:.3f}s")
         finally:
