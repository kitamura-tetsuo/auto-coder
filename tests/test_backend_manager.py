import os
from typing import Optional
from unittest.mock import MagicMock, patch

import pytest

from src.auto_coder.backend_manager import BackendManager, LLMBackendManager
from src.auto_coder.backend_provider_manager import (
    BackendProviderManager,
    BackendProviderMetadata,
    ProviderMetadata,
)
from src.auto_coder.backend_session_manager import BackendSessionState
from src.auto_coder.exceptions import AutoCoderTimeoutError, AutoCoderUsageLimitError
from src.auto_coder.llm_backend_config import BackendConfig, LLMBackendConfiguration


class DummyClient:
    def __init__(self, name: str, model_name: str, behavior: str, calls: list[str], session_id: Optional[str] = None):
        self.name = name
        self.model_name = model_name
        self.behavior = behavior
        self.calls = calls
        self.session_id = session_id
        self._extra_args: list[str] = []

    def _run_llm_cli(self, prompt: str) -> str:
        self.calls.append(self.name)
        if self.behavior == "limit":
            raise AutoCoderUsageLimitError("rate limit")
        if self.behavior == "timeout":
            raise AutoCoderTimeoutError("timeout")
        if self.behavior == "error":
            raise RuntimeError("other error")
        return f"{self.name}:{prompt}"

    def switch_to_default_model(self) -> None:
        pass

    def get_last_session_id(self) -> Optional[str]:
        return self.session_id

    def set_extra_args(self, args: list[str]) -> None:
        self._extra_args = args


@pytest.fixture
def mock_llm_config():
    with patch("src.auto_coder.backend_manager.get_llm_config") as mock_get_config:
        config = LLMBackendConfiguration()
        mock_get_config.return_value = config
        yield config


def test_backend_retries_on_usage_limit(mock_llm_config):
    mock_llm_config.backends["a"] = BackendConfig(name="a", usage_limit_retry_count=3, usage_limit_retry_wait_seconds=0.1)

    calls = []
    client_a = DummyClient("a", "m1", "limit", calls)
    client_b = DummyClient("b", "m2", "ok", calls)

    mgr = BackendManager(
        default_backend="a",
        default_client=client_a,
        factories={"a": lambda: client_a, "b": lambda: client_b},
        order=["a", "b"],
    )

    with patch("time.sleep") as mock_sleep:
        result = mgr._run_llm_cli("test")
        assert result == "b:test"
        assert calls == ["a", "a", "a", "b"]
        assert mock_sleep.call_count == 3


def test_wait_time_is_observed(mock_llm_config):
    mock_llm_config.backends["a"] = BackendConfig(name="a", usage_limit_retry_count=3, usage_limit_retry_wait_seconds=5)

    calls = []
    client_a = DummyClient("a", "m1", "limit", calls)
    client_b = DummyClient("b", "m2", "ok", calls)

    mgr = BackendManager(
        default_backend="a",
        default_client=client_a,
        factories={"a": lambda: client_a, "b": lambda: client_b},
        order=["a", "b"],
    )

    with patch("time.sleep") as mock_sleep:
        mgr._run_llm_cli("test")
        mock_sleep.assert_any_call(5)
        assert mock_sleep.call_count == 3


def test_rotation_after_exhausting_retries(mock_llm_config):
    mock_llm_config.backends["a"] = BackendConfig(name="a", usage_limit_retry_count=2)

    calls = []
    client_a = DummyClient("a", "m1", "limit", calls)
    client_b = DummyClient("b", "m2", "ok", calls)

    mgr = BackendManager(
        default_backend="a",
        default_client=client_a,
        factories={"a": lambda: client_a, "b": lambda: client_b},
        order=["a", "b"],
    )

    with patch("time.sleep"):
        result = mgr._run_llm_cli("test")
        assert result == "b:test"
        assert calls == ["a", "a", "b"]


def test_immediate_rotation_with_zero_retries(mock_llm_config):
    mock_llm_config.backends["a"] = BackendConfig(name="a", usage_limit_retry_count=0)

    calls = []
    client_a = DummyClient("a", "m1", "limit", calls)
    client_b = DummyClient("b", "m2", "ok", calls)

    mgr = BackendManager(
        default_backend="a",
        default_client=client_a,
        factories={"a": lambda: client_a, "b": lambda: client_b},
        order=["a", "b"],
    )

    with patch("time.sleep") as mock_sleep:
        result = mgr._run_llm_cli("test")
        assert result == "b:test"
        assert calls == ["a", "b"]
        mock_sleep.assert_not_called()


def test_different_retry_configurations(mock_llm_config):
    mock_llm_config.backends["a"] = BackendConfig(name="a", usage_limit_retry_count=3, usage_limit_retry_wait_seconds=1)
    mock_llm_config.backends["b"] = BackendConfig(name="b", usage_limit_retry_count=1, usage_limit_retry_wait_seconds=2)

    calls = []
    client_a = DummyClient("a", "m1", "limit", calls)
    client_b = DummyClient("b", "m2", "limit", calls)
    client_c = DummyClient("c", "m3", "ok", calls)

    mgr = BackendManager(
        default_backend="a",
        default_client=client_a,
        factories={"a": lambda: client_a, "b": lambda: client_b, "c": lambda: client_c},
        order=["a", "b", "c"],
    )

    with patch("time.sleep") as mock_sleep:
        result = mgr._run_llm_cli("test")
        assert result == "c:test"
        assert calls == ["a", "a", "a", "b", "c"]
        assert mock_sleep.call_count == 4
        mock_sleep.assert_any_call(1)
        mock_sleep.assert_any_call(2)


def test_edge_case_negative_retries(mock_llm_config):
    mock_llm_config.backends["a"] = BackendConfig(name="a", usage_limit_retry_count=-1)

    calls = []
    client_a = DummyClient("a", "m1", "limit", calls)
    client_b = DummyClient("b", "m2", "ok", calls)

    mgr = BackendManager(
        default_backend="a",
        default_client=client_a,
        factories={"a": lambda: client_a, "b": lambda: client_b},
        order=["a", "b"],
    )

    with patch("time.sleep") as mock_sleep:
        result = mgr._run_llm_cli("test")
        assert result == "b:test"
        assert calls == ["a", "b"]
        mock_sleep.assert_not_called()


def test_edge_case_large_retries(mock_llm_config):
    mock_llm_config.backends["a"] = BackendConfig(name="a", usage_limit_retry_count=100)

    calls = []

    # Succeeds on the 5th attempt
    class SucceedAfterN:
        def __init__(self):
            self.count = 0

        def __call__(self, prompt):
            self.count += 1
            calls.append("a")
            if self.count < 5:
                raise AutoCoderUsageLimitError("limit")
            return "a:success"

    client_a = MagicMock()
    client_a.name = "a"
    client_a.model_name = "m1"
    client_a._run_llm_cli = SucceedAfterN()

    mgr = BackendManager(
        default_backend="a",
        default_client=client_a,
        factories={"a": lambda: client_a},
        order=["a"],
    )

    with patch("time.sleep"):
        result = mgr._run_llm_cli("test")
        assert result == "a:success"
        assert calls == ["a"] * 5


def test_backend_manager_no_duplicate_logging(mock_llm_config):
    """Verify that BackendManager delegates logging to clients and does not duplicate output."""
    mock_llm_config.backends["a"] = BackendConfig(name="a", usage_limit_retry_count=2, usage_limit_retry_wait_seconds=3)

    calls = []
    client_a = DummyClient("a", "m1", "limit", calls)
    client_b = DummyClient("b", "m2", "ok", calls)

    mgr = BackendManager(
        default_backend="a",
        default_client=client_a,
        factories={"a": lambda: client_a, "b": lambda: client_b},
        order=["a", "b"],
    )

    # Ensure backend rotation works correctly without duplicate logging
    # With retry_count=2: 1 initial + 1 retry = 2 attempts on "a", then 1 on "b"
    with patch("time.sleep") as mock_sleep:
        result = mgr._run_llm_cli("test")
        assert result == "b:test"
        assert calls == ["a", "a", "b"]
        assert mock_sleep.call_count == 2


def test_no_retry_on_other_exceptions(mock_llm_config):
    mock_llm_config.backends["a"] = BackendConfig(name="a", usage_limit_retry_count=3)

    calls = []
    client_a = DummyClient("a", "m1", "error", calls)

    mgr = BackendManager(
        default_backend="a",
        default_client=client_a,
        factories={"a": lambda: client_a},
        order=["a"],
    )

    with pytest.raises(RuntimeError):
        mgr._run_llm_cli("test")

    assert calls == ["a"]


def test_timeout_fallback_to_next_backend(mock_llm_config):
    """Test that BackendManager switches to next backend when timeout occurs."""
    mock_llm_config.backends["a"] = BackendConfig(name="a", usage_limit_retry_count=0)
    mock_llm_config.backends["b"] = BackendConfig(name="b", usage_limit_retry_count=0)

    calls = []
    client_a = DummyClient("a", "m1", "timeout", calls)
    client_b = DummyClient("b", "m2", "ok", calls)

    mgr = BackendManager(
        default_backend="a",
        default_client=client_a,
        factories={"a": lambda: client_a, "b": lambda: client_b},
        order=["a", "b"],
    )

    result = mgr._run_llm_cli("test")
    assert result == "b:test"
    assert calls == ["a", "b"]


def test_timeout_fallback_multiple_backends(mock_llm_config):
    """Test timeout fallback with multiple backend rotations."""
    mock_llm_config.backends["a"] = BackendConfig(name="a", usage_limit_retry_count=0)
    mock_llm_config.backends["b"] = BackendConfig(name="b", usage_limit_retry_count=0)
    mock_llm_config.backends["c"] = BackendConfig(name="c", usage_limit_retry_count=0)

    calls = []
    client_a = DummyClient("a", "m1", "timeout", calls)
    client_b = DummyClient("b", "m2", "timeout", calls)
    client_c = DummyClient("c", "m3", "ok", calls)

    mgr = BackendManager(
        default_backend="a",
        default_client=client_a,
        factories={"a": lambda: client_a, "b": lambda: client_b, "c": lambda: client_c},
        order=["a", "b", "c"],
    )

    result = mgr._run_llm_cli("test")
    assert result == "c:test"
    assert calls == ["a", "b", "c"]


def test_timeout_fallback_exhausts_all_backends(mock_llm_config):
    """Test that all backends timeout raises the last timeout error."""
    mock_llm_config.backends["a"] = BackendConfig(name="a", usage_limit_retry_count=0)
    mock_llm_config.backends["b"] = BackendConfig(name="b", usage_limit_retry_count=0)

    calls = []
    client_a = DummyClient("a", "m1", "timeout", calls)
    client_b = DummyClient("b", "m2", "timeout", calls)

    mgr = BackendManager(
        default_backend="a",
        default_client=client_a,
        factories={"a": lambda: client_a, "b": lambda: client_b},
        order=["a", "b"],
    )

    with pytest.raises(AutoCoderTimeoutError):
        mgr._run_llm_cli("test")

    # Both backends should have been tried
    assert calls == ["a", "b"]


def test_backend_switch_after_execution_with_flag_enabled(mock_llm_config):
    """Test that backend switches after successful execution when always_switch_after_execution is True."""
    mock_llm_config.backends["a"] = BackendConfig(name="a", always_switch_after_execution=True)
    mock_llm_config.backends["b"] = BackendConfig(name="b", always_switch_after_execution=False)

    calls = []
    client_a = DummyClient("a", "m1", "ok", calls)
    client_b = DummyClient("b", "m2", "ok", calls)

    mgr = BackendManager(
        default_backend="a",
        default_client=client_a,
        factories={"a": lambda: client_a, "b": lambda: client_b},
        order=["a", "b"],
    )

    # Execute a successful prompt
    result = mgr._run_llm_cli("test")
    assert result == "a:test"
    assert calls == ["a"]

    # Verify backend switched to the next one (b)
    assert mgr._current_backend_name() == "b"


def test_backend_no_switch_after_execution_with_flag_disabled(mock_llm_config):
    """Test that backend does NOT switch after successful execution when always_switch_after_execution is False."""
    mock_llm_config.backends["a"] = BackendConfig(name="a", always_switch_after_execution=False)
    mock_llm_config.backends["b"] = BackendConfig(name="b", always_switch_after_execution=False)

    calls = []
    client_a = DummyClient("a", "m1", "ok", calls)
    client_b = DummyClient("b", "m2", "ok", calls)

    mgr = BackendManager(
        default_backend="a",
        default_client=client_a,
        factories={"a": lambda: client_a, "b": lambda: client_b},
        order=["a", "b"],
    )

    # Execute a successful prompt
    result = mgr._run_llm_cli("test")
    assert result == "a:test"
    assert calls == ["a"]

    # Verify backend did NOT switch (stayed on a)
    assert mgr._current_backend_name() == "a"


# ==================== Backend Auto-Reset Integration Tests ====================


class TestBackendAutoReset:
    """Integration tests for BackendManager auto-reset logic with BackendStateManager."""

    def test_auto_reset_fresh_start_default_backend(self, mock_llm_config):
        """Scenario 1: Fresh start (no state file) -> Should use default backend."""
        from unittest.mock import MagicMock

        # Mock BackendStateManager to return empty state (no state file)
        mock_state_manager = MagicMock()
        mock_state_manager.load_state.return_value = {}  # No state

        client_a = DummyClient("a", "m1", "ok", [])
        client_b = DummyClient("b", "m2", "ok", [])

        mgr = BackendManager(
            default_backend="a",
            default_client=client_a,
            factories={"a": lambda: client_a, "b": lambda: client_b},
            order=["a", "b"],
        )

        # Patch the instance's _state_manager attribute
        with patch.object(mgr, "_state_manager", mock_state_manager):
            # Should start on default backend 'a'
            assert mgr._current_backend_name() == "a"

            # check_and_reset_backend_if_needed should do nothing (no state)
            mgr.check_and_reset_backend_if_needed()
            assert mgr._current_backend_name() == "a"

    def test_auto_reset_switched_backend_under_2_hours(self, mock_llm_config):
        """Scenario 2: Start on default, saved state shows non-default < 2 hours ago -> Should sync to saved backend."""
        import time
        from unittest.mock import MagicMock

        client_a = DummyClient("a", "m1", "ok", [])
        client_b = DummyClient("b", "m2", "ok", [])

        mgr = BackendManager(
            default_backend="a",
            default_client=client_a,
            factories={"a": lambda: client_a, "b": lambda: client_b},
            order=["a", "b"],
        )

        # Mock the state manager instance directly
        current_time = time.time()
        one_hour_ago = current_time - 3600  # 1 hour ago (< 2 hours)
        mock_state_manager = MagicMock()
        mock_state_manager.load_state.return_value = {
            "current_backend": "b",
            "last_switch_timestamp": one_hour_ago,
        }

        # Patch the instance's _state_manager attribute
        with patch.object(mgr, "_state_manager", mock_state_manager):
            # Initially on 'a' (default)
            assert mgr._current_backend_name() == "a"

            # Call check_and_reset_backend_if_needed - should sync to saved backend 'b'
            mgr.check_and_reset_backend_if_needed()

            # Should switch to saved backend to allow session resume continuity
            assert mgr._current_backend_name() == "b"

    def test_auto_reset_switched_backend_over_2_hours(self, mock_llm_config):
        """Scenario 3: Started on non-default, saved state > 2 hours ago -> Should reset to default."""
        import time
        from unittest.mock import MagicMock

        client_a = DummyClient("a", "m1", "ok", [])
        client_b = DummyClient("b", "m2", "ok", [])

        mgr = BackendManager(
            default_backend="a",
            default_client=client_a,
            factories={"a": lambda: client_a, "b": lambda: client_b},
            order=["a", "b"],
        )

        # First switch to backend 'b' manually
        mgr.switch_to_next_backend()
        assert mgr._current_backend_name() == "b"

        # Mock the state manager instance directly
        current_time = time.time()
        three_hours_ago = current_time - 10800  # 3 hours ago (> 2 hours)
        mock_state_manager = MagicMock()
        mock_state_manager.load_state.return_value = {
            "current_backend": "b",
            "last_switch_timestamp": three_hours_ago,
        }

        # Patch the instance's _state_manager attribute
        with patch.object(mgr, "_state_manager", mock_state_manager):
            # Currently on 'b' (non-default), saved state also says 'b' but from > 2 hours ago
            assert mgr._current_backend_name() == "b"

            # Call check_and_reset_backend_if_needed
            mgr.check_and_reset_backend_if_needed()

            # Should reset to 'a' (default) because > 2 hours have passed
            assert mgr._current_backend_name() == "a"

            # Verify state was saved when switching to default
            mock_state_manager.save_state.assert_called_once()
            call_args = mock_state_manager.save_state.call_args
            assert call_args[0][0] == "a"  # First arg: current_backend

    def test_auto_reset_state_saved_on_switch(self, mock_llm_config):
        """Scenario 4: Verify state is saved when switch_to_next_backend is called."""
        import time
        from unittest.mock import MagicMock

        # Mock BackendStateManager
        with patch("src.auto_coder.backend_manager.BackendStateManager") as MockStateManager:
            mock_state_manager = MagicMock()
            mock_state_manager.load_state.return_value = {}  # No initial state
            MockStateManager.return_value = mock_state_manager

            client_a = DummyClient("a", "m1", "ok", [])
            client_b = DummyClient("b", "m2", "ok", [])

            mgr = BackendManager(
                default_backend="a",
                default_client=client_a,
                factories={"a": lambda: client_a, "b": lambda: client_b},
                order=["a", "b"],
            )

            # Initially on 'a'
            assert mgr._current_backend_name() == "a"

            # Manually switch to next backend
            mgr.switch_to_next_backend()

            # Should be on 'b' now
            assert mgr._current_backend_name() == "b"

            # Verify state was saved when switching
            mock_state_manager.save_state.assert_called_once()
            call_args = mock_state_manager.save_state.call_args
            assert call_args[0][0] == "b"  # First arg: current_backend should be 'b'
            assert isinstance(call_args[0][1], float)  # Second arg: timestamp should be a float

    def test_auto_reset_state_saved_on_default_switch(self, mock_llm_config):
        """Verify state is saved when switch_to_default_backend is called."""
        import time
        from unittest.mock import MagicMock

        # Mock BackendStateManager
        with patch("src.auto_coder.backend_manager.BackendStateManager") as MockStateManager:
            mock_state_manager = MagicMock()
            mock_state_manager.load_state.return_value = {}  # No initial state
            MockStateManager.return_value = mock_state_manager

            client_a = DummyClient("a", "m1", "ok", [])
            client_b = DummyClient("b", "m2", "ok", [])

            mgr = BackendManager(
                default_backend="a",
                default_client=client_a,
                factories={"a": lambda: client_a, "b": lambda: client_b},
                order=["a", "b"],
            )

            # Switch to 'b' first
            mgr.switch_to_next_backend()
            assert mgr._current_backend_name() == "b"

            # Reset mock to clear previous call
            mock_state_manager.reset_mock()

            # Switch back to default
            mgr.switch_to_default_backend()

            # Should be on 'a' now
            assert mgr._current_backend_name() == "a"

            # Verify state was saved when switching to default
            mock_state_manager.save_state.assert_called_once()
            call_args = mock_state_manager.save_state.call_args
            assert call_args[0][0] == "a"  # First arg: current_backend should be 'a'
            assert isinstance(call_args[0][1], float)  # Second arg: timestamp should be a float

    def test_auto_reset_already_on_default(self, mock_llm_config):
        """When already on default backend, should not reset even if > 2 hours."""
        import time
        from unittest.mock import MagicMock

        # Mock BackendStateManager with state showing 'a' (default) 3 hours ago
        with patch("src.auto_coder.backend_manager.BackendStateManager") as MockStateManager:
            mock_state_manager = MagicMock()
            current_time = time.time()
            three_hours_ago = current_time - 10800  # 3 hours ago (> 2 hours)
            mock_state_manager.load_state.return_value = {
                "current_backend": "a",  # Already on default
                "last_switch_timestamp": three_hours_ago,
            }
            MockStateManager.return_value = mock_state_manager

            client_a = DummyClient("a", "m1", "ok", [])
            client_b = DummyClient("b", "m2", "ok", [])

            mgr = BackendManager(
                default_backend="a",
                default_client=client_a,
                factories={"a": lambda: client_a, "b": lambda: client_b},
                order=["a", "b"],
            )

            # Call check_and_reset_backend_if_needed
            mgr.check_and_reset_backend_if_needed()

            # Should stay on 'a' (no change needed)
            assert mgr._current_backend_name() == "a"

    def test_auto_reset_invalid_state_data(self, mock_llm_config):
        """When state has invalid/missing data, should handle gracefully."""
        from unittest.mock import MagicMock

        # Mock BackendStateManager with invalid state
        with patch("src.auto_coder.backend_manager.BackendStateManager") as MockStateManager:
            mock_state_manager = MagicMock()
            mock_state_manager.load_state.return_value = {
                "current_backend": "b"
                # Missing "last_switch_timestamp"
            }
            MockStateManager.return_value = mock_state_manager

            client_a = DummyClient("a", "m1", "ok", [])
            client_b = DummyClient("b", "m2", "ok", [])

            mgr = BackendManager(
                default_backend="a",
                default_client=client_a,
                factories={"a": lambda: client_a, "b": lambda: client_b},
                order=["a", "b"],
            )

            # Should handle invalid state gracefully and stay on default
            mgr.check_and_reset_backend_if_needed()
            assert mgr._current_backend_name() == "a"

    def test_auto_reset_unknown_saved_backend(self, mock_llm_config):
        """When saved backend is not in current backend list, should ignore and stay on default."""
        import time
        from unittest.mock import MagicMock

        # Mock BackendStateManager with unknown backend
        with patch("src.auto_coder.backend_manager.BackendStateManager") as MockStateManager:
            mock_state_manager = MagicMock()
            current_time = time.time()
            one_hour_ago = current_time - 3600
            mock_state_manager.load_state.return_value = {
                "current_backend": "unknown_backend",  # Not in ["a", "b"]
                "last_switch_timestamp": one_hour_ago,
            }
            MockStateManager.return_value = mock_state_manager

            client_a = DummyClient("a", "m1", "ok", [])
            client_b = DummyClient("b", "m2", "ok", [])

            mgr = BackendManager(
                default_backend="a",
                default_client=client_a,
                factories={"a": lambda: client_a, "b": lambda: client_b},
                order=["a", "b"],
            )

            # Should stay on default 'a' since saved backend is unknown
            mgr.check_and_reset_backend_if_needed()
            assert mgr._current_backend_name() == "a"


<<<<<<< HEAD
class TestResumeLogic:
    """Tests for session resume logic in BackendManager."""

    def test_inject_resume_options_when_conditions_met(self, mock_llm_config):
        """Resume options should be injected when backend, session ID, and config match."""
        # Configure backend with resume options
        mock_llm_config.backends["a"] = BackendConfig(name="a", options_for_resume=["--resume", "[sessionId]"])

        calls = []
        client_a = DummyClient("a", "m1", "ok", calls, session_id="test-session-123")

        mgr = BackendManager(
            default_backend="a",
            default_client=client_a,
            factories={"a": lambda: client_a},
            order=["a"],
        )

        # First call to establish session ID and backend
        result1 = mgr._run_llm_cli("first prompt")
        assert result1 == "a:first prompt"
        assert mgr._last_session_id == "test-session-123"
        assert mgr._last_backend == "a"

        # Second call should inject resume options
        result2 = mgr._run_llm_cli("second prompt")
        assert result2 == "a:second prompt"
        # Verify that extra args were set with session ID replaced
        assert client_a._extra_args == ["--resume", "test-session-123"]

    def test_no_resume_when_backend_changes(self, mock_llm_config):
        """Resume options should NOT be injected when backend changes."""
        # Configure both backends with resume options
        mock_llm_config.backends["a"] = BackendConfig(name="a", options_for_resume=["--resume", "[sessionId]"])
        mock_llm_config.backends["b"] = BackendConfig(name="b", options_for_resume=["--resume", "[sessionId]"])

        calls = []
        client_a = DummyClient("a", "m1", "ok", calls, session_id="session-a")
        client_b = DummyClient("b", "m2", "ok", calls, session_id="session-b")

        mgr = BackendManager(
            default_backend="a",
            default_client=client_a,
            factories={"a": lambda: client_a, "b": lambda: client_b},
            order=["a", "b"],
        )

        # First call on backend a
        result1 = mgr._run_llm_cli("first prompt")
        assert result1 == "a:first prompt"
        assert mgr._last_backend == "a"
        assert mgr._last_session_id == "session-a"

        # Switch to backend b
        mgr.switch_to_next_backend()
        assert mgr._current_backend_name() == "b"

        # Second call on backend b should NOT use resume (backend changed)
        result2 = mgr._run_llm_cli("second prompt")
        assert result2 == "b:second prompt"
        # Extra args should be empty (no resume)
        assert client_b._extra_args == []

    def test_no_resume_when_no_session_id(self, mock_llm_config):
        """Resume options should NOT be injected when no session ID is available."""
        # Configure backend with resume options
        mock_llm_config.backends["a"] = BackendConfig(name="a", options_for_resume=["--resume", "[sessionId]"])

        calls = []
        # Client without session ID
        client_a = DummyClient("a", "m1", "ok", calls, session_id=None)

        mgr = BackendManager(
            default_backend="a",
            default_client=client_a,
            factories={"a": lambda: client_a},
            order=["a"],
        )

        # First call - no session ID will be set
        result1 = mgr._run_llm_cli("first prompt")
        assert result1 == "a:first prompt"
        assert mgr._last_session_id is None

        # Second call should NOT inject resume options (no session ID)
        result2 = mgr._run_llm_cli("second prompt")
        assert result2 == "a:second prompt"
        assert client_a._extra_args == []

    def test_no_resume_when_no_config(self, mock_llm_config):
        """Resume options should NOT be injected when backend has no resume config."""
        # Configure backend WITHOUT resume options
        mock_llm_config.backends["a"] = BackendConfig(name="a", options_for_resume=[])  # Empty resume options

        calls = []
        client_a = DummyClient("a", "m1", "ok", calls, session_id="test-session")

        mgr = BackendManager(
            default_backend="a",
            default_client=client_a,
            factories={"a": lambda: client_a},
            order=["a"],
        )

        # First call
        result1 = mgr._run_llm_cli("first prompt")
        assert result1 == "a:first prompt"
        assert mgr._last_session_id == "test-session"

        # Second call should NOT inject resume options (no config)
        result2 = mgr._run_llm_cli("second prompt")
        assert result2 == "a:second prompt"
        assert client_a._extra_args == []

    def test_multiple_placeholders_replaced(self, mock_llm_config):
        """Multiple [sessionId] placeholders should all be replaced."""
        # Configure backend with multiple placeholders
        mock_llm_config.backends["a"] = BackendConfig(name="a", options_for_resume=["--resume", "[sessionId]", "--session-id=[sessionId]"])

        calls = []
        client_a = DummyClient("a", "m1", "ok", calls, session_id="multi-session-456")

        mgr = BackendManager(
            default_backend="a",
            default_client=client_a,
            factories={"a": lambda: client_a},
            order=["a"],
        )

        # First call
        mgr._run_llm_cli("first prompt")

        # Second call should replace all placeholders
        mgr._run_llm_cli("second prompt")
        assert client_a._extra_args == ["--resume", "multi-session-456", "--session-id=multi-session-456"]

    def test_session_id_reset_on_backend_switch(self, mock_llm_config):
        """Session ID should be reset when switching backends."""
        calls = []
        client_a = DummyClient("a", "m1", "ok", calls, session_id="session-a")
        client_b = DummyClient("b", "m2", "ok", calls, session_id="session-b")

        mgr = BackendManager(
            default_backend="a",
            default_client=client_a,
            factories={"a": lambda: client_a, "b": lambda: client_b},
            order=["a", "b"],
        )

        # First call on backend a
        mgr._run_llm_cli("first prompt")
        assert mgr._last_session_id == "session-a"

        # Switch to backend b - session ID should be reset
        mgr.switch_to_next_backend()
        assert mgr._last_session_id is None

        # Call on backend b establishes new session
        mgr._run_llm_cli("second prompt")
        assert mgr._last_session_id == "session-b"

    def test_resume_uses_persisted_session_state(self, mock_llm_config):
        """Resume options should be applied from persisted session state on startup."""
        mock_llm_config.backends["a"] = BackendConfig(name="a", options_for_resume=["--resume", "[sessionId]"])

        calls = []
        client_a = DummyClient("a", "m1", "ok", calls, session_id="new-session-id")

        saved_state = BackendSessionState(last_backend="a", last_session_id="persisted-session", last_used_timestamp=123.0)

        with patch("src.auto_coder.backend_manager.BackendSessionManager") as MockSessionManager:
            mock_session_manager = MagicMock()
            mock_session_manager.load_state.return_value = saved_state
            mock_session_manager.save_state.return_value = True
            MockSessionManager.return_value = mock_session_manager

            mgr = BackendManager(
                default_backend="a",
                default_client=client_a,
                factories={"a": lambda: client_a},
                order=["a"],
            )

            mgr._run_llm_cli("resume prompt")

            # Resume options should use persisted session id
            assert client_a._extra_args == ["--resume", "persisted-session"]

            # The new session id should be persisted after execution
            mock_session_manager.save_state.assert_called()
            persisted_arg = mock_session_manager.save_state.call_args[0][0]
            assert isinstance(persisted_arg, BackendSessionState)
            assert persisted_arg.last_backend == "a"
            assert persisted_arg.last_session_id == "new-session-id"
=======
# ==================== JSON Parsing Tests ====================


def test_parse_json_dict():
    """Test parsing a pure JSON dict."""
    client = DummyClient("a", "m1", "ok", [])
    mgr = BackendManager(
        default_backend="a",
        default_client=client,
        factories={"a": lambda: client},
        order=["a"],
    )

    output = '{"key": "value", "number": 42}'
    result = mgr.parse_llm_output_as_json(output)
    assert result == {"key": "value", "number": 42}


def test_parse_json_list():
    """Test parsing a pure JSON list (history)."""
    client = DummyClient("a", "m1", "ok", [])
    mgr = BackendManager(
        default_backend="a",
        default_client=client,
        factories={"a": lambda: client},
        order=["a"],
    )

    output = '[{"content": "first"}, {"content": "second"}, {"content": "final message"}]'
    result = mgr.parse_llm_output_as_json(output)
    assert result == "final message"


def test_parse_json_list_with_message_key():
    """Test parsing JSON list with 'message' key."""
    client = DummyClient("a", "m1", "ok", [])
    mgr = BackendManager(
        default_backend="a",
        default_client=client,
        factories={"a": lambda: client},
        order=["a"],
    )

    output = '[{"message": "hello"}, {"message": "world"}]'
    result = mgr.parse_llm_output_as_json(output)
    assert result == "world"


def test_parse_json_list_with_text_key():
    """Test parsing JSON list with 'text' key."""
    client = DummyClient("a", "m1", "ok", [])
    mgr = BackendManager(
        default_backend="a",
        default_client=client,
        factories={"a": lambda: client},
        order=["a"],
    )

    output = '[{"text": "first"}, {"text": "second"}]'
    result = mgr.parse_llm_output_as_json(output)
    assert result == "second"


def test_parse_json_list_with_response_key():
    """Test parsing JSON list with 'response' key."""
    client = DummyClient("a", "m1", "ok", [])
    mgr = BackendManager(
        default_backend="a",
        default_client=client,
        factories={"a": lambda: client},
        order=["a"],
    )

    output = '[{"response": "response1"}, {"response": "response2"}]'
    result = mgr.parse_llm_output_as_json(output)
    assert result == "response2"


def test_parse_json_list_non_dict_last_message():
    """Test parsing JSON list where last message is not a dict."""
    client = DummyClient("a", "m1", "ok", [])
    mgr = BackendManager(
        default_backend="a",
        default_client=client,
        factories={"a": lambda: client},
        order=["a"],
    )

    output = '[{"content": "first"}, "simple string last"]'
    result = mgr.parse_llm_output_as_json(output)
    assert result == "simple string last"


def test_parse_json_with_prefix_text():
    """Test parsing JSON with text before it."""
    client = DummyClient("a", "m1", "ok", [])
    mgr = BackendManager(
        default_backend="a",
        default_client=client,
        factories={"a": lambda: client},
        order=["a"],
    )

    output = 'Here is the result: {"key": "value"}'
    result = mgr.parse_llm_output_as_json(output)
    assert result == {"key": "value"}


def test_parse_json_with_suffix_text():
    """Test parsing JSON with text after it."""
    client = DummyClient("a", "m1", "ok", [])
    mgr = BackendManager(
        default_backend="a",
        default_client=client,
        factories={"a": lambda: client},
        order=["a"],
    )

    output = '{"key": "value"}\n\nThis is additional information.'
    result = mgr.parse_llm_output_as_json(output)
    assert result == {"key": "value"}


def test_parse_json_with_prefix_and_suffix_text():
    """Test parsing JSON with text before and after it."""
    client = DummyClient("a", "m1", "ok", [])
    mgr = BackendManager(
        default_backend="a",
        default_client=client,
        factories={"a": lambda: client},
        order=["a"],
    )

    output = 'Result: {"key": "value"}\nEnd of output.'
    result = mgr.parse_llm_output_as_json(output)
    assert result == {"key": "value"}


def test_parse_json_list_with_prefix_and_suffix_text():
    """Test parsing JSON list with text before and after it."""
    client = DummyClient("a", "m1", "ok", [])
    mgr = BackendManager(
        default_backend="a",
        default_client=client,
        factories={"a": lambda: client},
        order=["a"],
    )

    output = 'History: [{"content": "first"}, {"content": "last"}]\nEnd.'
    result = mgr.parse_llm_output_as_json(output)
    assert result == "last"


def test_parse_json_uses_last_block_when_prompt_included():
    """When prompt echo precedes response JSON, use the final JSON block."""
    client = DummyClient("a", "m1", "ok", [])
    mgr = BackendManager(
        default_backend="a",
        default_client=client,
        factories={"a": lambda: client},
        order=["a"],
    )

    output = 'Prompt payload: {"instruction": "do something"}\n{"result": "final"}'
    result = mgr.parse_llm_output_as_json(output)
    assert result == {"result": "final"}


def test_parse_json_list_after_prompt_block():
    """Handles prompt JSON followed by response history list."""
    client = DummyClient("a", "m1", "ok", [])
    mgr = BackendManager(
        default_backend="a",
        default_client=client,
        factories={"a": lambda: client},
        order=["a"],
    )

    output = 'Prompt: {"question": "hi"}\n[{"content": "draft"}, {"content": "final answer"}]'
    result = mgr.parse_llm_output_as_json(output)
    assert result == "final answer"


def test_parse_json_empty_list_raises_error():
    """Test that parsing an empty list raises ValueError."""
    client = DummyClient("a", "m1", "ok", [])
    mgr = BackendManager(
        default_backend="a",
        default_client=client,
        factories={"a": lambda: client},
        order=["a"],
    )

    output = "[]"
    with pytest.raises(ValueError, match="Parsed JSON is an empty list"):
        mgr.parse_llm_output_as_json(output)


def test_parse_json_invalid_json_raises_error():
    """Test that parsing invalid JSON raises ValueError."""
    client = DummyClient("a", "m1", "ok", [])
    mgr = BackendManager(
        default_backend="a",
        default_client=client,
        factories={"a": lambda: client},
        order=["a"],
    )

    output = "This is not valid JSON"
    with pytest.raises(ValueError, match="Failed to parse output as JSON"):
        mgr.parse_llm_output_as_json(output)


def test_parse_json_complex_dict():
    """Test parsing a complex JSON dict with nested structures."""
    client = DummyClient("a", "m1", "ok", [])
    mgr = BackendManager(
        default_backend="a",
        default_client=client,
        factories={"a": lambda: client},
        order=["a"],
    )

    output = '{"nested": {"key": "value"}, "list": [1, 2, 3], "number": 42}'
    result = mgr.parse_llm_output_as_json(output)
    assert result == {"nested": {"key": "value"}, "list": [1, 2, 3], "number": 42}


def test_parse_json_list_unknown_content_key():
    """Test parsing JSON list where last dict has unknown keys (should return the whole dict)."""
    client = DummyClient("a", "m1", "ok", [])
    mgr = BackendManager(
        default_backend="a",
        default_client=client,
        factories={"a": lambda: client},
        order=["a"],
    )

    output = '[{"unknown_key": "value1"}, {"custom_field": "value2"}]'
    result = mgr.parse_llm_output_as_json(output)
    assert result == {"custom_field": "value2"}


def test_parse_json_list_with_both_known_and_unknown_keys():
    """Test parsing JSON list where last dict has both known and unknown keys."""
    client = DummyClient("a", "m1", "ok", [])
    mgr = BackendManager(
        default_backend="a",
        default_client=client,
        factories={"a": lambda: client},
        order=["a"],
    )

    output = '[{"content": "value1", "extra": "data1"}, {"content": "value2", "extra": "data2"}]'
    result = mgr.parse_llm_output_as_json(output)
    # Should prefer "content" key
    assert result == "value2"


def test_parse_json_primitive_values():
    """Test parsing JSON primitive values (string, number, boolean)."""
    client = DummyClient("a", "m1", "ok", [])
    mgr = BackendManager(
        default_backend="a",
        default_client=client,
        factories={"a": lambda: client},
        order=["a"],
    )

    # Test string
    output = '"test string"'
    result = mgr.parse_llm_output_as_json(output)
    assert result == "test string"

    # Test number
    output = "42"
    result = mgr.parse_llm_output_as_json(output)
    assert result == 42

    # Test boolean
    output = "true"
    result = mgr.parse_llm_output_as_json(output)
    assert result is True


def test_parse_json_multiline():
    """Test parsing multiline JSON."""
    client = DummyClient("a", "m1", "ok", [])
    mgr = BackendManager(
        default_backend="a",
        default_client=client,
        factories={"a": lambda: client},
        order=["a"],
    )

    output = """Here is the result:
{
    "key1": "value1",
    "key2": "value2"
}
End of output."""
    result = mgr.parse_llm_output_as_json(output)
    assert result == {"key1": "value1", "key2": "value2"}
>>>>>>> a46f913d
<|MERGE_RESOLUTION|>--- conflicted
+++ resolved
@@ -653,7 +653,6 @@
             assert mgr._current_backend_name() == "a"
 
 
-<<<<<<< HEAD
 class TestResumeLogic:
     """Tests for session resume logic in BackendManager."""
 
@@ -848,7 +847,6 @@
             assert isinstance(persisted_arg, BackendSessionState)
             assert persisted_arg.last_backend == "a"
             assert persisted_arg.last_session_id == "new-session-id"
-=======
 # ==================== JSON Parsing Tests ====================
 
 
@@ -1151,5 +1149,4 @@
 }
 End of output."""
     result = mgr.parse_llm_output_as_json(output)
-    assert result == {"key1": "value1", "key2": "value2"}
->>>>>>> a46f913d
+    assert result == {"key1": "value1", "key2": "value2"}