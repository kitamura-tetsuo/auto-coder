<<<<<<< HEAD
import os
=======
import importlib
>>>>>>> 815445c3
import subprocess
import sys


def test_cli_get_actions_logs_strips_prelude_and_is_compact(_use_real_home, _use_real_commands):
    importlib.reload(subprocess)
    url = "https://github.com/kitamura-tetsuo/outliner/actions/runs/17006383413/job/48216559181?pr=502"
    # Run CLI and capture output; pass dummy token to avoid auth prompt
    env = os.environ.copy()
    env["PYTHONPATH"] = "/home/node/.local/lib/python3.11/site-packages:/home/node/1/auto-coder/src"
    result = subprocess.run(
        [
            sys.executable,
            "-m",
            "src.auto_coder.cli",
            "get-actions-logs",
            "--url",
            url,
            "--github-token",
            "dummy",
        ],
        capture_output=True,
        text=True,
        timeout=300,
        env=env,
    )
    assert result.returncode == 0
    # Standard output should start with Job header (no logger prelude)
    head = (result.stdout.splitlines() + [""])[:3]
    assert head and head[0].startswith("=== Job ")
    # Body should be compact due to slicing
    assert len(result.stdout.splitlines()) < 1000
    # If failure summary lines are present, they should be placed under a Summary block
    if any(
        x in result.stdout.lower()
        for x in [
            " failed",
            "did not run",
            "error was not a part of any test",
            "command failed with exit code",
            "process completed with exit code",
        ]
    ):
        assert "--- Summary ---" in result.stdout<|MERGE_RESOLUTION|>--- conflicted
+++ resolved
@@ -1,8 +1,4 @@
-<<<<<<< HEAD
-import os
-=======
 import importlib
->>>>>>> 815445c3
 import subprocess
 import sys
 
