"""Tests for git_utils module."""

import json
import os
import shutil
import tempfile
from pathlib import Path
from unittest.mock import MagicMock, patch

import pytest

from src.auto_coder.git_utils import (
    extract_number_from_branch,
    get_current_branch,
    get_current_repo_name,
    git_checkout_branch,
    git_commit_with_retry,
    git_push,
    is_git_repository,
    parse_github_repo_from_url,
    save_commit_failure_history,
)
from src.auto_coder.utils import CommandResult


class TestGitCommitWithRetry:
    """Tests for git_commit_with_retry function."""

    def test_successful_commit(self):
        """Test successful commit without retry."""
        with patch("src.auto_coder.git_utils.CommandExecutor") as mock_executor:
            mock_cmd = MagicMock()
            mock_executor.return_value = mock_cmd
            mock_cmd.run_command.return_value = CommandResult(
                success=True, stdout="", stderr="", returncode=0
            )

            result = git_commit_with_retry("Test commit message")

            assert result.success is True
            mock_cmd.run_command.assert_called_once()
            call_args = mock_cmd.run_command.call_args
            assert call_args[0][0] == ["git", "commit", "-m", "Test commit message"]

    def test_commit_with_dprint_error_and_retry(self):
        """Test commit with dprint formatting error triggers retry."""
        with patch("src.auto_coder.git_utils.CommandExecutor") as mock_executor:
            mock_cmd = MagicMock()
            mock_executor.return_value = mock_cmd

            # First call: commit fails with dprint error
            # Second call: dprint fmt succeeds
            # Third call: git add succeeds
            # Fourth call: commit succeeds
            mock_cmd.run_command.side_effect = [
                CommandResult(
                    success=False,
                    stdout="",
                    stderr="Formatting issues detected. Run 'npx dprint fmt' to fix.",
                    returncode=1,
                ),
                CommandResult(
                    success=True, stdout="", stderr="", returncode=0
                ),  # dprint fmt
                CommandResult(
                    success=True, stdout="", stderr="", returncode=0
                ),  # git add
                CommandResult(
                    success=True, stdout="", stderr="", returncode=0
                ),  # commit retry
            ]

            result = git_commit_with_retry("Test commit message")

            assert result.success is True
            assert mock_cmd.run_command.call_count == 4

            # Check that dprint fmt was called
            calls = mock_cmd.run_command.call_args_list
            assert calls[1][0][0] == ["npx", "dprint", "fmt"]
            assert calls[2][0][0] == ["git", "add", "-u"]
            assert calls[3][0][0] == ["git", "commit", "-m", "Test commit message"]

    def test_commit_with_dprint_error_fmt_fails(self):
        """Test commit with dprint error but formatter fails."""
        with patch("src.auto_coder.git_utils.CommandExecutor") as mock_executor:
            mock_cmd = MagicMock()
            mock_executor.return_value = mock_cmd

            # First call: commit fails with dprint error (attempt 0)
            # Second call: dprint fmt fails
            # Third call: commit fails again (attempt 1, max_retries reached)
            mock_cmd.run_command.side_effect = [
                CommandResult(
                    success=False,
                    stdout="",
                    stderr="Formatting issues detected. Run 'npx dprint fmt' to fix.",
                    returncode=1,
                ),
                CommandResult(
                    success=False,
                    stdout="",
                    stderr="dprint command not found",
                    returncode=1,
                ),
                CommandResult(
                    success=False,
                    stdout="",
                    stderr="Formatting issues detected. Run 'npx dprint fmt' to fix.",
                    returncode=1,
                ),
            ]

            result = git_commit_with_retry("Test commit message")

            assert result.success is False
            assert "Formatting issues detected" in result.stderr

    def test_commit_with_non_dprint_error(self):
        """Test commit with non-dprint error does not trigger retry."""
        with patch("src.auto_coder.git_utils.CommandExecutor") as mock_executor:
            mock_cmd = MagicMock()
            mock_executor.return_value = mock_cmd
            mock_cmd.run_command.return_value = CommandResult(
                success=False,
                stdout="",
                stderr="nothing to commit, working tree clean",
                returncode=1,
            )

            result = git_commit_with_retry("Test commit message")

            assert result.success is False
            # Should only be called once (no retry for non-dprint errors)
            mock_cmd.run_command.assert_called_once()

    def test_commit_with_cwd(self):
        """Test commit with custom working directory."""
        with patch("src.auto_coder.git_utils.CommandExecutor") as mock_executor:
            mock_cmd = MagicMock()
            mock_executor.return_value = mock_cmd
            mock_cmd.run_command.return_value = CommandResult(
                success=True, stdout="", stderr="", returncode=0
            )

            result = git_commit_with_retry("Test commit", cwd="/custom/path")

            assert result.success is True
            call_args = mock_cmd.run_command.call_args
            assert call_args[1]["cwd"] == "/custom/path"


class TestGitPush:
    """Tests for git_push function."""

    def test_successful_push(self):
        """Test successful push without branch specified."""
        with patch("src.auto_coder.git_utils.CommandExecutor") as mock_executor:
            mock_cmd = MagicMock()
            mock_executor.return_value = mock_cmd
            mock_cmd.run_command.side_effect = [
                # First call: get current branch
                CommandResult(success=True, stdout="main\n", stderr="", returncode=0),
                # Second call: push
                CommandResult(success=True, stdout="", stderr="", returncode=0),
            ]

            result = git_push()

            assert result.success is True
            assert mock_cmd.run_command.call_count == 2
            # Check the second call was the push command
            second_call_args = mock_cmd.run_command.call_args_list[1][0][0]
            assert second_call_args == ["git", "push"]

    def test_push_with_branch(self):
        """Test push with specific branch."""
        with patch("src.auto_coder.git_utils.CommandExecutor") as mock_executor:
            mock_cmd = MagicMock()
            mock_executor.return_value = mock_cmd
            # When branch is specified, no need to get current branch
            mock_cmd.run_command.return_value = CommandResult(
                success=True, stdout="", stderr="", returncode=0
            )

            result = git_push(branch="feature-branch")

            assert result.success is True
            assert mock_cmd.run_command.call_count == 1
            # Check the call was the push command with branch
            call_args = mock_cmd.run_command.call_args[0][0]
            assert call_args == ["git", "push", "origin", "feature-branch"]

    def test_push_with_custom_remote(self):
        """Test push with custom remote."""
        with patch("src.auto_coder.git_utils.CommandExecutor") as mock_executor:
            mock_cmd = MagicMock()
            mock_executor.return_value = mock_cmd
            # When branch is specified, no need to get current branch
            mock_cmd.run_command.return_value = CommandResult(
                success=True, stdout="", stderr="", returncode=0
            )

            result = git_push(remote="upstream", branch="main")

            assert result.success is True
            assert mock_cmd.run_command.call_count == 1
            # Check the call was the push command with custom remote
            call_args = mock_cmd.run_command.call_args[0][0]
            assert call_args == ["git", "push", "upstream", "main"]

    def test_push_failure(self):
        """Test push failure."""
        with patch("src.auto_coder.git_utils.CommandExecutor") as mock_executor:
            mock_cmd = MagicMock()
            mock_executor.return_value = mock_cmd
            mock_cmd.run_command.side_effect = [
                # First call: get current branch
                CommandResult(success=True, stdout="main\n", stderr="", returncode=0),
                # Second call: push fails
                CommandResult(
                    success=False,
                    stdout="",
                    stderr="error: failed to push some refs",
                    returncode=1,
                ),
            ]

            result = git_push()

            assert result.success is False
            assert "failed to push" in result.stderr

    def test_push_with_cwd(self):
        """Test push with custom working directory."""
        with patch("src.auto_coder.git_utils.CommandExecutor") as mock_executor:
            mock_cmd = MagicMock()
            mock_executor.return_value = mock_cmd
            mock_cmd.run_command.side_effect = [
                # First call: get current branch
                CommandResult(success=True, stdout="main\n", stderr="", returncode=0),
                # Second call: push
                CommandResult(success=True, stdout="", stderr="", returncode=0),
            ]

            result = git_push(cwd="/custom/path")

            assert result.success is True
            assert mock_cmd.run_command.call_count == 2
            # Check that cwd was passed to both calls
            assert mock_cmd.run_command.call_args_list[0][1]["cwd"] == "/custom/path"
            assert mock_cmd.run_command.call_args_list[1][1]["cwd"] == "/custom/path"

    def test_push_no_upstream_auto_retry(self):
        """Test push automatically retries with --set-upstream when upstream is not set."""
        with patch("src.auto_coder.git_utils.CommandExecutor") as mock_executor:
            mock_cmd = MagicMock()
            mock_executor.return_value = mock_cmd
            mock_cmd.run_command.side_effect = [
                # First call: get current branch
                CommandResult(
                    success=True, stdout="issue-733\n", stderr="", returncode=0
                ),
                # Second call: push fails with no upstream error
                CommandResult(
                    success=False,
                    stdout="",
                    stderr="fatal: The current branch issue-733 has no upstream branch.\nTo push the current branch and set the remote as upstream, use\n\n    git push --set-upstream origin issue-733\n",
                    returncode=1,
                ),
                # Third call: push with --set-upstream succeeds
                CommandResult(success=True, stdout="", stderr="", returncode=0),
            ]

            result = git_push()

            assert result.success is True
            assert mock_cmd.run_command.call_count == 3
            # Check the third call used --set-upstream
            third_call_args = mock_cmd.run_command.call_args_list[2][0][0]
            assert third_call_args == [
                "git",
                "push",
                "--set-upstream",
                "origin",
                "issue-733",
            ]

    def test_push_no_upstream_with_branch_specified(self):
        """Test push with branch specified automatically retries with --set-upstream."""
        with patch("src.auto_coder.git_utils.CommandExecutor") as mock_executor:
            mock_cmd = MagicMock()
            mock_executor.return_value = mock_cmd
            mock_cmd.run_command.side_effect = [
                # First call: push fails with no upstream error
                CommandResult(
                    success=False,
                    stdout="",
                    stderr="fatal: The current branch feature-branch has no upstream branch.\nTo push the current branch and set the remote as upstream, use\n\n    git push --set-upstream origin feature-branch\n",
                    returncode=1,
                ),
                # Second call: push with --set-upstream succeeds
                CommandResult(success=True, stdout="", stderr="", returncode=0),
            ]

            result = git_push(branch="feature-branch")

            assert result.success is True
            assert mock_cmd.run_command.call_count == 2
            # Check the second call used --set-upstream with the specified branch
            second_call_args = mock_cmd.run_command.call_args_list[1][0][0]
            assert second_call_args == [
                "git",
                "push",
                "--set-upstream",
                "origin",
                "feature-branch",
            ]

    def test_push_other_error_no_retry(self):
        """Test push does not retry for errors other than missing upstream."""
        with patch("src.auto_coder.git_utils.CommandExecutor") as mock_executor:
            mock_cmd = MagicMock()
            mock_executor.return_value = mock_cmd
            mock_cmd.run_command.side_effect = [
                # First call: get current branch
                CommandResult(success=True, stdout="main\n", stderr="", returncode=0),
                # Second call: push fails with different error
                CommandResult(
                    success=False,
                    stdout="",
                    stderr="error: failed to push some refs to 'origin'",
                    returncode=1,
                ),
            ]

            result = git_push()

            assert result.success is False
            assert mock_cmd.run_command.call_count == 2  # No retry
            assert "failed to push some refs" in result.stderr

    def test_push_with_dprint_error_and_retry(self):
        """Test push with dprint formatting error triggers retry without commit message."""
        with patch("src.auto_coder.git_utils.CommandExecutor") as mock_executor:
            mock_cmd = MagicMock()
            mock_executor.return_value = mock_cmd
            mock_cmd.run_command.side_effect = [
                # First call: get current branch
                CommandResult(success=True, stdout="main\n", stderr="", returncode=0),
                # Second call: push fails with dprint error
                CommandResult(
                    success=False,
                    stdout="",
                    stderr="You may want to try using `dprint output-file-paths` to see which files it's finding",
                    returncode=1,
                ),
                # Third call: dprint fmt succeeds
                CommandResult(success=True, stdout="", stderr="", returncode=0),
                # Fourth call: git add -A succeeds
                CommandResult(success=True, stdout="", stderr="", returncode=0),
                # Fifth call: push retry succeeds
                CommandResult(success=True, stdout="", stderr="", returncode=0),
            ]

            result = git_push()

            assert result.success is True
            assert mock_cmd.run_command.call_count == 5
            # Check that dprint fmt was called
            calls = mock_cmd.run_command.call_args_list
            assert calls[2][0][0] == ["npx", "dprint", "fmt"]
            assert calls[3][0][0] == ["git", "add", "-A"]
            assert calls[4][0][0] == ["git", "push"]

    def test_push_with_dprint_error_and_commit_message(self):
        """Test push with dprint formatting error and commit message triggers re-commit."""
        with patch("src.auto_coder.git_utils.CommandExecutor") as mock_executor:
            mock_cmd = MagicMock()
            mock_executor.return_value = mock_cmd
            mock_cmd.run_command.side_effect = [
                # First call: get current branch
                CommandResult(success=True, stdout="main\n", stderr="", returncode=0),
                # Second call: push fails with dprint error
                CommandResult(
                    success=False,
                    stdout="",
                    stderr="You may want to try using `dprint output-file-paths` to see which files it's finding",
                    returncode=1,
                ),
                # Third call: dprint fmt succeeds
                CommandResult(success=True, stdout="", stderr="", returncode=0),
                # Fourth call: git add -A succeeds
                CommandResult(success=True, stdout="", stderr="", returncode=0),
                # Fifth call: git commit --amend --no-edit succeeds
                CommandResult(success=True, stdout="", stderr="", returncode=0),
                # Sixth call: push retry succeeds
                CommandResult(success=True, stdout="", stderr="", returncode=0),
            ]

            result = git_push(commit_message="Fix: automated changes")

            assert result.success is True
            assert mock_cmd.run_command.call_count == 6
            # Check that dprint fmt was called
            calls = mock_cmd.run_command.call_args_list
            assert calls[2][0][0] == ["npx", "dprint", "fmt"]
            assert calls[3][0][0] == ["git", "add", "-A"]
            assert calls[4][0][0] == ["git", "commit", "--amend", "--no-edit"]
            assert calls[5][0][0] == ["git", "push"]

    def test_push_with_dprint_error_fmt_fails(self):
        """Test push with dprint error but formatter fails."""
        with patch("src.auto_coder.git_utils.CommandExecutor") as mock_executor:
            mock_cmd = MagicMock()
            mock_executor.return_value = mock_cmd
            mock_cmd.run_command.side_effect = [
                # First call: get current branch
                CommandResult(success=True, stdout="main\n", stderr="", returncode=0),
                # Second call: push fails with dprint error
                CommandResult(
                    success=False,
                    stdout="",
                    stderr="dprint output-file-paths error detected",
                    returncode=1,
                ),
                # Third call: dprint fmt fails
                CommandResult(
                    success=False,
                    stdout="",
                    stderr="dprint command not found",
                    returncode=1,
                ),
            ]

            result = git_push()

            assert result.success is False
            assert "dprint output-file-paths" in result.stderr
            assert mock_cmd.run_command.call_count == 3

    def test_push_with_dprint_error_commit_amend_fails(self):
        """Test push with dprint error when commit amend fails, falls back to regular commit."""
        with patch("src.auto_coder.git_utils.CommandExecutor") as mock_executor:
            mock_cmd = MagicMock()
            mock_executor.return_value = mock_cmd
            mock_cmd.run_command.side_effect = [
                # First call: get current branch
                CommandResult(success=True, stdout="main\n", stderr="", returncode=0),
                # Second call: push fails with dprint error
                CommandResult(
                    success=False,
                    stdout="",
                    stderr="dprint output-file-paths error detected",
                    returncode=1,
                ),
                # Third call: dprint fmt succeeds
                CommandResult(success=True, stdout="", stderr="", returncode=0),
                # Fourth call: git add -A succeeds
                CommandResult(success=True, stdout="", stderr="", returncode=0),
                # Fifth call: git commit --amend --no-edit fails
                CommandResult(
                    success=False,
                    stdout="",
                    stderr="fatal: You are in the middle of a merge -- cannot amend.",
                    returncode=1,
                ),
                # Sixth call: git commit -m succeeds
                CommandResult(success=True, stdout="", stderr="", returncode=0),
                # Seventh call: push retry succeeds
                CommandResult(success=True, stdout="", stderr="", returncode=0),
            ]

            result = git_push(commit_message="Fix: automated changes")

            assert result.success is True
            assert mock_cmd.run_command.call_count == 7
            # Check that regular commit was called after amend failed
            calls = mock_cmd.run_command.call_args_list
            assert calls[4][0][0] == ["git", "commit", "--amend", "--no-edit"]
            assert calls[5][0][0] == ["git", "commit", "-m", "Fix: automated changes"]
            assert calls[6][0][0] == ["git", "push"]

    def test_push_with_dprint_error_and_upstream_retry(self):
        """Test push with dprint error and then upstream error triggers both retries."""
        with patch("src.auto_coder.git_utils.CommandExecutor") as mock_executor:
            mock_cmd = MagicMock()
            mock_executor.return_value = mock_cmd
            mock_cmd.run_command.side_effect = [
                # First call: get current branch
                CommandResult(
                    success=True, stdout="feature\n", stderr="", returncode=0
                ),
                # Second call: push fails with dprint error
                CommandResult(
                    success=False,
                    stdout="",
                    stderr="You may want to try using `dprint output-file-paths` to see which files it's finding",
                    returncode=1,
                ),
                # Third call: dprint fmt succeeds
                CommandResult(success=True, stdout="", stderr="", returncode=0),
                # Fourth call: git add -A succeeds
                CommandResult(success=True, stdout="", stderr="", returncode=0),
                # Fifth call: push retry fails with upstream error
                CommandResult(
                    success=False,
                    stdout="",
                    stderr="fatal: The current branch feature has no upstream branch.\nTo push the current branch and set the remote as upstream, use\n\n    git push --set-upstream origin feature\n",
                    returncode=1,
                ),
                # Sixth call: push with --set-upstream succeeds
                CommandResult(success=True, stdout="", stderr="", returncode=0),
            ]

            result = git_push()

            assert result.success is True
            assert mock_cmd.run_command.call_count == 6
            # Check the final call used --set-upstream
            final_call_args = mock_cmd.run_command.call_args_list[5][0][0]
            assert final_call_args == [
                "git",
                "push",
                "--set-upstream",
                "origin",
                "feature",
            ]


class TestParseGithubRepoFromUrl:
    """Tests for parse_github_repo_from_url function."""

    def test_https_url(self):
        """Test parsing HTTPS URL."""
        url = "https://github.com/owner/repo"
        result = parse_github_repo_from_url(url)
        assert result == "owner/repo"

    def test_https_url_with_git_suffix(self):
        """Test parsing HTTPS URL with .git suffix."""
        url = "https://github.com/owner/repo.git"
        result = parse_github_repo_from_url(url)
        assert result == "owner/repo"

    def test_ssh_url(self):
        """Test parsing SSH URL."""
        url = "git@github.com:owner/repo"
        result = parse_github_repo_from_url(url)
        assert result == "owner/repo"

    def test_ssh_url_with_git_suffix(self):
        """Test parsing SSH URL with .git suffix."""
        url = "git@github.com:owner/repo.git"
        result = parse_github_repo_from_url(url)
        assert result == "owner/repo"

    def test_ssh_alternative_url(self):
        """Test parsing alternative SSH URL format."""
        url = "ssh://git@github.com/owner/repo"
        result = parse_github_repo_from_url(url)
        assert result == "owner/repo"

    def test_non_github_url(self):
        """Test parsing non-GitHub URL returns None."""
        url = "https://gitlab.com/owner/repo"
        result = parse_github_repo_from_url(url)
        assert result is None

    def test_invalid_url(self):
        """Test parsing invalid URL returns None."""
        url = "not-a-valid-url"
        result = parse_github_repo_from_url(url)
        assert result is None

    def test_empty_url(self):
        """Test parsing empty URL returns None."""
        result = parse_github_repo_from_url("")
        assert result is None

    def test_none_url(self):
        """Test parsing None URL returns None."""
        result = parse_github_repo_from_url(None)
        assert result is None


class TestSaveCommitFailureHistory:
    """Tests for save_commit_failure_history function."""

    def test_save_commit_failure_history_with_repo_name(self, tmp_path):
        """Test saving commit failure history with repo name."""
        # Mock Path.home() to use tmp_path
        with patch("src.auto_coder.git_utils.Path.home") as mock_home:
            mock_home.return_value = tmp_path

            error_message = "Test error message"
            context = {"type": "test", "issue_number": 123}
            repo_name = "owner/repo"

            # This should exit with code 1
            with pytest.raises(SystemExit) as exc_info:
                save_commit_failure_history(error_message, context, repo_name)

            assert exc_info.value.code == 1

            # Check that the history file was created
            history_dir = tmp_path / ".auto-coder" / "owner_repo"
            assert history_dir.exists()

            # Find the history file
            history_files = list(history_dir.glob("commit_failure_*.json"))
            assert len(history_files) == 1

            # Check the content
            with open(history_files[0], "r") as f:
                data = json.load(f)

            assert data["error_message"] == error_message
            assert data["context"] == context
            assert "timestamp" in data

    def test_save_commit_failure_history_without_repo_name(self, tmp_path):
        """Test saving commit failure history without repo name."""
        # Change to tmp_path directory
        original_cwd = os.getcwd()
        try:
            os.chdir(tmp_path)

            error_message = "Test error message"
            context = {"type": "test", "pr_number": 456}

            # This should exit with code 1
            with pytest.raises(SystemExit) as exc_info:
                save_commit_failure_history(error_message, context, None)

            assert exc_info.value.code == 1

            # Check that the history file was created
            history_dir = tmp_path / ".auto-coder"
            assert history_dir.exists()

            # Find the history file
            history_files = list(history_dir.glob("commit_failure_*.json"))
            assert len(history_files) == 1

            # Check the content
            with open(history_files[0], "r") as f:
                data = json.load(f)

            assert data["error_message"] == error_message
            assert data["context"] == context
            assert "timestamp" in data
        finally:
            os.chdir(original_cwd)


class TestGitCheckoutBranch:
    """Tests for git_checkout_branch function."""

    def test_successful_checkout_existing_branch(self):
        """Test successful checkout of an existing branch."""
        with patch("src.auto_coder.git_utils.CommandExecutor") as mock_executor:
            mock_cmd = MagicMock()
            mock_executor.return_value = mock_cmd
            mock_cmd.run_command.side_effect = [
                # First call: git status --porcelain (no changes)
                CommandResult(success=True, stdout="", stderr="", returncode=0),
                # Second call: git checkout
                CommandResult(
                    success=True,
                    stdout="Switched to branch 'feature'\n",
                    stderr="",
                    returncode=0,
                ),
                # Third call: verify current branch
                CommandResult(
                    success=True, stdout="feature\n", stderr="", returncode=0
                ),
            ]

            result = git_checkout_branch("feature")

            assert result.success is True
            assert mock_cmd.run_command.call_count == 3
            # Verify status command
            assert mock_cmd.run_command.call_args_list[0][0][0] == [
                "git",
                "status",
                "--porcelain",
            ]
            # Verify checkout command
            assert mock_cmd.run_command.call_args_list[1][0][0] == [
                "git",
                "checkout",
                "feature",
            ]
            # Verify verification command
            assert mock_cmd.run_command.call_args_list[2][0][0] == [
                "git",
                "rev-parse",
                "--abbrev-ref",
                "HEAD",
            ]

    def test_successful_checkout_create_new_branch(self):
        """Test successful checkout with creating a new branch."""
        with patch("src.auto_coder.git_utils.CommandExecutor") as mock_executor:
            mock_cmd = MagicMock()
            mock_executor.return_value = mock_cmd
            mock_cmd.run_command.side_effect = [
                # First call: git status --porcelain (no changes)
                CommandResult(success=True, stdout="", stderr="", returncode=0),
<<<<<<< HEAD
                # Second call: git checkout -b
=======
                # Second call: git branch --list (branch doesn't exist)
                CommandResult(success=True, stdout="", stderr="", returncode=0),
                # Third call: git checkout -b
>>>>>>> 8e5f332b
                CommandResult(
                    success=True,
                    stdout="Switched to a new branch 'new-feature'\n",
                    stderr="",
                    returncode=0,
                ),
<<<<<<< HEAD
                # Third call: verify current branch
                CommandResult(
                    success=True, stdout="new-feature\n", stderr="", returncode=0
                ),
                # Fourth call: git push -u origin new-feature
=======
                # Fourth call: verify current branch
                CommandResult(
                    success=True, stdout="new-feature\n", stderr="", returncode=0
                ),
                # Fifth call: git push -u origin new-feature
>>>>>>> 8e5f332b
                CommandResult(
                    success=True,
                    stdout="Branch 'new-feature' set up to track remote branch 'new-feature' from 'origin'.\n",
                    stderr="",
                    returncode=0,
                ),
            ]

            result = git_checkout_branch("new-feature", create_new=True)

            assert result.success is True
            assert mock_cmd.run_command.call_count == 5
            # Verify checkout command with -b flag
<<<<<<< HEAD
            assert mock_cmd.run_command.call_args_list[1][0][0] == [
=======
            assert mock_cmd.run_command.call_args_list[2][0][0] == [
>>>>>>> 8e5f332b
                "git",
                "checkout",
                "-b",
                "new-feature",
            ]
            # Verify push command
<<<<<<< HEAD
            assert mock_cmd.run_command.call_args_list[3][0][0] == [
=======
            assert mock_cmd.run_command.call_args_list[4][0][0] == [
>>>>>>> 8e5f332b
                "git",
                "push",
                "-u",
                "origin",
                "new-feature",
            ]

    def test_successful_checkout_create_from_base_branch(self):
        """Test successful checkout with creating a new branch from base branch."""
        with patch("src.auto_coder.git_utils.CommandExecutor") as mock_executor:
            mock_cmd = MagicMock()
            mock_executor.return_value = mock_cmd
            mock_cmd.run_command.side_effect = [
                # First call: git status --porcelain (no changes)
                CommandResult(success=True, stdout="", stderr="", returncode=0),
<<<<<<< HEAD
                # Second call: git checkout -B
=======
                # Second call: git branch --list (branch doesn't exist)
                CommandResult(success=True, stdout="", stderr="", returncode=0),
                # Third call: git checkout -B
>>>>>>> 8e5f332b
                CommandResult(
                    success=True,
                    stdout="Switched to branch 'new-feature'\n",
                    stderr="",
                    returncode=0,
                ),
<<<<<<< HEAD
                # Third call: verify current branch
                CommandResult(
                    success=True, stdout="new-feature\n", stderr="", returncode=0
                ),
                # Fourth call: git push -u origin new-feature
=======
                # Fourth call: verify current branch
                CommandResult(
                    success=True, stdout="new-feature\n", stderr="", returncode=0
                ),
                # Fifth call: git push -u origin new-feature
>>>>>>> 8e5f332b
                CommandResult(
                    success=True,
                    stdout="Branch 'new-feature' set up to track remote branch 'new-feature' from 'origin'.\n",
                    stderr="",
                    returncode=0,
                ),
            ]

            result = git_checkout_branch(
                "new-feature", create_new=True, base_branch="main"
            )

            assert result.success is True
            assert mock_cmd.run_command.call_count == 5
            # Verify checkout command with -B flag
<<<<<<< HEAD
            assert mock_cmd.run_command.call_args_list[1][0][0] == [
=======
            assert mock_cmd.run_command.call_args_list[2][0][0] == [
>>>>>>> 8e5f332b
                "git",
                "checkout",
                "-B",
                "new-feature",
            ]
            # Verify push command
<<<<<<< HEAD
            assert mock_cmd.run_command.call_args_list[3][0][0] == [
=======
            assert mock_cmd.run_command.call_args_list[4][0][0] == [
>>>>>>> 8e5f332b
                "git",
                "push",
                "-u",
                "origin",
                "new-feature",
            ]

    def test_checkout_failure(self):
        """Test checkout failure."""
        with patch("src.auto_coder.git_utils.CommandExecutor") as mock_executor:
            mock_cmd = MagicMock()
            mock_executor.return_value = mock_cmd
            mock_cmd.run_command.side_effect = [
                # First call: git status --porcelain (no changes)
                CommandResult(success=True, stdout="", stderr="", returncode=0),
                # Second call: git checkout fails
                CommandResult(
                    success=False,
                    stdout="",
                    stderr="error: pathspec 'nonexistent' did not match any file(s) known to git",
                    returncode=1,
                ),
            ]

            result = git_checkout_branch("nonexistent")

            assert result.success is False
            assert "pathspec 'nonexistent' did not match" in result.stderr
            # Should call status and checkout, not verification
            assert mock_cmd.run_command.call_count == 2

    def test_checkout_success_but_verification_fails(self):
        """Test checkout succeeds but verification command fails."""
        with patch("src.auto_coder.git_utils.CommandExecutor") as mock_executor:
            mock_cmd = MagicMock()
            mock_executor.return_value = mock_cmd
            mock_cmd.run_command.side_effect = [
                # First call: git status --porcelain (no changes)
                CommandResult(success=True, stdout="", stderr="", returncode=0),
                # Second call: git checkout succeeds
                CommandResult(
                    success=True,
                    stdout="Switched to branch 'feature'\n",
                    stderr="",
                    returncode=0,
                ),
                # Third call: verification fails
                CommandResult(
                    success=False,
                    stdout="",
                    stderr="fatal: not a git repository",
                    returncode=128,
                ),
            ]

            result = git_checkout_branch("feature")

            assert result.success is False
            assert "verification failed" in result.stderr
            assert mock_cmd.run_command.call_count == 3

    def test_checkout_success_but_branch_mismatch(self):
        """Test checkout succeeds but current branch doesn't match expected."""
        with patch("src.auto_coder.git_utils.CommandExecutor") as mock_executor:
            mock_cmd = MagicMock()
            mock_executor.return_value = mock_cmd
            mock_cmd.run_command.side_effect = [
                # First call: git status --porcelain (no changes)
                CommandResult(success=True, stdout="", stderr="", returncode=0),
                # Second call: git checkout
                CommandResult(
                    success=True,
                    stdout="Switched to branch 'feature'\n",
                    stderr="",
                    returncode=0,
                ),
                # Third call: verify returns different branch
                CommandResult(success=True, stdout="main\n", stderr="", returncode=0),
            ]

            result = git_checkout_branch("feature")

            assert result.success is False
            assert "Branch mismatch" in result.stderr
            assert "expected 'feature'" in result.stderr
            assert "currently on 'main'" in result.stderr
            assert mock_cmd.run_command.call_count == 3

    def test_checkout_with_cwd(self):
        """Test checkout with custom working directory."""
        with patch("src.auto_coder.git_utils.CommandExecutor") as mock_executor:
            mock_cmd = MagicMock()
            mock_executor.return_value = mock_cmd
            mock_cmd.run_command.side_effect = [
                # First call: git status --porcelain (no changes)
                CommandResult(success=True, stdout="", stderr="", returncode=0),
                # Second call: git checkout
                CommandResult(
                    success=True,
                    stdout="Switched to branch 'feature'\n",
                    stderr="",
                    returncode=0,
                ),
                # Third call: verify current branch
                CommandResult(
                    success=True, stdout="feature\n", stderr="", returncode=0
                ),
            ]

            result = git_checkout_branch("feature", cwd="/custom/path")

            assert result.success is True
            # Check that cwd was passed to all calls
            assert mock_cmd.run_command.call_args_list[0][1]["cwd"] == "/custom/path"
            assert mock_cmd.run_command.call_args_list[1][1]["cwd"] == "/custom/path"
            assert mock_cmd.run_command.call_args_list[2][1]["cwd"] == "/custom/path"

    def test_create_new_branch_push_failure(self):
        """Test creating a new branch when push fails (should still succeed)."""
        with patch("src.auto_coder.git_utils.CommandExecutor") as mock_executor:
            mock_cmd = MagicMock()
            mock_executor.return_value = mock_cmd
            mock_cmd.run_command.side_effect = [
                # First call: git status --porcelain (no changes)
                CommandResult(success=True, stdout="", stderr="", returncode=0),
<<<<<<< HEAD
                # Second call: git checkout -b
=======
                # Second call: git branch --list (branch doesn't exist)
                CommandResult(success=True, stdout="", stderr="", returncode=0),
                # Third call: git checkout -b
>>>>>>> 8e5f332b
                CommandResult(
                    success=True,
                    stdout="Switched to a new branch 'new-feature'\n",
                    stderr="",
                    returncode=0,
                ),
<<<<<<< HEAD
                # Third call: verify current branch
                CommandResult(
                    success=True, stdout="new-feature\n", stderr="", returncode=0
                ),
                # Fourth call: git push fails
=======
                # Fourth call: verify current branch
                CommandResult(
                    success=True, stdout="new-feature\n", stderr="", returncode=0
                ),
                # Fifth call: git push fails
>>>>>>> 8e5f332b
                CommandResult(
                    success=False,
                    stdout="",
                    stderr="fatal: unable to access remote",
                    returncode=1,
                ),
            ]

            result = git_checkout_branch("new-feature", create_new=True)

            # Should still succeed even if push fails
            assert result.success is True
            assert mock_cmd.run_command.call_count == 5

    def test_create_new_branch_without_publish(self):
        """Test creating a new branch without publishing to remote."""
        with patch("src.auto_coder.git_utils.CommandExecutor") as mock_executor:
            mock_cmd = MagicMock()
            mock_executor.return_value = mock_cmd
            mock_cmd.run_command.side_effect = [
                # First call: git status --porcelain (no changes)
                CommandResult(success=True, stdout="", stderr="", returncode=0),
<<<<<<< HEAD
                # Second call: git checkout -b
=======
                # Second call: git branch --list (branch doesn't exist)
                CommandResult(success=True, stdout="", stderr="", returncode=0),
                # Third call: git checkout -b
>>>>>>> 8e5f332b
                CommandResult(
                    success=True,
                    stdout="Switched to a new branch 'new-feature'\n",
                    stderr="",
                    returncode=0,
                ),
<<<<<<< HEAD
                # Third call: verify current branch
=======
                # Fourth call: verify current branch
>>>>>>> 8e5f332b
                CommandResult(
                    success=True, stdout="new-feature\n", stderr="", returncode=0
                ),
            ]

            result = git_checkout_branch("new-feature", create_new=True, publish=False)

            assert result.success is True
            # Should have 4 calls (status, branch list, checkout, verify), no push
            assert mock_cmd.run_command.call_count == 4

    def test_checkout_with_uncommitted_changes_auto_commit(self):
        """Test checkout with uncommitted changes automatically commits them."""
        with patch("src.auto_coder.git_utils.CommandExecutor") as mock_executor:
            mock_cmd = MagicMock()
            mock_executor.return_value = mock_cmd
            mock_cmd.run_command.side_effect = [
                # First call: git status --porcelain (has changes)
                CommandResult(
                    success=True, stdout=" M file.txt\n", stderr="", returncode=0
                ),
                # Second call: git add -A
                CommandResult(success=True, stdout="", stderr="", returncode=0),
                # Third call: git commit (from git_commit_with_retry)
                CommandResult(
                    success=True,
                    stdout="[main abc123] WIP: Auto-commit before branch checkout\n",
                    stderr="",
                    returncode=0,
                ),
                # Fourth call: git checkout
                CommandResult(
                    success=True,
                    stdout="Switched to branch 'feature'\n",
                    stderr="",
                    returncode=0,
                ),
                # Fifth call: verify current branch
                CommandResult(
                    success=True, stdout="feature\n", stderr="", returncode=0
                ),
            ]

            result = git_checkout_branch("feature")

            assert result.success is True
            assert mock_cmd.run_command.call_count == 5
            # Verify that git add was called
            assert mock_cmd.run_command.call_args_list[1][0][0] == ["git", "add", "-A"]
            # Verify that commit was called
            assert mock_cmd.run_command.call_args_list[2][0][0] == [
                "git",
                "commit",
                "-m",
                "WIP: Auto-commit before branch checkout",
            ]

    def test_checkout_with_uncommitted_changes_error_retry(self):
        """Test checkout fails with uncommitted changes error, then retries after commit."""
        with patch("src.auto_coder.git_utils.CommandExecutor") as mock_executor:
            mock_cmd = MagicMock()
            mock_executor.return_value = mock_cmd
            mock_cmd.run_command.side_effect = [
                # First call: git status --porcelain (no changes detected initially)
                CommandResult(success=True, stdout="", stderr="", returncode=0),
                # Second call: git checkout fails with uncommitted changes error
                CommandResult(
                    success=False,
                    stdout="",
                    stderr="error: Your local changes to the following files would be overwritten by checkout:\n\tfile.txt\nPlease commit your changes or stash them before you switch branches.\nAborting",
                    returncode=1,
                ),
                # Third call: git add -A
                CommandResult(success=True, stdout="", stderr="", returncode=0),
                # Fourth call: git commit (from git_commit_with_retry)
                CommandResult(
                    success=True,
                    stdout="[main abc123] WIP: Auto-commit before branch checkout (retry)\n",
                    stderr="",
                    returncode=0,
                ),
                # Fifth call: git checkout retry
                CommandResult(
                    success=True,
                    stdout="Switched to branch 'feature'\n",
                    stderr="",
                    returncode=0,
                ),
                # Sixth call: verify current branch
                CommandResult(
                    success=True, stdout="feature\n", stderr="", returncode=0
                ),
            ]

            result = git_checkout_branch("feature")

            assert result.success is True
            assert mock_cmd.run_command.call_count == 6
            # Verify that git add was called after error
            assert mock_cmd.run_command.call_args_list[2][0][0] == ["git", "add", "-A"]
            # Verify that commit was called with retry message
            assert mock_cmd.run_command.call_args_list[3][0][0] == [
                "git",
                "commit",
                "-m",
                "WIP: Auto-commit before branch checkout (retry)",
            ]
            # Verify that checkout was retried
            assert mock_cmd.run_command.call_args_list[4][0][0] == [
                "git",
                "checkout",
                "feature",
            ]

    def test_checkout_with_uncommitted_changes_commit_fails(self):
        """Test checkout with uncommitted changes when commit fails."""
        with patch("src.auto_coder.git_utils.CommandExecutor") as mock_executor:
            mock_cmd = MagicMock()
            mock_executor.return_value = mock_cmd
            mock_cmd.run_command.side_effect = [
                # First call: git status --porcelain (no changes detected initially)
                CommandResult(success=True, stdout="", stderr="", returncode=0),
                # Second call: git checkout fails with uncommitted changes error
                CommandResult(
                    success=False,
                    stdout="",
                    stderr="error: Your local changes to the following files would be overwritten by checkout:\n\tfile.txt",
                    returncode=1,
                ),
                # Third call: git add -A
                CommandResult(success=True, stdout="", stderr="", returncode=0),
                # Fourth call: git commit fails
                CommandResult(
                    success=False,
                    stdout="",
                    stderr="fatal: unable to create commit",
                    returncode=1,
                ),
            ]

            result = git_checkout_branch("feature")

            assert result.success is False
            assert "would be overwritten by checkout" in result.stderr
            # Should stop after commit fails
            assert mock_cmd.run_command.call_count == 4


class TestGetCurrentBranch:
    """Tests for get_current_branch function."""

    def test_get_current_branch_success(self):
        """Test successful retrieval of current branch."""
        with patch("src.auto_coder.git_utils.CommandExecutor") as mock_executor:
            mock_cmd = MagicMock()
            mock_executor.return_value = mock_cmd
            mock_cmd.run_command.return_value = CommandResult(
                success=True, stdout="main\n", stderr="", returncode=0
            )

            result = get_current_branch()

            assert result == "main"
            mock_cmd.run_command.assert_called_once_with(
                ["git", "rev-parse", "--abbrev-ref", "HEAD"], cwd=None
            )

    def test_get_current_branch_with_cwd(self):
        """Test get_current_branch with custom working directory."""
        with patch("src.auto_coder.git_utils.CommandExecutor") as mock_executor:
            mock_cmd = MagicMock()
            mock_executor.return_value = mock_cmd
            mock_cmd.run_command.return_value = CommandResult(
                success=True, stdout="feature-branch\n", stderr="", returncode=0
            )

            result = get_current_branch(cwd="/path/to/repo")

            assert result == "feature-branch"
            mock_cmd.run_command.assert_called_once_with(
                ["git", "rev-parse", "--abbrev-ref", "HEAD"], cwd="/path/to/repo"
            )

    def test_get_current_branch_failure(self):
        """Test get_current_branch when git command fails."""
        with patch("src.auto_coder.git_utils.CommandExecutor") as mock_executor:
            mock_cmd = MagicMock()
            mock_executor.return_value = mock_cmd
            mock_cmd.run_command.return_value = CommandResult(
                success=False,
                stdout="",
                stderr="fatal: not a git repository",
                returncode=128,
            )

            result = get_current_branch()

            assert result is None


class TestExtractNumberFromBranch:
    """Tests for extract_number_from_branch function."""

    def test_extract_issue_number(self):
        """Test extracting issue number from branch name."""
        assert extract_number_from_branch("issue-123") == 123
        assert extract_number_from_branch("issue-456") == 456

    def test_extract_pr_number(self):
        """Test extracting PR number from branch name."""
        assert extract_number_from_branch("pr-789") == 789
        assert extract_number_from_branch("pr-101") == 101

    def test_extract_number_with_prefix(self):
        """Test extracting number from branch with prefix."""
        assert extract_number_from_branch("feature/issue-123") == 123
        assert extract_number_from_branch("fix/pr-456") == 456

    def test_extract_number_case_insensitive(self):
        """Test case-insensitive extraction."""
        assert extract_number_from_branch("ISSUE-123") == 123
        assert extract_number_from_branch("PR-456") == 456
        assert extract_number_from_branch("Issue-789") == 789

    def test_extract_number_no_match(self):
        """Test extraction when no number pattern found."""
        assert extract_number_from_branch("main") is None
        assert extract_number_from_branch("feature-branch") is None
        assert extract_number_from_branch("develop") is None
        assert extract_number_from_branch("") is None
        assert extract_number_from_branch(None) is None<|MERGE_RESOLUTION|>--- conflicted
+++ resolved
@@ -710,32 +710,20 @@
             mock_cmd.run_command.side_effect = [
                 # First call: git status --porcelain (no changes)
                 CommandResult(success=True, stdout="", stderr="", returncode=0),
-<<<<<<< HEAD
-                # Second call: git checkout -b
-=======
                 # Second call: git branch --list (branch doesn't exist)
                 CommandResult(success=True, stdout="", stderr="", returncode=0),
                 # Third call: git checkout -b
->>>>>>> 8e5f332b
                 CommandResult(
                     success=True,
                     stdout="Switched to a new branch 'new-feature'\n",
                     stderr="",
                     returncode=0,
                 ),
-<<<<<<< HEAD
-                # Third call: verify current branch
+                # Fourth call: verify current branch
                 CommandResult(
                     success=True, stdout="new-feature\n", stderr="", returncode=0
                 ),
-                # Fourth call: git push -u origin new-feature
-=======
-                # Fourth call: verify current branch
-                CommandResult(
-                    success=True, stdout="new-feature\n", stderr="", returncode=0
-                ),
                 # Fifth call: git push -u origin new-feature
->>>>>>> 8e5f332b
                 CommandResult(
                     success=True,
                     stdout="Branch 'new-feature' set up to track remote branch 'new-feature' from 'origin'.\n",
@@ -749,22 +737,14 @@
             assert result.success is True
             assert mock_cmd.run_command.call_count == 5
             # Verify checkout command with -b flag
-<<<<<<< HEAD
-            assert mock_cmd.run_command.call_args_list[1][0][0] == [
-=======
             assert mock_cmd.run_command.call_args_list[2][0][0] == [
->>>>>>> 8e5f332b
                 "git",
                 "checkout",
                 "-b",
                 "new-feature",
             ]
             # Verify push command
-<<<<<<< HEAD
-            assert mock_cmd.run_command.call_args_list[3][0][0] == [
-=======
             assert mock_cmd.run_command.call_args_list[4][0][0] == [
->>>>>>> 8e5f332b
                 "git",
                 "push",
                 "-u",
@@ -780,32 +760,20 @@
             mock_cmd.run_command.side_effect = [
                 # First call: git status --porcelain (no changes)
                 CommandResult(success=True, stdout="", stderr="", returncode=0),
-<<<<<<< HEAD
-                # Second call: git checkout -B
-=======
                 # Second call: git branch --list (branch doesn't exist)
                 CommandResult(success=True, stdout="", stderr="", returncode=0),
                 # Third call: git checkout -B
->>>>>>> 8e5f332b
                 CommandResult(
                     success=True,
                     stdout="Switched to branch 'new-feature'\n",
                     stderr="",
                     returncode=0,
                 ),
-<<<<<<< HEAD
-                # Third call: verify current branch
+                # Fourth call: verify current branch
                 CommandResult(
                     success=True, stdout="new-feature\n", stderr="", returncode=0
                 ),
-                # Fourth call: git push -u origin new-feature
-=======
-                # Fourth call: verify current branch
-                CommandResult(
-                    success=True, stdout="new-feature\n", stderr="", returncode=0
-                ),
                 # Fifth call: git push -u origin new-feature
->>>>>>> 8e5f332b
                 CommandResult(
                     success=True,
                     stdout="Branch 'new-feature' set up to track remote branch 'new-feature' from 'origin'.\n",
@@ -821,22 +789,14 @@
             assert result.success is True
             assert mock_cmd.run_command.call_count == 5
             # Verify checkout command with -B flag
-<<<<<<< HEAD
-            assert mock_cmd.run_command.call_args_list[1][0][0] == [
-=======
             assert mock_cmd.run_command.call_args_list[2][0][0] == [
->>>>>>> 8e5f332b
                 "git",
                 "checkout",
                 "-B",
                 "new-feature",
             ]
             # Verify push command
-<<<<<<< HEAD
-            assert mock_cmd.run_command.call_args_list[3][0][0] == [
-=======
             assert mock_cmd.run_command.call_args_list[4][0][0] == [
->>>>>>> 8e5f332b
                 "git",
                 "push",
                 "-u",
@@ -962,32 +922,20 @@
             mock_cmd.run_command.side_effect = [
                 # First call: git status --porcelain (no changes)
                 CommandResult(success=True, stdout="", stderr="", returncode=0),
-<<<<<<< HEAD
-                # Second call: git checkout -b
-=======
                 # Second call: git branch --list (branch doesn't exist)
                 CommandResult(success=True, stdout="", stderr="", returncode=0),
                 # Third call: git checkout -b
->>>>>>> 8e5f332b
                 CommandResult(
                     success=True,
                     stdout="Switched to a new branch 'new-feature'\n",
                     stderr="",
                     returncode=0,
                 ),
-<<<<<<< HEAD
-                # Third call: verify current branch
+                # Fourth call: verify current branch
                 CommandResult(
                     success=True, stdout="new-feature\n", stderr="", returncode=0
                 ),
-                # Fourth call: git push fails
-=======
-                # Fourth call: verify current branch
-                CommandResult(
-                    success=True, stdout="new-feature\n", stderr="", returncode=0
-                ),
                 # Fifth call: git push fails
->>>>>>> 8e5f332b
                 CommandResult(
                     success=False,
                     stdout="",
@@ -1010,24 +958,16 @@
             mock_cmd.run_command.side_effect = [
                 # First call: git status --porcelain (no changes)
                 CommandResult(success=True, stdout="", stderr="", returncode=0),
-<<<<<<< HEAD
-                # Second call: git checkout -b
-=======
                 # Second call: git branch --list (branch doesn't exist)
                 CommandResult(success=True, stdout="", stderr="", returncode=0),
                 # Third call: git checkout -b
->>>>>>> 8e5f332b
                 CommandResult(
                     success=True,
                     stdout="Switched to a new branch 'new-feature'\n",
                     stderr="",
                     returncode=0,
                 ),
-<<<<<<< HEAD
-                # Third call: verify current branch
-=======
                 # Fourth call: verify current branch
->>>>>>> 8e5f332b
                 CommandResult(
                     success=True, stdout="new-feature\n", stderr="", returncode=0
                 ),
