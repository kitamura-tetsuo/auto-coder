--- conflicted
+++ resolved
@@ -721,13 +721,9 @@
                     stderr="",
                     returncode=0,
                 ),
-<<<<<<< HEAD
                 # Fourth call: git branch --list new-feature (from branch_exists check)
                 CommandResult(success=True, stdout="", stderr="", returncode=0),
                 # Fifth call: git checkout -b new-feature
-=======
-                # Fourth call: git checkout -b new-feature
->>>>>>> 5ecff1f6
                 CommandResult(
                     success=True,
                     stdout="Switched to a new branch 'new-feature'\n",
