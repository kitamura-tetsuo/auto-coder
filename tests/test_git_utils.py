"""Tests for git_utils module."""

import json
import os
import shutil
import tempfile
from pathlib import Path
from unittest.mock import MagicMock, patch

import pytest

from src.auto_coder.git_utils import (
    extract_number_from_branch,
    get_current_branch,
    get_current_repo_name,
    git_checkout_branch,
    git_commit_with_retry,
    git_push,
    is_git_repository,
    parse_github_repo_from_url,
    save_commit_failure_history,
)
from src.auto_coder.utils import CommandResult


class TestGitCommitWithRetry:
    """Tests for git_commit_with_retry function."""

    def test_successful_commit(self):
        """Test successful commit without retry."""
        with patch("src.auto_coder.git_utils.CommandExecutor") as mock_executor:
            mock_cmd = MagicMock()
            mock_executor.return_value = mock_cmd
            mock_cmd.run_command.return_value = CommandResult(
                success=True, stdout="", stderr="", returncode=0
            )

            result = git_commit_with_retry("Test commit message")

            assert result.success is True
            mock_cmd.run_command.assert_called_once()
            call_args = mock_cmd.run_command.call_args
            assert call_args[0][0] == ["git", "commit", "-m", "Test commit message"]

    def test_commit_with_dprint_error_and_retry(self):
        """Test commit with dprint formatting error triggers retry."""
        with patch("src.auto_coder.git_utils.CommandExecutor") as mock_executor:
            mock_cmd = MagicMock()
            mock_executor.return_value = mock_cmd

            # First call: commit fails with dprint error
            # Second call: dprint fmt succeeds
            # Third call: git add succeeds
            # Fourth call: commit succeeds
            mock_cmd.run_command.side_effect = [
                CommandResult(
                    success=False,
                    stdout="",
                    stderr="Formatting issues detected. Run 'npx dprint fmt' to fix.",
                    returncode=1,
                ),
                CommandResult(
                    success=True, stdout="", stderr="", returncode=0
                ),  # dprint fmt
                CommandResult(
                    success=True, stdout="", stderr="", returncode=0
                ),  # git add
                CommandResult(
                    success=True, stdout="", stderr="", returncode=0
                ),  # commit retry
            ]

            result = git_commit_with_retry("Test commit message")

            assert result.success is True
            assert mock_cmd.run_command.call_count == 4

            # Check that dprint fmt was called
            calls = mock_cmd.run_command.call_args_list
            assert calls[1][0][0] == ["npx", "dprint", "fmt"]
            assert calls[2][0][0] == ["git", "add", "-u"]
            assert calls[3][0][0] == ["git", "commit", "-m", "Test commit message"]

    def test_commit_with_dprint_error_fmt_fails(self):
        """Test commit with dprint error but formatter fails."""
        with patch("src.auto_coder.git_utils.CommandExecutor") as mock_executor:
            mock_cmd = MagicMock()
            mock_executor.return_value = mock_cmd

            # First call: commit fails with dprint error (attempt 0)
            # Second call: dprint fmt fails
            # Third call: commit fails again (attempt 1, max_retries reached)
            mock_cmd.run_command.side_effect = [
                CommandResult(
                    success=False,
                    stdout="",
                    stderr="Formatting issues detected. Run 'npx dprint fmt' to fix.",
                    returncode=1,
                ),
                CommandResult(
                    success=False,
                    stdout="",
                    stderr="dprint command not found",
                    returncode=1,
                ),
                CommandResult(
                    success=False,
                    stdout="",
                    stderr="Formatting issues detected. Run 'npx dprint fmt' to fix.",
                    returncode=1,
                ),
            ]

            result = git_commit_with_retry("Test commit message")

            assert result.success is False
            assert "Formatting issues detected" in result.stderr

    def test_commit_with_non_dprint_error(self):
        """Test commit with non-dprint error does not trigger retry."""
        with patch("src.auto_coder.git_utils.CommandExecutor") as mock_executor:
            mock_cmd = MagicMock()
            mock_executor.return_value = mock_cmd
            mock_cmd.run_command.return_value = CommandResult(
                success=False,
                stdout="",
                stderr="nothing to commit, working tree clean",
                returncode=1,
            )

            result = git_commit_with_retry("Test commit message")

            assert result.success is False
            # Should only be called once (no retry for non-dprint errors)
            mock_cmd.run_command.assert_called_once()

    def test_commit_with_cwd(self):
        """Test commit with custom working directory."""
        with patch("src.auto_coder.git_utils.CommandExecutor") as mock_executor:
            mock_cmd = MagicMock()
            mock_executor.return_value = mock_cmd
            mock_cmd.run_command.return_value = CommandResult(
                success=True, stdout="", stderr="", returncode=0
            )

            result = git_commit_with_retry("Test commit", cwd="/custom/path")

            assert result.success is True
            call_args = mock_cmd.run_command.call_args
            assert call_args[1]["cwd"] == "/custom/path"


class TestGitPush:
    """Tests for git_push function."""

    def test_successful_push(self):
        """Test successful push without branch specified."""
        with patch("src.auto_coder.git_utils.CommandExecutor") as mock_executor:
            mock_cmd = MagicMock()
            mock_executor.return_value = mock_cmd
            mock_cmd.run_command.side_effect = [
                # First call: get current branch
                CommandResult(success=True, stdout="main\n", stderr="", returncode=0),
                # Second call: push
                CommandResult(success=True, stdout="", stderr="", returncode=0),
            ]

            result = git_push()

            assert result.success is True
            assert mock_cmd.run_command.call_count == 2
            # Check the second call was the push command
            second_call_args = mock_cmd.run_command.call_args_list[1][0][0]
            assert second_call_args == ["git", "push"]

    def test_push_with_branch(self):
        """Test push with specific branch."""
        with patch("src.auto_coder.git_utils.CommandExecutor") as mock_executor:
            mock_cmd = MagicMock()
            mock_executor.return_value = mock_cmd
            # When branch is specified, no need to get current branch
            mock_cmd.run_command.return_value = CommandResult(
                success=True, stdout="", stderr="", returncode=0
            )

            result = git_push(branch="feature-branch")

            assert result.success is True
            assert mock_cmd.run_command.call_count == 1
            # Check the call was the push command with branch
            call_args = mock_cmd.run_command.call_args[0][0]
            assert call_args == ["git", "push", "origin", "feature-branch"]

    def test_push_with_custom_remote(self):
        """Test push with custom remote."""
        with patch("src.auto_coder.git_utils.CommandExecutor") as mock_executor:
            mock_cmd = MagicMock()
            mock_executor.return_value = mock_cmd
            # When branch is specified, no need to get current branch
            mock_cmd.run_command.return_value = CommandResult(
                success=True, stdout="", stderr="", returncode=0
            )

            result = git_push(remote="upstream", branch="main")

            assert result.success is True
            assert mock_cmd.run_command.call_count == 1
            # Check the call was the push command with custom remote
            call_args = mock_cmd.run_command.call_args[0][0]
            assert call_args == ["git", "push", "upstream", "main"]

    def test_push_failure(self):
        """Test push failure."""
        with patch("src.auto_coder.git_utils.CommandExecutor") as mock_executor:
            mock_cmd = MagicMock()
            mock_executor.return_value = mock_cmd
            mock_cmd.run_command.side_effect = [
                # First call: get current branch
                CommandResult(success=True, stdout="main\n", stderr="", returncode=0),
                # Second call: push fails
                CommandResult(
                    success=False,
                    stdout="",
                    stderr="error: failed to push some refs",
                    returncode=1,
                ),
            ]

            result = git_push()

            assert result.success is False
            assert "failed to push" in result.stderr

    def test_push_with_cwd(self):
        """Test push with custom working directory."""
        with patch("src.auto_coder.git_utils.CommandExecutor") as mock_executor:
            mock_cmd = MagicMock()
            mock_executor.return_value = mock_cmd
            mock_cmd.run_command.side_effect = [
                # First call: get current branch
                CommandResult(success=True, stdout="main\n", stderr="", returncode=0),
                # Second call: push
                CommandResult(success=True, stdout="", stderr="", returncode=0),
            ]

            result = git_push(cwd="/custom/path")

            assert result.success is True
            assert mock_cmd.run_command.call_count == 2
            # Check that cwd was passed to both calls
            assert mock_cmd.run_command.call_args_list[0][1]["cwd"] == "/custom/path"
            assert mock_cmd.run_command.call_args_list[1][1]["cwd"] == "/custom/path"

    def test_push_no_upstream_auto_retry(self):
        """Test push automatically retries with --set-upstream when upstream is not set."""
        with patch("src.auto_coder.git_utils.CommandExecutor") as mock_executor:
            mock_cmd = MagicMock()
            mock_executor.return_value = mock_cmd
            mock_cmd.run_command.side_effect = [
                # First call: get current branch
                CommandResult(
                    success=True, stdout="issue-733\n", stderr="", returncode=0
                ),
                # Second call: push fails with no upstream error
                CommandResult(
                    success=False,
                    stdout="",
                    stderr="fatal: The current branch issue-733 has no upstream branch.\nTo push the current branch and set the remote as upstream, use\n\n    git push --set-upstream origin issue-733\n",
                    returncode=1,
                ),
                # Third call: push with --set-upstream succeeds
                CommandResult(success=True, stdout="", stderr="", returncode=0),
            ]

            result = git_push()

            assert result.success is True
            assert mock_cmd.run_command.call_count == 3
            # Check the third call used --set-upstream
            third_call_args = mock_cmd.run_command.call_args_list[2][0][0]
            assert third_call_args == [
                "git",
                "push",
                "--set-upstream",
                "origin",
                "issue-733",
            ]

    def test_push_no_upstream_with_branch_specified(self):
        """Test push with branch specified automatically retries with --set-upstream."""
        with patch("src.auto_coder.git_utils.CommandExecutor") as mock_executor:
            mock_cmd = MagicMock()
            mock_executor.return_value = mock_cmd
            mock_cmd.run_command.side_effect = [
                # First call: push fails with no upstream error
                CommandResult(
                    success=False,
                    stdout="",
                    stderr="fatal: The current branch feature-branch has no upstream branch.\nTo push the current branch and set the remote as upstream, use\n\n    git push --set-upstream origin feature-branch\n",
                    returncode=1,
                ),
                # Second call: push with --set-upstream succeeds
                CommandResult(success=True, stdout="", stderr="", returncode=0),
            ]

            result = git_push(branch="feature-branch")

            assert result.success is True
            assert mock_cmd.run_command.call_count == 2
            # Check the second call used --set-upstream with the specified branch
            second_call_args = mock_cmd.run_command.call_args_list[1][0][0]
            assert second_call_args == [
                "git",
                "push",
                "--set-upstream",
                "origin",
                "feature-branch",
            ]

    def test_push_other_error_no_retry(self):
        """Test push does not retry for errors other than missing upstream."""
        with patch("src.auto_coder.git_utils.CommandExecutor") as mock_executor:
            mock_cmd = MagicMock()
            mock_executor.return_value = mock_cmd
            mock_cmd.run_command.side_effect = [
                # First call: get current branch
                CommandResult(success=True, stdout="main\n", stderr="", returncode=0),
                # Second call: push fails with different error
                CommandResult(
                    success=False,
                    stdout="",
                    stderr="error: failed to push some refs to 'origin'",
                    returncode=1,
                ),
            ]

            result = git_push()

            assert result.success is False
            assert mock_cmd.run_command.call_count == 2  # No retry
            assert "failed to push some refs" in result.stderr

    def test_push_with_dprint_error_and_retry(self):
        """Test push with dprint formatting error triggers retry without commit message."""
        with patch("src.auto_coder.git_utils.CommandExecutor") as mock_executor:
            mock_cmd = MagicMock()
            mock_executor.return_value = mock_cmd
            mock_cmd.run_command.side_effect = [
                # First call: get current branch
                CommandResult(success=True, stdout="main\n", stderr="", returncode=0),
                # Second call: push fails with dprint error
                CommandResult(
                    success=False,
                    stdout="",
                    stderr="You may want to try using `dprint output-file-paths` to see which files it's finding",
                    returncode=1,
                ),
                # Third call: dprint fmt succeeds
                CommandResult(success=True, stdout="", stderr="", returncode=0),
                # Fourth call: git add -A succeeds
                CommandResult(success=True, stdout="", stderr="", returncode=0),
                # Fifth call: push retry succeeds
                CommandResult(success=True, stdout="", stderr="", returncode=0),
            ]

            result = git_push()

            assert result.success is True
            assert mock_cmd.run_command.call_count == 5
            # Check that dprint fmt was called
            calls = mock_cmd.run_command.call_args_list
            assert calls[2][0][0] == ["npx", "dprint", "fmt"]
            assert calls[3][0][0] == ["git", "add", "-A"]
            assert calls[4][0][0] == ["git", "push"]

    def test_push_with_dprint_error_and_commit_message(self):
        """Test push with dprint formatting error and commit message triggers re-commit."""
        with patch("src.auto_coder.git_utils.CommandExecutor") as mock_executor:
            mock_cmd = MagicMock()
            mock_executor.return_value = mock_cmd
            mock_cmd.run_command.side_effect = [
                # First call: get current branch
                CommandResult(success=True, stdout="main\n", stderr="", returncode=0),
                # Second call: push fails with dprint error
                CommandResult(
                    success=False,
                    stdout="",
                    stderr="You may want to try using `dprint output-file-paths` to see which files it's finding",
                    returncode=1,
                ),
                # Third call: dprint fmt succeeds
                CommandResult(success=True, stdout="", stderr="", returncode=0),
                # Fourth call: git add -A succeeds
                CommandResult(success=True, stdout="", stderr="", returncode=0),
                # Fifth call: git commit --amend --no-edit succeeds
                CommandResult(success=True, stdout="", stderr="", returncode=0),
                # Sixth call: push retry succeeds
                CommandResult(success=True, stdout="", stderr="", returncode=0),
            ]

            result = git_push(commit_message="Fix: automated changes")

            assert result.success is True
            assert mock_cmd.run_command.call_count == 6
            # Check that dprint fmt was called
            calls = mock_cmd.run_command.call_args_list
            assert calls[2][0][0] == ["npx", "dprint", "fmt"]
            assert calls[3][0][0] == ["git", "add", "-A"]
            assert calls[4][0][0] == ["git", "commit", "--amend", "--no-edit"]
            assert calls[5][0][0] == ["git", "push"]

    def test_push_with_dprint_error_fmt_fails(self):
        """Test push with dprint error but formatter fails."""
        with patch("src.auto_coder.git_utils.CommandExecutor") as mock_executor:
            mock_cmd = MagicMock()
            mock_executor.return_value = mock_cmd
            mock_cmd.run_command.side_effect = [
                # First call: get current branch
                CommandResult(success=True, stdout="main\n", stderr="", returncode=0),
                # Second call: push fails with dprint error
                CommandResult(
                    success=False,
                    stdout="",
                    stderr="dprint output-file-paths error detected",
                    returncode=1,
                ),
                # Third call: dprint fmt fails
                CommandResult(
                    success=False,
                    stdout="",
                    stderr="dprint command not found",
                    returncode=1,
                ),
            ]

            result = git_push()

            assert result.success is False
            assert "dprint output-file-paths" in result.stderr
            assert mock_cmd.run_command.call_count == 3

    def test_push_with_dprint_error_commit_amend_fails(self):
        """Test push with dprint error when commit amend fails, falls back to regular commit."""
        with patch("src.auto_coder.git_utils.CommandExecutor") as mock_executor:
            mock_cmd = MagicMock()
            mock_executor.return_value = mock_cmd
            mock_cmd.run_command.side_effect = [
                # First call: get current branch
                CommandResult(success=True, stdout="main\n", stderr="", returncode=0),
                # Second call: push fails with dprint error
                CommandResult(
                    success=False,
                    stdout="",
                    stderr="dprint output-file-paths error detected",
                    returncode=1,
                ),
                # Third call: dprint fmt succeeds
                CommandResult(success=True, stdout="", stderr="", returncode=0),
                # Fourth call: git add -A succeeds
                CommandResult(success=True, stdout="", stderr="", returncode=0),
                # Fifth call: git commit --amend --no-edit fails
                CommandResult(
                    success=False,
                    stdout="",
                    stderr="fatal: You are in the middle of a merge -- cannot amend.",
                    returncode=1,
                ),
                # Sixth call: git commit -m succeeds
                CommandResult(success=True, stdout="", stderr="", returncode=0),
                # Seventh call: push retry succeeds
                CommandResult(success=True, stdout="", stderr="", returncode=0),
            ]

            result = git_push(commit_message="Fix: automated changes")

            assert result.success is True
            assert mock_cmd.run_command.call_count == 7
            # Check that regular commit was called after amend failed
            calls = mock_cmd.run_command.call_args_list
            assert calls[4][0][0] == ["git", "commit", "--amend", "--no-edit"]
            assert calls[5][0][0] == ["git", "commit", "-m", "Fix: automated changes"]
            assert calls[6][0][0] == ["git", "push"]

    def test_push_with_dprint_error_and_upstream_retry(self):
        """Test push with dprint error and then upstream error triggers both retries."""
        with patch("src.auto_coder.git_utils.CommandExecutor") as mock_executor:
            mock_cmd = MagicMock()
            mock_executor.return_value = mock_cmd
            mock_cmd.run_command.side_effect = [
                # First call: get current branch
                CommandResult(
                    success=True, stdout="feature\n", stderr="", returncode=0
                ),
                # Second call: push fails with dprint error
                CommandResult(
                    success=False,
                    stdout="",
                    stderr="You may want to try using `dprint output-file-paths` to see which files it's finding",
                    returncode=1,
                ),
                # Third call: dprint fmt succeeds
                CommandResult(success=True, stdout="", stderr="", returncode=0),
                # Fourth call: git add -A succeeds
                CommandResult(success=True, stdout="", stderr="", returncode=0),
                # Fifth call: push retry fails with upstream error
                CommandResult(
                    success=False,
                    stdout="",
                    stderr="fatal: The current branch feature has no upstream branch.\nTo push the current branch and set the remote as upstream, use\n\n    git push --set-upstream origin feature\n",
                    returncode=1,
                ),
                # Sixth call: push with --set-upstream succeeds
                CommandResult(success=True, stdout="", stderr="", returncode=0),
            ]

            result = git_push()

            assert result.success is True
            assert mock_cmd.run_command.call_count == 6
            # Check the final call used --set-upstream
            final_call_args = mock_cmd.run_command.call_args_list[5][0][0]
            assert final_call_args == [
                "git",
                "push",
                "--set-upstream",
                "origin",
                "feature",
            ]


class TestParseGithubRepoFromUrl:
    """Tests for parse_github_repo_from_url function."""

    def test_https_url(self):
        """Test parsing HTTPS URL."""
        url = "https://github.com/owner/repo"
        result = parse_github_repo_from_url(url)
        assert result == "owner/repo"

    def test_https_url_with_git_suffix(self):
        """Test parsing HTTPS URL with .git suffix."""
        url = "https://github.com/owner/repo.git"
        result = parse_github_repo_from_url(url)
        assert result == "owner/repo"

    def test_ssh_url(self):
        """Test parsing SSH URL."""
        url = "git@github.com:owner/repo"
        result = parse_github_repo_from_url(url)
        assert result == "owner/repo"

    def test_ssh_url_with_git_suffix(self):
        """Test parsing SSH URL with .git suffix."""
        url = "git@github.com:owner/repo.git"
        result = parse_github_repo_from_url(url)
        assert result == "owner/repo"

    def test_ssh_alternative_url(self):
        """Test parsing alternative SSH URL format."""
        url = "ssh://git@github.com/owner/repo"
        result = parse_github_repo_from_url(url)
        assert result == "owner/repo"

    def test_non_github_url(self):
        """Test parsing non-GitHub URL returns None."""
        url = "https://gitlab.com/owner/repo"
        result = parse_github_repo_from_url(url)
        assert result is None

    def test_invalid_url(self):
        """Test parsing invalid URL returns None."""
        url = "not-a-valid-url"
        result = parse_github_repo_from_url(url)
        assert result is None

    def test_empty_url(self):
        """Test parsing empty URL returns None."""
        result = parse_github_repo_from_url("")
        assert result is None

    def test_none_url(self):
        """Test parsing None URL returns None."""
        result = parse_github_repo_from_url(None)
        assert result is None


class TestSaveCommitFailureHistory:
    """Tests for save_commit_failure_history function."""

    def test_save_commit_failure_history_with_repo_name(self, tmp_path):
        """Test saving commit failure history with repo name."""
        # Mock Path.home() to use tmp_path
        with patch("src.auto_coder.git_utils.Path.home") as mock_home:
            mock_home.return_value = tmp_path

            error_message = "Test error message"
            context = {"type": "test", "issue_number": 123}
            repo_name = "owner/repo"

            # This should exit with code 1
            with pytest.raises(SystemExit) as exc_info:
                save_commit_failure_history(error_message, context, repo_name)

            assert exc_info.value.code == 1

            # Check that the history file was created
            history_dir = tmp_path / ".auto-coder" / "owner_repo"
            assert history_dir.exists()

            # Find the history file
            history_files = list(history_dir.glob("commit_failure_*.json"))
            assert len(history_files) == 1

            # Check the content
            with open(history_files[0], "r") as f:
                data = json.load(f)

            assert data["error_message"] == error_message
            assert data["context"] == context
            assert "timestamp" in data

    def test_save_commit_failure_history_without_repo_name(self, tmp_path):
        """Test saving commit failure history without repo name."""
        # Change to tmp_path directory
        original_cwd = os.getcwd()
        try:
            os.chdir(tmp_path)

            error_message = "Test error message"
            context = {"type": "test", "pr_number": 456}

            # This should exit with code 1
            with pytest.raises(SystemExit) as exc_info:
                save_commit_failure_history(error_message, context, None)

            assert exc_info.value.code == 1

            # Check that the history file was created
            history_dir = tmp_path / ".auto-coder"
            assert history_dir.exists()

            # Find the history file
            history_files = list(history_dir.glob("commit_failure_*.json"))
            assert len(history_files) == 1

            # Check the content
            with open(history_files[0], "r") as f:
                data = json.load(f)

            assert data["error_message"] == error_message
            assert data["context"] == context
            assert "timestamp" in data
        finally:
            os.chdir(original_cwd)


class TestGitCheckoutBranch:
    """Tests for git_checkout_branch function."""

    def test_successful_checkout_existing_branch(self):
        """Test successful checkout of an existing branch."""
        with patch("src.auto_coder.git_utils.CommandExecutor") as mock_executor:
            mock_cmd = MagicMock()
            mock_executor.return_value = mock_cmd
            mock_cmd.run_command.side_effect = [
                # First call: git status --porcelain (no changes)
                CommandResult(success=True, stdout="", stderr="", returncode=0),
                # Second call: git checkout
                CommandResult(
                    success=True,
                    stdout="Switched to branch 'feature'\n",
                    stderr="",
                    returncode=0,
                ),
                # Third call: verify current branch
                CommandResult(
                    success=True, stdout="feature\n", stderr="", returncode=0
                ),
            ]

            result = git_checkout_branch("feature")

            assert result.success is True
            assert mock_cmd.run_command.call_count == 3
            # Verify status command
            assert mock_cmd.run_command.call_args_list[0][0][0] == [
                "git",
                "status",
                "--porcelain",
            ]
            # Verify checkout command
            assert mock_cmd.run_command.call_args_list[1][0][0] == [
                "git",
                "checkout",
                "feature",
            ]
            # Verify verification command
            assert mock_cmd.run_command.call_args_list[2][0][0] == [
                "git",
                "rev-parse",
                "--abbrev-ref",
                "HEAD",
            ]

    def test_successful_checkout_create_new_branch(self):
        """Test successful checkout with creating a new branch."""
        with patch("src.auto_coder.git_utils.CommandExecutor") as mock_executor, \
             patch("src.auto_coder.git_utils.branch_exists") as mock_branch_exists:
            mock_cmd = MagicMock()
            mock_executor.return_value = mock_cmd
            # branch_exists returns False (branch doesn't exist)
            mock_branch_exists.return_value = False
            mock_cmd.run_command.side_effect = [
                # First call: git status --porcelain (no changes)
                CommandResult(success=True, stdout="", stderr="", returncode=0),
                # Second call: git checkout -b
                CommandResult(
                    success=True,
                    stdout="Switched to a new branch 'new-feature'\n",
                    stderr="",
                    returncode=0,
                ),
                # Third call: verify current branch
                CommandResult(
                    success=True, stdout="new-feature\n", stderr="", returncode=0
                ),
<<<<<<< HEAD
                # Sixth call: git push -u origin new-feature
=======
                # Fourth call: git push -u origin new-feature
>>>>>>> ca62ba36
                CommandResult(
                    success=True,
                    stdout="Branch 'new-feature' set up to track remote branch 'new-feature' from 'origin'.\n",
                    stderr="",
                    returncode=0,
                ),
            ]

            result = git_checkout_branch("new-feature", create_new=True)

            assert result.success is True
<<<<<<< HEAD
            assert mock_cmd.run_command.call_count == 6
=======
            assert mock_cmd.run_command.call_count == 4
>>>>>>> ca62ba36
            # Verify checkout command with -b flag
            assert mock_cmd.run_command.call_args_list[1][0][0] == [
                "git",
                "checkout",
                "-b",
                "new-feature",
            ]
            # Verify push command
<<<<<<< HEAD
            assert mock_cmd.run_command.call_args_list[5][0][0] == [
=======
            assert mock_cmd.run_command.call_args_list[3][0][0] == [
>>>>>>> ca62ba36
                "git",
                "push",
                "-u",
                "origin",
                "new-feature",
            ]

    def test_successful_checkout_create_from_base_branch(self):
        """Test successful checkout with creating a new branch from base branch."""
        with patch("src.auto_coder.git_utils.CommandExecutor") as mock_executor, \
             patch("src.auto_coder.git_utils.branch_exists") as mock_branch_exists:
            mock_cmd = MagicMock()
            mock_executor.return_value = mock_cmd
            # branch_exists returns False (branch doesn't exist)
            mock_branch_exists.return_value = False
            mock_cmd.run_command.side_effect = [
                # First call: git status --porcelain (no changes)
                CommandResult(success=True, stdout="", stderr="", returncode=0),
                # Second call: git checkout -B
                CommandResult(
                    success=True,
                    stdout="Switched to branch 'new-feature'\n",
                    stderr="",
                    returncode=0,
                ),
                # Third call: verify current branch
                CommandResult(
                    success=True, stdout="new-feature\n", stderr="", returncode=0
                ),
                # Fourth call: git push -u origin new-feature
                CommandResult(
                    success=True,
                    stdout="Branch 'new-feature' set up to track remote branch 'new-feature' from 'origin'.\n",
                    stderr="",
                    returncode=0,
                ),
            ]

            result = git_checkout_branch(
                "new-feature", create_new=True, base_branch="main"
            )

            assert result.success is True
            assert mock_cmd.run_command.call_count == 4
            # Verify checkout command with -B flag
            assert mock_cmd.run_command.call_args_list[1][0][0] == [
                "git",
                "checkout",
                "-B",
                "new-feature",
            ]
            # Verify push command
            assert mock_cmd.run_command.call_args_list[3][0][0] == [
                "git",
                "push",
                "-u",
                "origin",
                "new-feature",
            ]

    def test_checkout_failure(self):
        """Test checkout failure."""
        with patch("src.auto_coder.git_utils.CommandExecutor") as mock_executor:
            mock_cmd = MagicMock()
            mock_executor.return_value = mock_cmd
            mock_cmd.run_command.side_effect = [
                # First call: git status --porcelain (no changes)
                CommandResult(success=True, stdout="", stderr="", returncode=0),
                # Second call: git checkout fails
                CommandResult(
                    success=False,
                    stdout="",
                    stderr="error: pathspec 'nonexistent' did not match any file(s) known to git",
                    returncode=1,
                ),
            ]

            result = git_checkout_branch("nonexistent")

            assert result.success is False
            assert "pathspec 'nonexistent' did not match" in result.stderr
            # Should call status and checkout, not verification
            assert mock_cmd.run_command.call_count == 2

    def test_checkout_success_but_verification_fails(self):
        """Test checkout succeeds but verification command fails."""
        with patch("src.auto_coder.git_utils.CommandExecutor") as mock_executor:
            mock_cmd = MagicMock()
            mock_executor.return_value = mock_cmd
            mock_cmd.run_command.side_effect = [
                # First call: git status --porcelain (no changes)
                CommandResult(success=True, stdout="", stderr="", returncode=0),
                # Second call: git checkout succeeds
                CommandResult(
                    success=True,
                    stdout="Switched to branch 'feature'\n",
                    stderr="",
                    returncode=0,
                ),
                # Third call: verification fails
                CommandResult(
                    success=False,
                    stdout="",
                    stderr="fatal: not a git repository",
                    returncode=128,
                ),
            ]

            result = git_checkout_branch("feature")

            assert result.success is False
            assert "verification failed" in result.stderr
            assert mock_cmd.run_command.call_count == 3

    def test_checkout_success_but_branch_mismatch(self):
        """Test checkout succeeds but current branch doesn't match expected."""
        with patch("src.auto_coder.git_utils.CommandExecutor") as mock_executor:
            mock_cmd = MagicMock()
            mock_executor.return_value = mock_cmd
            mock_cmd.run_command.side_effect = [
                # First call: git status --porcelain (no changes)
                CommandResult(success=True, stdout="", stderr="", returncode=0),
                # Second call: git checkout
                CommandResult(
                    success=True,
                    stdout="Switched to branch 'feature'\n",
                    stderr="",
                    returncode=0,
                ),
                # Third call: verify returns different branch
                CommandResult(success=True, stdout="main\n", stderr="", returncode=0),
            ]

            result = git_checkout_branch("feature")

            assert result.success is False
            assert "Branch mismatch" in result.stderr
            assert "expected 'feature'" in result.stderr
            assert "currently on 'main'" in result.stderr
            assert mock_cmd.run_command.call_count == 3

    def test_checkout_with_cwd(self):
        """Test checkout with custom working directory."""
        with patch("src.auto_coder.git_utils.CommandExecutor") as mock_executor:
            mock_cmd = MagicMock()
            mock_executor.return_value = mock_cmd
            mock_cmd.run_command.side_effect = [
                # First call: git status --porcelain (no changes)
                CommandResult(success=True, stdout="", stderr="", returncode=0),
                # Second call: git checkout
                CommandResult(
                    success=True,
                    stdout="Switched to branch 'feature'\n",
                    stderr="",
                    returncode=0,
                ),
                # Third call: verify current branch
                CommandResult(
                    success=True, stdout="feature\n", stderr="", returncode=0
                ),
            ]

            result = git_checkout_branch("feature", cwd="/custom/path")

            assert result.success is True
            # Check that cwd was passed to all calls
            assert mock_cmd.run_command.call_args_list[0][1]["cwd"] == "/custom/path"
            assert mock_cmd.run_command.call_args_list[1][1]["cwd"] == "/custom/path"
            assert mock_cmd.run_command.call_args_list[2][1]["cwd"] == "/custom/path"

    def test_create_new_branch_push_failure(self):
        """Test creating a new branch when push fails (should still succeed)."""
        with patch("src.auto_coder.git_utils.CommandExecutor") as mock_executor, \
             patch("src.auto_coder.git_utils.branch_exists") as mock_branch_exists:
            mock_cmd = MagicMock()
            mock_executor.return_value = mock_cmd
            # branch_exists returns False (branch doesn't exist)
            mock_branch_exists.return_value = False
            mock_cmd.run_command.side_effect = [
                # First call: git status --porcelain (no changes)
                CommandResult(success=True, stdout="", stderr="", returncode=0),
                # Second call: git checkout -b
                CommandResult(
                    success=True,
                    stdout="Switched to a new branch 'new-feature'\n",
                    stderr="",
                    returncode=0,
                ),
                # Third call: verify current branch
                CommandResult(
                    success=True, stdout="new-feature\n", stderr="", returncode=0
                ),
                # Fourth call: git push fails
                CommandResult(
                    success=False,
                    stdout="",
                    stderr="fatal: unable to access remote",
                    returncode=1,
                ),
            ]

            result = git_checkout_branch("new-feature", create_new=True)

            # Should still succeed even if push fails
            assert result.success is True
            assert mock_cmd.run_command.call_count == 4

    def test_create_new_branch_without_publish(self):
        """Test creating a new branch without publishing to remote."""
        with patch("src.auto_coder.git_utils.CommandExecutor") as mock_executor, \
             patch("src.auto_coder.git_utils.branch_exists") as mock_branch_exists:
            mock_cmd = MagicMock()
            mock_executor.return_value = mock_cmd
            # branch_exists returns False (branch doesn't exist)
            mock_branch_exists.return_value = False
            mock_cmd.run_command.side_effect = [
                # First call: git status --porcelain (no changes)
                CommandResult(success=True, stdout="", stderr="", returncode=0),
                # Second call: git checkout -b
                CommandResult(
                    success=True,
                    stdout="Switched to a new branch 'new-feature'\n",
                    stderr="",
                    returncode=0,
                ),
                # Third call: verify current branch
                CommandResult(
                    success=True, stdout="new-feature\n", stderr="", returncode=0
                ),
            ]

            result = git_checkout_branch("new-feature", create_new=True, publish=False)

            assert result.success is True
<<<<<<< HEAD
            # Should have 3 calls (status, checkout, verify), no push, no branch checks
=======
            # Should have 3 calls (status, checkout, verify), no push
>>>>>>> ca62ba36
            assert mock_cmd.run_command.call_count == 3

    def test_checkout_with_uncommitted_changes_auto_commit(self):
        """Test checkout with uncommitted changes automatically commits them."""
        with patch("src.auto_coder.git_utils.CommandExecutor") as mock_executor:
            mock_cmd = MagicMock()
            mock_executor.return_value = mock_cmd
            mock_cmd.run_command.side_effect = [
                # First call: git status --porcelain (has changes)
                CommandResult(
                    success=True, stdout=" M file.txt\n", stderr="", returncode=0
                ),
                # Second call: git add -A
                CommandResult(success=True, stdout="", stderr="", returncode=0),
                # Third call: git commit (from git_commit_with_retry)
                CommandResult(
                    success=True,
                    stdout="[main abc123] WIP: Auto-commit before branch checkout\n",
                    stderr="",
                    returncode=0,
                ),
                # Fourth call: git checkout
                CommandResult(
                    success=True,
                    stdout="Switched to branch 'feature'\n",
                    stderr="",
                    returncode=0,
                ),
                # Fifth call: verify current branch
                CommandResult(
                    success=True, stdout="feature\n", stderr="", returncode=0
                ),
            ]

            result = git_checkout_branch("feature")

            assert result.success is True
            assert mock_cmd.run_command.call_count == 5
            # Verify that git add was called
            assert mock_cmd.run_command.call_args_list[1][0][0] == ["git", "add", "-A"]
            # Verify that commit was called
            assert mock_cmd.run_command.call_args_list[2][0][0] == [
                "git",
                "commit",
                "-m",
                "WIP: Auto-commit before branch checkout",
            ]

    def test_checkout_with_uncommitted_changes_error_retry(self):
        """Test checkout fails with uncommitted changes error, then retries after commit."""
        with patch("src.auto_coder.git_utils.CommandExecutor") as mock_executor:
            mock_cmd = MagicMock()
            mock_executor.return_value = mock_cmd
            mock_cmd.run_command.side_effect = [
                # First call: git status --porcelain (no changes detected initially)
                CommandResult(success=True, stdout="", stderr="", returncode=0),
                # Second call: git checkout fails with uncommitted changes error
                CommandResult(
                    success=False,
                    stdout="",
                    stderr="error: Your local changes to the following files would be overwritten by checkout:\n\tfile.txt\nPlease commit your changes or stash them before you switch branches.\nAborting",
                    returncode=1,
                ),
                # Third call: git add -A
                CommandResult(success=True, stdout="", stderr="", returncode=0),
                # Fourth call: git commit (from git_commit_with_retry)
                CommandResult(
                    success=True,
                    stdout="[main abc123] WIP: Auto-commit before branch checkout (retry)\n",
                    stderr="",
                    returncode=0,
                ),
                # Fifth call: git checkout retry
                CommandResult(
                    success=True,
                    stdout="Switched to branch 'feature'\n",
                    stderr="",
                    returncode=0,
                ),
                # Sixth call: verify current branch
                CommandResult(
                    success=True, stdout="feature\n", stderr="", returncode=0
                ),
            ]

            result = git_checkout_branch("feature")

            assert result.success is True
            assert mock_cmd.run_command.call_count == 6
            # Verify that git add was called after error
            assert mock_cmd.run_command.call_args_list[2][0][0] == ["git", "add", "-A"]
            # Verify that commit was called with retry message
            assert mock_cmd.run_command.call_args_list[3][0][0] == [
                "git",
                "commit",
                "-m",
                "WIP: Auto-commit before branch checkout (retry)",
            ]
            # Verify that checkout was retried
            assert mock_cmd.run_command.call_args_list[4][0][0] == [
                "git",
                "checkout",
                "feature",
            ]

    def test_checkout_with_uncommitted_changes_commit_fails(self):
        """Test checkout with uncommitted changes when commit fails."""
        with patch("src.auto_coder.git_utils.CommandExecutor") as mock_executor:
            mock_cmd = MagicMock()
            mock_executor.return_value = mock_cmd
            mock_cmd.run_command.side_effect = [
                # First call: git status --porcelain (no changes detected initially)
                CommandResult(success=True, stdout="", stderr="", returncode=0),
                # Second call: git checkout fails with uncommitted changes error
                CommandResult(
                    success=False,
                    stdout="",
                    stderr="error: Your local changes to the following files would be overwritten by checkout:\n\tfile.txt",
                    returncode=1,
                ),
                # Third call: git add -A
                CommandResult(success=True, stdout="", stderr="", returncode=0),
                # Fourth call: git commit fails
                CommandResult(
                    success=False,
                    stdout="",
                    stderr="fatal: unable to create commit",
                    returncode=1,
                ),
            ]

            result = git_checkout_branch("feature")

            assert result.success is False
            assert "would be overwritten by checkout" in result.stderr
            # Should stop after commit fails
            assert mock_cmd.run_command.call_count == 4


class TestGetCurrentBranch:
    """Tests for get_current_branch function."""

    def test_get_current_branch_success(self):
        """Test successful retrieval of current branch."""
        with patch("src.auto_coder.git_utils.CommandExecutor") as mock_executor:
            mock_cmd = MagicMock()
            mock_executor.return_value = mock_cmd
            mock_cmd.run_command.return_value = CommandResult(
                success=True, stdout="main\n", stderr="", returncode=0
            )

            result = get_current_branch()

            assert result == "main"
            mock_cmd.run_command.assert_called_once_with(
                ["git", "rev-parse", "--abbrev-ref", "HEAD"], cwd=None
            )

    def test_get_current_branch_with_cwd(self):
        """Test get_current_branch with custom working directory."""
        with patch("src.auto_coder.git_utils.CommandExecutor") as mock_executor:
            mock_cmd = MagicMock()
            mock_executor.return_value = mock_cmd
            mock_cmd.run_command.return_value = CommandResult(
                success=True, stdout="feature-branch\n", stderr="", returncode=0
            )

            result = get_current_branch(cwd="/path/to/repo")

            assert result == "feature-branch"
            mock_cmd.run_command.assert_called_once_with(
                ["git", "rev-parse", "--abbrev-ref", "HEAD"], cwd="/path/to/repo"
            )

    def test_get_current_branch_failure(self):
        """Test get_current_branch when git command fails."""
        with patch("src.auto_coder.git_utils.CommandExecutor") as mock_executor:
            mock_cmd = MagicMock()
            mock_executor.return_value = mock_cmd
            mock_cmd.run_command.return_value = CommandResult(
                success=False,
                stdout="",
                stderr="fatal: not a git repository",
                returncode=128,
            )

            result = get_current_branch()

            assert result is None


class TestExtractNumberFromBranch:
    """Tests for extract_number_from_branch function."""

    def test_extract_issue_number(self):
        """Test extracting issue number from branch name."""
        assert extract_number_from_branch("issue-123") == 123
        assert extract_number_from_branch("issue-456") == 456

    def test_extract_pr_number(self):
        """Test extracting PR number from branch name."""
        assert extract_number_from_branch("pr-789") == 789
        assert extract_number_from_branch("pr-101") == 101

    def test_extract_number_with_prefix(self):
        """Test extracting number from branch with prefix."""
        assert extract_number_from_branch("feature/issue-123") == 123
        assert extract_number_from_branch("fix/pr-456") == 456

    def test_extract_number_case_insensitive(self):
        """Test case-insensitive extraction."""
        assert extract_number_from_branch("ISSUE-123") == 123
        assert extract_number_from_branch("PR-456") == 456
        assert extract_number_from_branch("Issue-789") == 789

    def test_extract_number_no_match(self):
        """Test extraction when no number pattern found."""
        assert extract_number_from_branch("main") is None
        assert extract_number_from_branch("feature-branch") is None
        assert extract_number_from_branch("develop") is None
        assert extract_number_from_branch("") is None
        assert extract_number_from_branch(None) is None<|MERGE_RESOLUTION|>--- conflicted
+++ resolved
@@ -704,8 +704,10 @@
 
     def test_successful_checkout_create_new_branch(self):
         """Test successful checkout with creating a new branch."""
-        with patch("src.auto_coder.git_utils.CommandExecutor") as mock_executor, \
-             patch("src.auto_coder.git_utils.branch_exists") as mock_branch_exists:
+        with (
+            patch("src.auto_coder.git_utils.CommandExecutor") as mock_executor,
+            patch("src.auto_coder.git_utils.branch_exists") as mock_branch_exists,
+        ):
             mock_cmd = MagicMock()
             mock_executor.return_value = mock_cmd
             # branch_exists returns False (branch doesn't exist)
@@ -724,11 +726,7 @@
                 CommandResult(
                     success=True, stdout="new-feature\n", stderr="", returncode=0
                 ),
-<<<<<<< HEAD
-                # Sixth call: git push -u origin new-feature
-=======
                 # Fourth call: git push -u origin new-feature
->>>>>>> ca62ba36
                 CommandResult(
                     success=True,
                     stdout="Branch 'new-feature' set up to track remote branch 'new-feature' from 'origin'.\n",
@@ -740,11 +738,7 @@
             result = git_checkout_branch("new-feature", create_new=True)
 
             assert result.success is True
-<<<<<<< HEAD
-            assert mock_cmd.run_command.call_count == 6
-=======
             assert mock_cmd.run_command.call_count == 4
->>>>>>> ca62ba36
             # Verify checkout command with -b flag
             assert mock_cmd.run_command.call_args_list[1][0][0] == [
                 "git",
@@ -753,11 +747,7 @@
                 "new-feature",
             ]
             # Verify push command
-<<<<<<< HEAD
-            assert mock_cmd.run_command.call_args_list[5][0][0] == [
-=======
             assert mock_cmd.run_command.call_args_list[3][0][0] == [
->>>>>>> ca62ba36
                 "git",
                 "push",
                 "-u",
@@ -767,8 +757,10 @@
 
     def test_successful_checkout_create_from_base_branch(self):
         """Test successful checkout with creating a new branch from base branch."""
-        with patch("src.auto_coder.git_utils.CommandExecutor") as mock_executor, \
-             patch("src.auto_coder.git_utils.branch_exists") as mock_branch_exists:
+        with (
+            patch("src.auto_coder.git_utils.CommandExecutor") as mock_executor,
+            patch("src.auto_coder.git_utils.branch_exists") as mock_branch_exists,
+        ):
             mock_cmd = MagicMock()
             mock_executor.return_value = mock_cmd
             # branch_exists returns False (branch doesn't exist)
@@ -930,8 +922,10 @@
 
     def test_create_new_branch_push_failure(self):
         """Test creating a new branch when push fails (should still succeed)."""
-        with patch("src.auto_coder.git_utils.CommandExecutor") as mock_executor, \
-             patch("src.auto_coder.git_utils.branch_exists") as mock_branch_exists:
+        with (
+            patch("src.auto_coder.git_utils.CommandExecutor") as mock_executor,
+            patch("src.auto_coder.git_utils.branch_exists") as mock_branch_exists,
+        ):
             mock_cmd = MagicMock()
             mock_executor.return_value = mock_cmd
             # branch_exists returns False (branch doesn't exist)
@@ -967,8 +961,10 @@
 
     def test_create_new_branch_without_publish(self):
         """Test creating a new branch without publishing to remote."""
-        with patch("src.auto_coder.git_utils.CommandExecutor") as mock_executor, \
-             patch("src.auto_coder.git_utils.branch_exists") as mock_branch_exists:
+        with (
+            patch("src.auto_coder.git_utils.CommandExecutor") as mock_executor,
+            patch("src.auto_coder.git_utils.branch_exists") as mock_branch_exists,
+        ):
             mock_cmd = MagicMock()
             mock_executor.return_value = mock_cmd
             # branch_exists returns False (branch doesn't exist)
@@ -992,11 +988,7 @@
             result = git_checkout_branch("new-feature", create_new=True, publish=False)
 
             assert result.success is True
-<<<<<<< HEAD
-            # Should have 3 calls (status, checkout, verify), no push, no branch checks
-=======
             # Should have 3 calls (status, checkout, verify), no push
->>>>>>> ca62ba36
             assert mock_cmd.run_command.call_count == 3
 
     def test_checkout_with_uncommitted_changes_auto_commit(self):
