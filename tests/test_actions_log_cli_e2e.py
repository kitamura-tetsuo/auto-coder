import importlib
import os
import subprocess
import sys


<<<<<<< HEAD
def test_get_actions_logs_cli(_use_real_home):
=======
def test_get_actions_logs_cli(_use_real_home, _use_real_commands):
>>>>>>> 815445c3
    sp = importlib.reload(subprocess)
    from playwright.sync_api import sync_playwright

    url = "https://github.com/kitamura-tetsuo/outliner/actions/runs/16949853465/job/48039894437?pr=496"

    sp.run(["playwright", "install", "chromium"], check=False)

    with sync_playwright() as p:
        browser = p.chromium.launch(headless=True)
        page = browser.new_page()
        page.goto(url)
        assert "GitHub" in page.title()

    env = os.environ.copy()
    env["PYTHONPATH"] = "/home/node/.local/lib/python3.11/site-packages:/home/node/1/auto-coder/src"

    result = sp.run(
        [
            sys.executable,
            "-m",
            "src.auto_coder.cli",
            "get-actions-logs",
            "--url",
            url,
            "--github-token",
            "dummy",
        ],
        capture_output=True,
        text=True,
        timeout=120,
        env=env,
    )
    assert result.returncode == 0<|MERGE_RESOLUTION|>--- conflicted
+++ resolved
@@ -4,11 +4,7 @@
 import sys
 
 
-<<<<<<< HEAD
-def test_get_actions_logs_cli(_use_real_home):
-=======
 def test_get_actions_logs_cli(_use_real_home, _use_real_commands):
->>>>>>> 815445c3
     sp = importlib.reload(subprocess)
     from playwright.sync_api import sync_playwright
 
