--- conflicted
+++ resolved
@@ -118,10 +118,5 @@
 
         # Check that model_config is properly set
         assert hasattr(Settings, "model_config")
-<<<<<<< HEAD
         assert Settings.model_config["env_file"] == ".env"
-        assert Settings.model_config["env_file_encoding"] == "utf-8"
-=======
-        assert settings.model_config["env_file"] == ".env"
-        assert settings.model_config["env_file_encoding"] == "utf-8"
->>>>>>> ca62ba36
+        assert Settings.model_config["env_file_encoding"] == "utf-8"