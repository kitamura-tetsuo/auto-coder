--- conflicted
+++ resolved
@@ -34,9 +34,6 @@
 
     env_verbose = os.environ.copy()
     env_verbose["AUTOCODER_VERBOSE"] = "1"
-<<<<<<< HEAD
-    env_verbose["PYTHONPATH"] = "/home/node/.local/lib/python3.11/site-packages:/home/node/1/auto-coder/src"
-=======
     # Add src directory and current sys.path to PYTHONPATH so subprocess can find all modules
     src_path = os.path.join(os.path.dirname(__file__), "..", "src")
     current_pythonpath = env_verbose.get("PYTHONPATH", "")
@@ -47,7 +44,6 @@
         "/usr/local/lib/python3.11/dist-packages",
     ]
     env_verbose["PYTHONPATH"] = os.pathsep.join(sys_paths) + (os.pathsep + current_pythonpath if current_pythonpath else "")
->>>>>>> 815445c3
 
     result_verbose = subprocess.run(
         [sys.executable, "-c", python_snippet],
@@ -62,13 +58,9 @@
 
     env_quiet = os.environ.copy()
     env_quiet.pop("AUTOCODER_VERBOSE", None)
-<<<<<<< HEAD
-    env_quiet["PYTHONPATH"] = "/home/node/.local/lib/python3.11/site-packages:/home/node/1/auto-coder/src"
-=======
     # Add src directory and current sys.path to PYTHONPATH so subprocess can find all modules
     current_pythonpath = env_quiet.get("PYTHONPATH", "")
     env_quiet["PYTHONPATH"] = os.pathsep.join(sys_paths) + (os.pathsep + current_pythonpath if current_pythonpath else "")
->>>>>>> 815445c3
 
     result_quiet = subprocess.run(
         [sys.executable, "-c", python_snippet],
