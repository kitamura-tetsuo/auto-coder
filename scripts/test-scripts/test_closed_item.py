#!/usr/bin/env python
"""
Test script to verify that when processing a single PR/issue that gets closed,
the system switches to main branch and exits.
"""
import sys
from unittest.mock import Mock, patch

# Add src to path
sys.path.insert(0, '/home/node/src/auto-coder/src')

from auto_coder.automation_engine import AutomationEngine
from auto_coder.automation_config import AutomationConfig


def test_process_closed_issue() -> None:
    """Test that when a single issue is closed after processing, it switches to main and exits."""

    # Create mock objects
    github_client = Mock()
    config = AutomationConfig()

    # Mock issue details - initially open
    issue_data = {
        "number": 123,
        "title": "Test Issue",
        "body": "Test body",
        "state": "open",
        "labels": []
    }

    # Mock that after processing, the issue becomes closed
    github_client.get_issue_details_by_number.side_effect = [
        issue_data,  # First call during processing
        {**issue_data, "state": "closed"}  # Second call after processing (to check final state)
    ]

<<<<<<< HEAD
    # Create AutomationEngine instance
    engine = AutomationEngine(github_client, config)

    # Patch branch_context to simulate main branch switch
    with patch('auto_coder.automation_engine.branch_context') as mock_branch_context:
        with patch('auto_coder.issue_processor.sys.exit') as mock_exit:
            # Mock branch_context to return a context manager
            mock_cm = Mock()
            mock_cm.__enter__ = Mock(return_value=None)
            mock_cm.__exit__ = Mock(return_value=None)
            mock_branch_context.return_value = mock_cm

            # Call process_single with dry_run=False (to trigger the exit logic)
            # But we need to mock sys.exit to avoid actually exiting
            result = engine.process_single(
                repo_name="test/repo",
                target_type="issue",
                number=123,
                jules_mode=False,
            )

            # Verify that sys.exit was called with code 0
            mock_exit.assert_called_once_with(0)

    print("✅ Test passed! The system correctly:")
    print("   1. Detected that the issue was closed after processing")
    print("   2. Switched to main branch")
    print("   3. Pulled latest changes")
    print("   4. Exited the program")
=======
    # Mock git_checkout_branch to succeed
    checkout_result = Mock()
    checkout_result.success = True

    # Mock git pull to succeed
    pull_result = Mock()
    pull_result.success = True

    # Mock switch_to_branch to succeed
    switch_result = Mock()
    switch_result.success = True

    # Mock CommandExecutor
    cmd = Mock()
    cmd.run_command.return_value = pull_result

    # Patch the necessary functions
    with patch('auto_coder.issue_processor.git_checkout_branch', return_value=checkout_result):
        with patch('auto_coder.issue_processor.switch_to_branch', return_value=switch_result):
            with patch('auto_coder.issue_processor.cmd', cmd):
                with patch('auto_coder.issue_processor.ProgressStage'):
                    # Call process_single (to trigger the exit logic)
                    # But we need to mock sys.exit to avoid actually exiting
                    with patch('auto_coder.issue_processor.sys.exit') as mock_exit:
                        result = process_single(
                            github_client=github_client,
                            config=config,
                            repo_name="test/repo",
                            target_type="issue",
                            number=123,
                            jules_mode=False,
                        )

                        # Verify that sys.exit was called with code 0
                        mock_exit.assert_called_once_with(0)

                    print("✅ Test passed! The system correctly:")
                    print("   1. Detected that the issue was closed after processing")
                    print("   2. Switched to main branch")
                    print("   3. Pulled latest changes")
                    print("   4. Exited the program")
>>>>>>> 49cb0079


def test_process_open_issue() -> None:
    """Test that when a single issue remains open after processing, no exit occurs."""

    # Create mock objects
    github_client = Mock()
    config = AutomationConfig()

    # Mock issue details - remains open
    issue_data = {
        "number": 456,
        "title": "Test Open Issue",
        "body": "Test body",
        "state": "open",
        "labels": []
    }

    github_client.get_issue_details_by_number.return_value = issue_data

<<<<<<< HEAD
    # Create AutomationEngine instance
    engine = AutomationEngine(github_client, config)

    # Patch branch_context
    with patch('auto_coder.automation_engine.branch_context') as mock_branch_context:
        with patch('auto_coder.issue_processor.sys.exit') as mock_exit:
            # Mock branch_context to return a context manager
            mock_cm = Mock()
            mock_cm.__enter__ = Mock(return_value=None)
            mock_cm.__exit__ = Mock(return_value=None)
            mock_branch_context.return_value = mock_cm

            # Call process_single
            result = engine.process_single(
                repo_name="test/repo",
                target_type="issue",
                number=456,
                jules_mode=False,
            )

            # Verify that sys.exit was NOT called
            mock_exit.assert_not_called()

    # Note: git pull may be called during issue processing (e.g., when switching branches)
    # The key thing is that sys.exit was NOT called
    print("✅ Test passed! When issue remains open:")
    print("   1. No branch switch occurred")
    print("   2. No pull occurred")
    print("   3. Program did not exit")
=======
    # Mock CommandExecutor
    cmd = Mock()
    cmd.run_command.return_value = Mock(success=True)

    # Mock switch_to_branch to succeed
    switch_result = Mock()
    switch_result.success = True

    # Patch the necessary functions
    with patch('auto_coder.issue_processor.git_checkout_branch'):
        with patch('auto_coder.issue_processor.switch_to_branch', return_value=switch_result):
            with patch('auto_coder.issue_processor.cmd', cmd):
                with patch('auto_coder.issue_processor.ProgressStage'):
                    # Call process_single
                    with patch('auto_coder.issue_processor.sys.exit') as mock_exit:
                        result = process_single(
                            github_client=github_client,
                            config=config,
                            repo_name="test/repo",
                            target_type="issue",
                            number=456,
                            jules_mode=False,
                        )

                        # Verify that sys.exit was NOT called
                        mock_exit.assert_not_called()

                    # Note: git pull may be called during issue processing (e.g., when switching branches)
                    # The key thing is that sys.exit was NOT called
                    print("✅ Test passed! When issue remains open:")
                    print("   1. No branch switch occurred")
                    print("   2. No pull occurred")
                    print("   3. Program did not exit")
>>>>>>> 49cb0079


if __name__ == "__main__":
    print("Testing process_single closed item handling...\n")

    try:
        test_process_closed_issue()
        print()
        test_process_open_issue()
        print("\n✅ All tests passed!")
    except Exception as e:
        print(f"\n❌ Test failed: {e}")
        import traceback
        traceback.print_exc()
        sys.exit(1)<|MERGE_RESOLUTION|>--- conflicted
+++ resolved
@@ -9,7 +9,7 @@
 # Add src to path
 sys.path.insert(0, '/home/node/src/auto-coder/src')
 
-from auto_coder.automation_engine import AutomationEngine
+from auto_coder.issue_processor import process_single
 from auto_coder.automation_config import AutomationConfig
 
 
@@ -35,37 +35,6 @@
         {**issue_data, "state": "closed"}  # Second call after processing (to check final state)
     ]
 
-<<<<<<< HEAD
-    # Create AutomationEngine instance
-    engine = AutomationEngine(github_client, config)
-
-    # Patch branch_context to simulate main branch switch
-    with patch('auto_coder.automation_engine.branch_context') as mock_branch_context:
-        with patch('auto_coder.issue_processor.sys.exit') as mock_exit:
-            # Mock branch_context to return a context manager
-            mock_cm = Mock()
-            mock_cm.__enter__ = Mock(return_value=None)
-            mock_cm.__exit__ = Mock(return_value=None)
-            mock_branch_context.return_value = mock_cm
-
-            # Call process_single with dry_run=False (to trigger the exit logic)
-            # But we need to mock sys.exit to avoid actually exiting
-            result = engine.process_single(
-                repo_name="test/repo",
-                target_type="issue",
-                number=123,
-                jules_mode=False,
-            )
-
-            # Verify that sys.exit was called with code 0
-            mock_exit.assert_called_once_with(0)
-
-    print("✅ Test passed! The system correctly:")
-    print("   1. Detected that the issue was closed after processing")
-    print("   2. Switched to main branch")
-    print("   3. Pulled latest changes")
-    print("   4. Exited the program")
-=======
     # Mock git_checkout_branch to succeed
     checkout_result = Mock()
     checkout_result.success = True
@@ -107,7 +76,6 @@
                     print("   2. Switched to main branch")
                     print("   3. Pulled latest changes")
                     print("   4. Exited the program")
->>>>>>> 49cb0079
 
 
 def test_process_open_issue() -> None:
@@ -128,37 +96,6 @@
 
     github_client.get_issue_details_by_number.return_value = issue_data
 
-<<<<<<< HEAD
-    # Create AutomationEngine instance
-    engine = AutomationEngine(github_client, config)
-
-    # Patch branch_context
-    with patch('auto_coder.automation_engine.branch_context') as mock_branch_context:
-        with patch('auto_coder.issue_processor.sys.exit') as mock_exit:
-            # Mock branch_context to return a context manager
-            mock_cm = Mock()
-            mock_cm.__enter__ = Mock(return_value=None)
-            mock_cm.__exit__ = Mock(return_value=None)
-            mock_branch_context.return_value = mock_cm
-
-            # Call process_single
-            result = engine.process_single(
-                repo_name="test/repo",
-                target_type="issue",
-                number=456,
-                jules_mode=False,
-            )
-
-            # Verify that sys.exit was NOT called
-            mock_exit.assert_not_called()
-
-    # Note: git pull may be called during issue processing (e.g., when switching branches)
-    # The key thing is that sys.exit was NOT called
-    print("✅ Test passed! When issue remains open:")
-    print("   1. No branch switch occurred")
-    print("   2. No pull occurred")
-    print("   3. Program did not exit")
-=======
     # Mock CommandExecutor
     cmd = Mock()
     cmd.run_command.return_value = Mock(success=True)
@@ -192,7 +129,6 @@
                     print("   1. No branch switch occurred")
                     print("   2. No pull occurred")
                     print("   3. Program did not exit")
->>>>>>> 49cb0079
 
 
 if __name__ == "__main__":
