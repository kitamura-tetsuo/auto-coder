--- conflicted
+++ resolved
@@ -11,9 +11,5 @@
     *.egg-info,
     build,
     dist,
-<<<<<<< HEAD
-    graph_builder/node_modules
-=======
     graph_builder/node_modules,
     graph_builder/dist
->>>>>>> 8e5f332b
