--- conflicted
+++ resolved
@@ -145,14 +145,12 @@
         - name: reset
           purpose: Reset configuration to default values
           options:
-<<<<<<< HEAD
-            - { name: --install-dir, default: "~/graphrag_mcp" }
-            - { name: --neo4j-uri, default: "bolt://localhost:7687" }
-            - { name: --neo4j-user, default: "neo4j" }
-            - { name: --neo4j-password, default: "password" }
-            - { name: --qdrant-url, default: "http://localhost:6333" }
-            - { name: --skip-clone, flag: true }
-    
+            - { name: --file, type: path, help: "Path to config file (default: ~/.auto-coder/llm_backend.toml)" }
+        - name: validate
+          purpose: Validate configuration file format
+          options:
+            - { name: --file, type: path, help: "Path to config file (default: ~/.auto-coder/llm_backend.toml)" }
+
     - name: mcp
       description: Install and inspect MCP servers
       subcommands:
@@ -165,13 +163,6 @@
       subcommands:
         - { name: print-config, options: [--target (windsurf|claude), --write-to] }
         - { name: status }
-=======
-            - { name: --file, type: path, help: "Path to config file (default: ~/.auto-coder/llm_backend.toml)" }
-        - name: validate
-          purpose: Validate configuration file format
-          options:
-            - { name: --file, type: path, help: "Path to config file (default: ~/.auto-coder/llm_backend.toml)" }
->>>>>>> daef2506
 
 features:
   github_automation:
@@ -316,4 +307,4 @@
       openrouter: { base_url: "https://openrouter.ai/api/v1", model: "qwen/qwen3-coder:free" }
     env_override:
       - AUTO_CODER_QWEN_CONFIG  # full path override
-      - AUTO_CODER_CONFIG_DIR   # directory override
+      - AUTO_CODER_CONFIG_DIR   # directory override