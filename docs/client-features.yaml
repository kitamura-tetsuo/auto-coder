# Client Features Documentation

This file documents the client-facing features and tools provided by auto-coder.

## GraphRAG MCP Server (Customized Fork)

Since auto-coder v2025.10.23, a customized GraphRAG MCP server is bundled with the package. This fork of [rileylemm/graphrag_mcp](https://github.com/rileylemm/graphrag_mcp) has been specialized for code analysis.

### Location

- **Source**: mcp/graphrag_mcp/
- **Documentation**: `docs/BUNDLED_MCP_SERVER.md`
- **Fork Info**: `src/auto_coder/mcp_servers/graphrag_mcp/FORK_INFO.md`

### Purpose

This fork provides specialized TypeScript/JavaScript code analysis capabilities using TypeScript code structure indexed by ts-morph, replacing the original documentation search functionality.

### Key Modifications from Original

1. **Specialized for Code Analysis**: Changed from generic documentation search to TypeScript/JavaScript code structure analysis
2. **Custom Graph Schema**: Adapted to work with ts-morph generated graph structure with node types like `File`, `Function`, `Method`, `Class`, `Interface`, and relationship types like `CONTAINS`, `CALLS`, `EXTENDS`, `IMPLEMENTS`, `IMPORTS`
3. **Code-Specific Tools**: Replaced original `search_documentation` and `hybrid_search` with code analysis tools

### Configuration

#### Backend Configuration

The auto-coder system supports multiple LLM backends:

```toml
          [qwen.qwen-direct]
          command = "uvx"
          args = ["qwen-direct"]
          description = "Direct Qwen API access"
          QWEN_API_KEY = "your-api-key"
```

<<<<<<< HEAD
##### Configuration File Priority

  configuration_priority:
    description: "Auto-coder supports local project-specific configurations that override global settings"
    priority_order:
      - priority: 1
        location: "Explicitly provided config_path argument"
        usage: "LLMBackendConfiguration.load_from_file('/path/to/config.toml')"
      - priority: 2
        location: ".auto-coder/llm_config.toml in current working directory"
        usage: "Automatically detected when running auto-coder from project directory"
        benefits:
          - "Per-project backend configurations"
          - "Team collaboration with version-controlled configs"
          - "Testing with different configurations"
          - "Container/CI environments with project-specific settings"
      - priority: 3
        location: "~/.auto-coder/llm_config.toml in home directory"
        usage: "Global fallback configuration for all projects"
    backward_compatibility: "Users with only home directory configs see no change in behavior"
    example_workflow: |
      # Create project-specific configuration
      mkdir -p .auto-coder
      cat > .auto-coder/llm_config.toml << EOF
      [backend]
      default = "qwen"
      order = ["qwen", "gemini"]

      [backends.qwen]
      model = "qwen3-coder-plus"
      EOF

      # Auto-coder will now use the local config when run in this directory
      auto-coder process-issues
=======
#### Backend Configuration Fields

The system supports extensive backend configuration options. Key fields include:

- **model_provider**: Specifies the model provider for backends using `backend_type = "codex"`
  - Purpose: Allows users to configure providers like OpenRouter, Anthropic, etc.
  - Example:
    ```toml
    [grok-4.1-fast]
    enabled = true
    model = "x-ai/grok-4.1-fast:free"
    backend_type = "codex"
    model_provider = "openrouter"
    ```
  - This translates to: `codex -c model="x-ai/grok-4.1-fast:free" -c model_provider=openrouter`
  - Optional field: Backward compatible with existing configurations
>>>>>>> 97a1ac58

#### Backend Management

    nested_managers:
      description: "Multiple backend manager instances can exist with different configurations"
      llm_backend: "Singleton instance for general LLM operations (PR processing, test fixes, code generation)"
      message_backend: "Separate singleton instance for message generation (commit messages, PR messages)"
      usage: "Access via get_llm_backend_manager() and get_message_backend_manager() for different use cases"
      provider_manager: "BackendProviderManager is shared across backend manager instances and tracks provider rotation state"

  retry_configuration:
      description: "Configurable retry mechanism for LLM backends when usage limits are hit"
      fields:
        - name: "usage_limit_retry_count"
          type: "int"
          default: 0
          purpose: "Number of retry attempts before switching to next backend"
        - name: "usage_limit_retry_wait_seconds"
          type: "int"
          default: 0
          purpose: "Seconds to wait between retry attempts"
      behavior:
        - "When AutoCoderUsageLimitError is caught, backend manager checks retry configuration"
        - "Retries the same backend up to configured count with specified wait time between attempts"
        - "After retries are exhausted, rotates to next available backend"
        - "Default behavior (0 retries, 0 wait) maintains backward compatibility with immediate rotation"
      example:
        toml_example: |
          [backends.gemini]
          model = "gemini-2.5-pro"
          usage_limit_retry_count = 3
          usage_limit_retry_wait_seconds = 30
      configuration_file: "~/.auto-coder/llm_config.toml"
      scope: "Per-backend configuration allows different backends to have different retry policies"
  post_execution_rotation:
      description: "Optional round-robin style rotation after every successful backend call"
      fields:
        - name: "always_switch_after_execution"
          type: "bool"
          default: false
          purpose: "If true, immediately switch to the next backend in backend.order after a successful execution"
      use_cases:
        - "Distribute traffic evenly across providers"
        - "Avoid soft per-backend limits by rotating proactively"
        - "Comply with backends that only permit a single execution per window"
      example:
        toml_example: |
          [backend]
          order = ["gemini", "qwen", "claude"]

          [backends.gemini]
          model = "gemini-2.5-pro"
          always_switch_after_execution = true

          [backends.qwen]
          model = "qwen3-coder-plus"
          always_switch_after_execution = true
      configuration_file: "~/.auto-coder/llm_config.toml"
      scope: "Per-backend flag; defaults to false when omitted"

#### GraphRAG Integration

  graphrag_integration:
    auto_setup: true
    mcp_config_check: true
    index_update: available via CLI
    snapshot_cleanup:
      retention_days_default: 7
      max_snapshots_per_repo_default: 9
      env_flags:
        - GRAPHRAG_RETENTION_DAYS
        - GRAPHRAG_MAX_SNAPSHOTS_PER_REPO
        - GRAPHRAG_CLEANUP_ON_INIT
        - GRAPHRAG_CLEANUP_ON_UPDATE
      cli_command: "auto-coder graphrag cleanup [--dry-run] [--retention-days N] [--max-per-repo M] [--repo-path PATH]"
      hooks:
        - initialize_graphrag
        - GraphRAGIndexManager.update_index
    pytest_fallback: "Under pytest, GraphRAGIndexManager avoids external graph-builder and uses fast Python fallback indexing"
    docker_manager:
      fallback_recovery: true
      external_network: true
      auto_retry_on_failure: true

#### Test Watcher

  test_watcher:
    playwright_safety:
      - "Skips Playwright execution under pytest or when AC_DISABLE_PLAYWRIGHT=1; returns synthetic report"
      - "Quick availability probe: 'npx playwright --version' with 5s timeout"
      - "Process timeout: 120s communicate() timeout; force-kill on timeout"
    watchdog_daemon: "Observer thread is daemonized; does not block interpreter exit"
    concurrency:
      - "Run-on-change spawns daemon threads for Playwright and GraphRAG update"
      - "GraphRAG retry timers are daemonized"
      - "GraphRAG index updates in TestWatcherTool are scoped to project_root, keeping pytest flows fast on temporary project trees"

### Available Tools

The following code analysis tools are available through the MCP server:

#### find_symbol
Find code symbols by fully qualified name in the codebase.

#### get_call_graph
Analyze function/method call relationships to understand code flow.

#### get_dependencies
Analyze file dependencies to understand project structure.

#### impact_analysis
Analyze change impact across the codebase to understand how a change might affect other parts of the system.

#### semantic_code_search
Search for code using semantic understanding rather than just text matching.

### Setup

The MCP server is automatically set up when running:

```bash
auto-coder graphrag setup-mcp
```

This command copies the bundled server from `src/auto_coder/mcp_servers/graphrag_mcp/` to `~/graphrag_mcp/` and starts the Docker container.

### Usage

After setup, the tools can be accessed through the auto-coder CLI when the MCP server is running.

### Fork Attribution

This fork maintains full attribution to the original author Riley Lemm. The original repository is https://github.com/rileylemm/graphrag_mcp and uses the MIT License.

## Attempt Mechanism

  attempt_management:
    description: "Tracks retries per issue/PR and aligns work branches to the current attempt."
    tracking:
      - "Attempts are recorded as standardized comments 'Auto-Coder Attempt: <N>' with an optional detail suffix."
      - "get_current_attempt reads the latest attempt number from those comments (legacy timestamped comments stay compatible)."
    branching:
      - "Work branches follow issue-<number> for the first pass and issue-<number>/attempt-<N> for subsequent passes; parent branches cascade to sub-issues."
      - "When the local branch is behind the recorded attempt, Auto-Coder switches or recreates the correct attempt branch before continuing work."
      - "New attempt branches are created from the validated base branch (main or the parent's current attempt branch) to re-implement changes safely."
    fallback:
      - "PR failures that cannot be auto-merged (LLM CANNOT_FIX/unclear output, commit/push errors, failed merges or conflict resolution) trigger attempt increments for every linked issue."
      - "Conflict resolver fallbacks do the same when LLM-based conflict handling leaves unresolved markers or cannot push a clean merge."
    propagation:
      - "increment_attempt also reopens closed sub-issues and bumps their counters to keep parent/child attempts in sync."

## Lock Mechanism

  lock_mechanism:
    description: "Prevents concurrent auto-coder executions to avoid conflicts and data corruption"
    behavior:
      - "Automatically acquires a lock before executing any command (except read-only commands like 'config' and 'unlock')"
      - "Lock files are stored in the repository's .git directory as 'auto-coder.lock'"
      - "Lock information includes PID, hostname, and start time"
      - "Automatically detects stale locks (process no longer running)"
      - "Lock is released when command completes successfully"
      - "Supports context manager protocol for safe lock acquisition and release"
    usage_patterns:
      context_manager:
        description: "Recommended pattern using Python's with statement"
        example: |
          with LockManager() as lock:
              # Lock is automatically acquired here
              do_work()
          # Lock is automatically released here, even if an exception occurs
        benefits:
          - "Automatic cleanup even on exceptions"
          - "More Pythonic and readable code"
          - "Prevents accidental lock leaks"
      manual_management:
        description: "Explicit acquire/release pattern"
        example: |
          lock = LockManager()
          if lock.acquire():
              try:
                  do_work()
              finally:
                  lock.release()
        use_cases:
          - "Complex control flow requiring early release"
          - "Legacy code compatibility"
    commands:
      auto_lock:
        description: "Lock is automatically acquired by default for all commands"
        exceptions: "Read-only commands ('config', 'unlock', 'auth-status', 'get-actions-logs', 'mcp-pdb')"
      unlock:
        description: "Manually remove a lock file"
        usage: "auto-coder lock unlock"
        options:
          - "--force: Force remove lock file even if process appears to be running (use with caution)"
        behavior:
          - "Shows lock information before removing"
          - "Prevents removal if process is still running (unless --force is used)"
          - "Automatically detects and removes stale locks without --force flag"
    error_handling:
      concurrent_execution:
        description: "When another instance is already running"
        message: "Displays error with lock information (PID, hostname, start time, status)"
        action: "User must wait for existing instance to complete or use 'unlock' command"
      stale_lock:
        description: "When lock file exists but process is no longer running"
        detection: "Checks if PID is still active using os.kill(pid, 0) on Unix or OpenProcess on Windows"
        action: "Safe to remove without --force flag"
    technical_details:
      implementation: "LockManager class in src/auto_coder/lock_manager.py"
      cli_commands: "src/auto_coder/cli_commands_lock.py"
      integration: "Lock check in cli.py before command execution"
      skip_conditions: "Temporary directories (paths containing 'tmp' or 'pytest')"
      storage_format: "JSON file with pid, hostname, and started_at fields"<|MERGE_RESOLUTION|>--- conflicted
+++ resolved
@@ -36,42 +36,6 @@
           QWEN_API_KEY = "your-api-key"
 ```
 
-<<<<<<< HEAD
-##### Configuration File Priority
-
-  configuration_priority:
-    description: "Auto-coder supports local project-specific configurations that override global settings"
-    priority_order:
-      - priority: 1
-        location: "Explicitly provided config_path argument"
-        usage: "LLMBackendConfiguration.load_from_file('/path/to/config.toml')"
-      - priority: 2
-        location: ".auto-coder/llm_config.toml in current working directory"
-        usage: "Automatically detected when running auto-coder from project directory"
-        benefits:
-          - "Per-project backend configurations"
-          - "Team collaboration with version-controlled configs"
-          - "Testing with different configurations"
-          - "Container/CI environments with project-specific settings"
-      - priority: 3
-        location: "~/.auto-coder/llm_config.toml in home directory"
-        usage: "Global fallback configuration for all projects"
-    backward_compatibility: "Users with only home directory configs see no change in behavior"
-    example_workflow: |
-      # Create project-specific configuration
-      mkdir -p .auto-coder
-      cat > .auto-coder/llm_config.toml << EOF
-      [backend]
-      default = "qwen"
-      order = ["qwen", "gemini"]
-
-      [backends.qwen]
-      model = "qwen3-coder-plus"
-      EOF
-
-      # Auto-coder will now use the local config when run in this directory
-      auto-coder process-issues
-=======
 #### Backend Configuration Fields
 
 The system supports extensive backend configuration options. Key fields include:
@@ -88,7 +52,6 @@
     ```
   - This translates to: `codex -c model="x-ai/grok-4.1-fast:free" -c model_provider=openrouter`
   - Optional field: Backward compatible with existing configurations
->>>>>>> 97a1ac58
 
 #### Backend Management
 
