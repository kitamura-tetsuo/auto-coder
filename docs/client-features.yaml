--- conflicted
+++ resolved
@@ -1,8 +1,4 @@
-<<<<<<< HEAD
 version: "2025.11.8.10+g5dfa52e"
-=======
-version: "2025.11.8.6+g9a87f95"
->>>>>>> 41a1310f
 project:
   name: auto-coder
   description: Automated application development with multi-backend LLM CLI and GitHub integration
