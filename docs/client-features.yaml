# Client Features Documentation

This file documents the client-facing features and tools provided by auto-coder.

## GraphRAG MCP Server (Customized Fork)

Since auto-coder v2025.10.23, a customized GraphRAG MCP server is bundled with the package. This fork of [rileylemm/graphrag_mcp](https://github.com/rileylemm/graphrag_mcp) has been specialized for code analysis.

### Location

- **Source**: mcp/graphrag_mcp/
- **Documentation**: `docs/BUNDLED_MCP_SERVER.md`
- **Fork Info**: `src/auto_coder/mcp_servers/graphrag_mcp/FORK_INFO.md`

### Purpose

This fork provides specialized TypeScript/JavaScript code analysis capabilities using TypeScript code structure indexed by ts-morph, replacing the original documentation search functionality.

### Key Modifications from Original

1. **Specialized for Code Analysis**: Changed from generic documentation search to TypeScript/JavaScript code structure analysis
2. **Custom Graph Schema**: Adapted to work with ts-morph generated graph structure with node types like `File`, `Function`, `Method`, `Class`, `Interface`, and relationship types like `CONTAINS`, `CALLS`, `EXTENDS`, `IMPLEMENTS`, `IMPORTS`
3. **Code-Specific Tools**: Replaced original `search_documentation` and `hybrid_search` with code analysis tools

### Configuration

#### Backend Configuration

The auto-coder system supports multiple LLM backends:

```toml
          [qwen.qwen-direct]
          command = "uvx"
          args = ["qwen-direct"]
          description = "Direct Qwen API access"
          QWEN_API_KEY = "your-api-key"
```

#### Backend Configuration Fields

The system supports extensive backend configuration options. Key fields include:

- **model_provider**: Specifies the model provider for backends using `backend_type = "codex"`
  - Purpose: Allows users to configure providers like OpenRouter, Anthropic, etc.
  - Example:
    ```toml
    [grok-4.1-fast]
    enabled = true
    model = "x-ai/grok-4.1-fast:free"
    backend_type = "codex"
    model_provider = "openrouter"
    ```
  - This translates to: `codex -c model="x-ai/grok-4.1-fast:free" -c model_provider=openrouter`
  - Optional field: Backward compatible with existing configurations

- **usage_markers**: Configurable strings to detect rate limits or usage errors in CLI output
  - Purpose: Enables users to handle different localizations or new error messages without modifying source code
  - Supported by: ClaudeClient, GeminiClient, CodexClient, AuggieClient, QwenClient
  - Default behavior: Each client has built-in default markers (e.g., "rate limit", "quota", "429")
  - Example:
    ```toml
    [backends.gemini]
    model = "gemini-2.5-pro"
    usage_markers = ["rate limit", "quota exceeded", "custom error message"]

    [backends.claude]
    model = "sonnet"
    usage_markers = ["api error: 429", "usage limit exceeded", "5-hour limit reached"]

    [backends.codex]
    model = "codex"
    usage_markers = ["rate limit", "usage limit", "upgrade to pro"]

    [backends.auggie]
    model = "GPT-5"
    usage_markers = ["rate limit", "quota", "429"]

    [backends.qwen]
    model = "qwen3-coder-plus"
    usage_markers = ["rate limit", "quota", "too many requests", "custom marker"]
    ```
  - Behavior:
    - When configured, the specified markers are used to detect usage limit errors
    - When not configured, clients fall back to their built-in default markers
    - Markers are matched case-insensitively against the CLI output
  - Configuration file: "~/.auto-coder/llm_config.toml"
  - Optional field: Backward compatible with existing configurations

- **backend_for_failed_pr**: Fallback backend configuration for PRs when attempt count reaches 3
  - Purpose: Automatically switches to a different backend when a PR has been attempted 3 times without success
  - Trigger: When any linked issue in a PR has an attempt count >= 3, the system switches to this fallback backend for all subsequent LLM operations on that PR
  - Configuration section: `[backend_for_failed_pr]` in the TOML config file
  - Example:
    ```toml
    [backend_for_failed_pr]
    name = "gemini"
    model = "gemini-2.5-flash"
    api_key = "your-api-key"
    ```
  - Behavior:
    - Checks attempt count for all issues linked in the PR body (using keywords like "close", "fix", "resolve")
    - Uses max attempt count across all linked issues
    - When max attempt >= 3, switches to the fallback backend before making any LLM calls
    - Supports all standard backend configuration fields (model, api_key, base_url, etc.)
    - If no fallback is configured, processing continues with the current backend (no error)
  - Configuration file: "~/.auto-coder/llm_config.toml"
  - Optional field: Only used when automatic fallback is desired

- **`options` field**: CLI options for code editing operations
  - Purpose: Pass additional command-line arguments to backend CLIs when performing code editing operations
  - Type: List[str]
  - Default: `[]` (empty list)
  - Usage: Applied when the LLM is invoked for analyzing issues, generating code, fixing bugs, and other file-modifying operations
  - Example:
    ```toml
    [backends.codex]
    model = "codex"
    options = ["--dangerously-bypass-approvals-and-sandbox"]
    ```
  - Behavior:
    - The system automatically adds required flags for each backend type during execution (e.g., `--dangerously-bypass-approvals-and-sandbox` for Codex)
    - Custom options specified here are appended to the automatically-added flags
    - Different backends may interpret options differently
  - Configuration file: "~/.auto-coder/llm_config.toml"
  - Optional field: Backward compatible with existing configurations

- **`options_for_noedit` field**: CLI options for message generation (non-editing operations)
  - Purpose: Pass additional command-line arguments to backend CLIs when generating commit messages, PR descriptions, and other non-code operations
  - Type: List[str]
  - Default: `[]` (empty list)
  - Usage: Applied when the LLM is invoked for message generation operations (not code editing)
  - Example:
    ```toml
    [backends.gemini]
    model = "gemini-2.5-pro"
    options = ["--debug"]
    options_for_noedit = ["--silent"]
    ```
  - Behavior:
    - If not specified or empty, falls back to using `options` value
    - Allows different configurations for editing vs message generation
    - The system automatically adds required flags for each backend type during execution
    - Useful for optimizing different operations with different option sets
  - Configuration file: "~/.auto-coder/llm_config.toml"
  - Optional field: Backward compatible with existing configurations

- **`backend_for_noedit` configuration**: Separate backend configuration for non-editing operations
  - Purpose: Configure a different backend (or backend order) for message generation compared to code editing
  - Breaking Change: Renamed from `message_backend` to `backend_for_noedit`
  - Configuration Sections:
    - `[backend_for_noedit]`: Top-level section for non-editing backend configuration
    - Fields:
      - `default`: Default backend name for non-editing operations
      - `order`: List of backend names to try for non-editing operations (in order)
  - Example:
    ```toml
    [backend]
    default = "qwen"
    order = ["qwen", "gemini", "claude"]

    [backend_for_noedit]
    default = "claude"
    order = ["claude", "qwen"]
    ```
  - Behavior:
    - If not specified, falls back to general backend configuration (`[backend]` section)
    - Allows optimization: use fast/cheap models for messages, premium models for code
    - Backward compatible: old `message_backend` key still works but emits deprecation warning
  - Migration:
    - Replace `[message_backend]` with `[backend_for_noedit]` in config files
    - Replace environment variable `AUTO_CODER_MESSAGE_DEFAULT_BACKEND` with `AUTO_CODER_NOEDIT_DEFAULT_BACKEND`
  - Configuration file: "~/.auto-coder/llm_config.toml"
  - Optional field: Defaults to general backend configuration if not specified

#### Backend Management

    nested_managers:
      description: "Multiple backend manager instances can exist with different configurations"
      llm_backend: "Singleton instance for general LLM operations (PR processing, test fixes, code generation)"
      noedit_backend: "Separate singleton instance for non-editing operations (commit messages, PR messages)"
      usage: "Access via get_llm_backend_manager() and get_noedit_backend_manager() for different use cases"
      provider_manager: "BackendProviderManager is shared across backend manager instances and tracks provider rotation state"
<<<<<<< HEAD
      deprecated_names: "get_message_backend_manager(), run_llm_message_prompt(), get_message_backend_and_model() are deprecated - use get_noedit_backend_manager(), run_llm_noedit_prompt(), get_noedit_backend_and_model() instead"
=======
  session_resume:
      description: "Persist and reuse backend session identifiers so supported backends can resume previous conversations."
      prerequisites:
        - "Backend configuration includes options_for_resume with a [sessionId] placeholder that matches the backend CLI flag"
      behavior:
        - "Captures session IDs from backend clients after each execution and persists them to ~/.auto-coder/backend_session_state.json"
        - "Automatically injects configured resume options when the same backend runs consecutively and a session ID is available"
        - "Clears persisted session data when rotating to a different backend to avoid cross-backend leakage"
      configuration_file: "~/.auto-coder/llm_config.toml"
      persistence_file: "~/.auto-coder/backend_session_state.json"
>>>>>>> 3945bce1

  retry_configuration:
      description: "Configurable retry mechanism for LLM backends when usage limits are hit"
      fields:
        - name: "usage_limit_retry_count"
          type: "int"
          default: 0
          purpose: "Number of retry attempts before switching to next backend"
        - name: "usage_limit_retry_wait_seconds"
          type: "int"
          default: 0
          purpose: "Seconds to wait between retry attempts"
      behavior:
        - "When AutoCoderUsageLimitError is caught, backend manager checks retry configuration"
        - "Retries the same backend up to configured count with specified wait time between attempts"
        - "After retries are exhausted, rotates to next available backend"
        - "Default behavior (0 retries, 0 wait) maintains backward compatibility with immediate rotation"
      example:
        toml_example: |
          [backends.gemini]
          model = "gemini-2.5-pro"
          usage_limit_retry_count = 3
          usage_limit_retry_wait_seconds = 30
      configuration_file: "~/.auto-coder/llm_config.toml"
      scope: "Per-backend configuration allows different backends to have different retry policies"
  post_execution_rotation:
      description: "Optional round-robin style rotation after every successful backend call"
      fields:
        - name: "always_switch_after_execution"
          type: "bool"
          default: false
          purpose: "If true, immediately switch to the next backend in backend.order after a successful execution"
      use_cases:
        - "Distribute traffic evenly across providers"
        - "Avoid soft per-backend limits by rotating proactively"
        - "Comply with backends that only permit a single execution per window"
      example:
        toml_example: |
          [backend]
          order = ["gemini", "qwen", "claude"]

          [backends.gemini]
          model = "gemini-2.5-pro"
          always_switch_after_execution = true

          [backends.qwen]
          model = "qwen3-coder-plus"
          always_switch_after_execution = true
      configuration_file: "~/.auto-coder/llm_config.toml"
      scope: "Per-backend flag; defaults to false when omitted"

#### Per-Backend Option Examples

The following examples demonstrate typical `options` and `options_for_noedit` configurations for each supported backend:

- **Codex Backend** (`backend_type = "codex"`):
  ```toml
  [codex]
  model = "codex"
  options = ["--dangerously-bypass-approvals-and-sandbox"]
  options_for_noedit = ["--dangerously-bypass-approvals-and-sandbox"]
  ```
  - Typical use: OpenAI-compatible providers (OpenRouter, Azure OpenAI, custom endpoints)
  - Automatic flags: `--dangerously-bypass-approvals-and-sandbox` during code editing operations
  - Custom options: Add tracking headers, timeouts, or provider-specific flags

- **Claude Backend** (`backend_type = "claude"`):
  ```toml
  [claude]
  model = "sonnet"
  backend_type = "claude"
  options = []
  options_for_noedit = []
  ```
  - Typical use: Anthropic Claude API
  - Automatic flags: `--print`, `--dangerously-skip-permissions`, `--allow-dangerously-skip-permissions`
  - Custom options: Path to settings file, debug modes

- **Gemini Backend** (`backend_type = "gemini"`):
  ```toml
  [gemini]
  model = "gemini-2.5-pro"
  backend_type = "gemini"
  options = []
  options_for_noedit = []
  ```
  - Typical use: Google Gemini API
  - Automatic flags: `--yolo`, `--force-model`
  - Custom options: Debug modes, output formatting

- **Qwen Backend** (`backend_type = "qwen"`):
  ```toml
  [qwen]
  model = "qwen3-coder-plus"
  backend_type = "qwen"
  options = []
  options_for_noedit = []
  ```
  - Typical use: Native Qwen CLI with OAuth authentication
  - Automatic flags: `-y` (auto-confirm)
  - Custom options: Stream settings, debug modes, timeouts

- **Qwen via OpenRouter** (`backend_type = "codex"`):
  ```toml
  [qwen-openrouter]
  model = "qwen/qwen3-coder:free"
  backend_type = "codex"
  openai_api_key = "sk-or-v1-your-key"
  openai_base_url = "https://openrouter.ai/api/v1"
  options = ["-o", "HTTPReferer", "https://yourapp.com", "-o", "XTitle", "Auto-Coder"]
  options_for_noedit = ["-o", "timeout", "30"]
  ```
  - Typical use: Qwen models through OpenAI-compatible API
  - Automatic flags: `--dangerously-bypass-approvals-and-sandbox`
  - Custom options: Tracking headers, timeouts, stream settings

- **Auggie Backend** (`backend_type = "auggie"`):
  ```toml
  [auggie]
  model = "GPT-5"
  backend_type = "auggie"
  options = []
  options_for_noedit = []
  ```
  - Typical use: AugmentCode Auggie CLI
  - Automatic flags: `--print`
  - Custom options: Debug modes, output formatting

- **Jules Backend** (`backend_type = "jules"`):
  ```toml
  [jules]
  backend_type = "jules"
  options = []
  options_for_noedit = []
  ```
  - Typical use: Session-based AI assistant (Jules)
  - Automatic flags: Minimal - Jules manages sessions internally
  - Custom options: Usually minimal due to session-based nature

#### Breaking Changes Documentation

Recent configuration schema changes that require migration:

**1. Configuration Field Renames**:
   - **`message_backend` → `backend_for_noedit`**:
     - Old config:
       ```toml
       [message_backend]
       default = "claude"
       order = ["claude", "qwen"]
       ```
     - New config:
       ```toml
       [backend_for_noedit]
       default = "claude"
       order = ["claude", "qwen"]
       ```
     - Migration: Update all config files to use new field name
     - Deprecation: Old name still works but emits warning and will be removed in future version

**2. Environment Variable Renames**:
   - **`AUTO_CODER_MESSAGE_DEFAULT_BACKEND` → `AUTO_CODER_NOEDIT_DEFAULT_BACKEND`**:
     - Migration: Update environment variables to new name
     - Deprecation: Old name still works but emits warning

**3. Hardcoded Options Removal**:
   - **Before**: CLI options were hardcoded in client implementations
     - Codex: always used `--dangerously-bypass-approvals-and-sandbox`
     - Claude: always used `--print --dangerously-skip-permissions --allow-dangerously-skip-permissions`
     - Gemini: always used `--yolo --force-model`
     - Qwen: always used `-y`
   - **After**: Options are configurable through `options` and `options_for_noedit` fields
     - System automatically adds required flags for each backend
     - Users can add custom options beyond the defaults
     - Allows fine-tuning per-operation-type behavior
   - Migration: No action required - configuration is backward compatible
   - Benefits: Full customization, better separation of concerns

**4. Default Option Behavior**:
   - When `options_for_noedit` is not specified, it now falls back to `options` value
   - Previously, each backend had different default behaviors
   - Migration: No action required - existing configs work as expected
   - Note: Empty list `[]` means use defaults, not "no options"

#### GraphRAG Integration

  graphrag_integration:
    auto_setup: true
    mcp_config_check: true
    index_update: available via CLI
    snapshot_cleanup:
      retention_days_default: 7
      max_snapshots_per_repo_default: 9
      env_flags:
        - GRAPHRAG_RETENTION_DAYS
        - GRAPHRAG_MAX_SNAPSHOTS_PER_REPO
        - GRAPHRAG_CLEANUP_ON_INIT
        - GRAPHRAG_CLEANUP_ON_UPDATE
      cli_command: "auto-coder graphrag cleanup [--dry-run] [--retention-days N] [--max-per-repo M] [--repo-path PATH]"
      hooks:
        - initialize_graphrag
        - GraphRAGIndexManager.update_index
    pytest_fallback: "Under pytest, GraphRAGIndexManager avoids external graph-builder and uses fast Python fallback indexing"
    docker_manager:
      fallback_recovery: true
      external_network: true
      auto_retry_on_failure: true

#### Test Watcher

  test_watcher:
    playwright_safety:
      - "Skips Playwright execution under pytest or when AC_DISABLE_PLAYWRIGHT=1; returns synthetic report"
      - "Quick availability probe: 'npx playwright --version' with 5s timeout"
      - "Process timeout: 120s communicate() timeout; force-kill on timeout"
    watchdog_daemon: "Observer thread is daemonized; does not block interpreter exit"
    concurrency:
      - "Run-on-change spawns daemon threads for Playwright and GraphRAG update"
      - "GraphRAG retry timers are daemonized"
      - "GraphRAG index updates in TestWatcherTool are scoped to project_root, keeping pytest flows fast on temporary project trees"

### Available Tools

The following code analysis tools are available through the MCP server:

#### find_symbol
Find code symbols by fully qualified name in the codebase.

#### get_call_graph
Analyze function/method call relationships to understand code flow.

#### get_dependencies
Analyze file dependencies to understand project structure.

#### impact_analysis
Analyze change impact across the codebase to understand how a change might affect other parts of the system.

#### semantic_code_search
Search for code using semantic understanding rather than just text matching.

### Setup

The MCP server is automatically set up when running:

```bash
auto-coder graphrag setup-mcp
```

This command copies the bundled server from `src/auto_coder/mcp_servers/graphrag_mcp/` to `~/graphrag_mcp/` and starts the Docker container.

### Usage

After setup, the tools can be accessed through the auto-coder CLI when the MCP server is running.

### Fork Attribution

This fork maintains full attribution to the original author Riley Lemm. The original repository is https://github.com/rileylemm/graphrag_mcp and uses the MIT License.

## Attempt Mechanism

  attempt_management:
    description: "Tracks retries per issue/PR and aligns work branches to the current attempt."
    tracking:
      - "Attempts are recorded as standardized comments 'Auto-Coder Attempt: <N>' with an optional detail suffix."
      - "get_current_attempt reads the latest attempt number from those comments (legacy timestamped comments stay compatible)."
    branching:
      - "Work branches follow issue-<number> for the first pass and issue-<number>/attempt-<N> for subsequent passes; parent branches cascade to sub-issues."
      - "When the local branch is behind the recorded attempt, Auto-Coder switches or recreates the correct attempt branch before continuing work."
      - "New attempt branches are created from the validated base branch (main or the parent's current attempt branch) to re-implement changes safely."
    fallback:
      - "PR failures that cannot be auto-merged (LLM CANNOT_FIX/unclear output, commit/push errors, failed merges or conflict resolution) trigger attempt increments for every linked issue."
      - "Conflict resolver fallbacks do the same when LLM-based conflict handling leaves unresolved markers or cannot push a clean merge."
      - "When attempt count reaches 3 for any linked issue, the system automatically switches to the configured fallback backend (see [backend_for_failed_pr] configuration)."
      - "Backend fallback provides a fresh perspective using a different LLM after multiple failed attempts, improving chances of successful PR resolution."
    propagation:
      - "increment_attempt also reopens closed sub-issues and bumps their counters to keep parent/child attempts in sync."
    parent_handling:
      - "When processing a child issue whose parent issue is closed, the system automatically reopens the parent issue before continuing"
      - "This ensures branch selection, base branch selection, and attempt tracking use the parent issue context"
      - "Reopening closed parents maintains proper workflow continuity and prevents branch naming and base selection issues"

## Lock Mechanism

  lock_mechanism:
    description: "Prevents concurrent auto-coder executions to avoid conflicts and data corruption"
    behavior:
      - "Automatically acquires a lock before executing any command (except read-only commands like 'config' and 'unlock')"
      - "Lock files are stored in the repository's .git directory as 'auto-coder.lock'"
      - "Lock information includes PID, hostname, and start time"
      - "Automatically detects stale locks (process no longer running)"
      - "Lock is released when command completes successfully"
      - "Supports context manager protocol for safe lock acquisition and release"
    usage_patterns:
      context_manager:
        description: "Recommended pattern using Python's with statement"
        example: |
          with LockManager() as lock:
              # Lock is automatically acquired here
              do_work()
          # Lock is automatically released here, even if an exception occurs
        benefits:
          - "Automatic cleanup even on exceptions"
          - "More Pythonic and readable code"
          - "Prevents accidental lock leaks"
      manual_management:
        description: "Explicit acquire/release pattern"
        example: |
          lock = LockManager()
          if lock.acquire():
              try:
                  do_work()
              finally:
                  lock.release()
        use_cases:
          - "Complex control flow requiring early release"
          - "Legacy code compatibility"
    commands:
      auto_lock:
        description: "Lock is automatically acquired by default for all commands"
        exceptions: "Read-only commands ('config', 'unlock', 'auth-status', 'get-actions-logs', 'mcp-pdb')"
      unlock:
        description: "Manually remove a lock file"
        usage: "auto-coder lock unlock"
        options:
          - "--force: Force remove lock file even if process appears to be running (use with caution)"
        behavior:
          - "Shows lock information before removing"
          - "Prevents removal if process is still running (unless --force is used)"
          - "Automatically detects and removes stale locks without --force flag"
    error_handling:
      concurrent_execution:
        description: "When another instance is already running"
        message: "Displays error with lock information (PID, hostname, start time, status)"
        action: "User must wait for existing instance to complete or use 'unlock' command"
      stale_lock:
        description: "When lock file exists but process is no longer running"
        detection: "Checks if PID is still active using os.kill(pid, 0) on Unix or OpenProcess on Windows"
        action: "Safe to remove without --force flag"
    technical_details:
      implementation: "LockManager class in src/auto_coder/lock_manager.py"
      cli_commands: "src/auto_coder/cli_commands_lock.py"
      integration: "Lock check in cli.py before command execution"
      skip_conditions: "Temporary directories (paths containing 'tmp' or 'pytest')"
      storage_format: "JSON file with pid, hostname, and started_at fields"<|MERGE_RESOLUTION|>--- conflicted
+++ resolved
@@ -180,9 +180,7 @@
       noedit_backend: "Separate singleton instance for non-editing operations (commit messages, PR messages)"
       usage: "Access via get_llm_backend_manager() and get_noedit_backend_manager() for different use cases"
       provider_manager: "BackendProviderManager is shared across backend manager instances and tracks provider rotation state"
-<<<<<<< HEAD
       deprecated_names: "get_message_backend_manager(), run_llm_message_prompt(), get_message_backend_and_model() are deprecated - use get_noedit_backend_manager(), run_llm_noedit_prompt(), get_noedit_backend_and_model() instead"
-=======
   session_resume:
       description: "Persist and reuse backend session identifiers so supported backends can resume previous conversations."
       prerequisites:
@@ -193,7 +191,6 @@
         - "Clears persisted session data when rotating to a different backend to avoid cross-backend leakage"
       configuration_file: "~/.auto-coder/llm_config.toml"
       persistence_file: "~/.auto-coder/backend_session_state.json"
->>>>>>> 3945bce1
 
   retry_configuration:
       description: "Configurable retry mechanism for LLM backends when usage limits are hit"
