--- conflicted
+++ resolved
@@ -4,11 +4,7 @@
 
 application:
   name: "Auto-Coder"
-<<<<<<< HEAD
-  version: "2025.11.1.3+gb0269c6"
-=======
   version: "2025.11.2+gae994f5"
->>>>>>> 511e0a7e
   description: "Automated application development using AI CLI backends (codex default, switchable to gemini via --backend) and GitHub integration"
 
 features:
