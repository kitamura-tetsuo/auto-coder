--- conflicted
+++ resolved
@@ -4,11 +4,7 @@
 
 application:
   name: "Auto-Coder"
-<<<<<<< HEAD
-  version: "2025.11.2.18+g72a2a46"
-=======
   version: "2025.11.2.21+gc98816f"
->>>>>>> 1ecfed3b
   description: "Automated application development using AI CLI backends (codex default, switchable to gemini via --backend) and GitHub integration"
 
 features:
