version: "2025.11.17.2+g640bc05"
project:
  name: auto-coder
  description: Automated application development with multi-backend LLM CLI and GitHub integration
  python: ">=3.11,<3.12"
  entry_point: auto-coder
  repository_paths:
    - "mcp/graphrag_mcp"  # path to bundled GraphRAG MCP fork

cli:
  binary: auto-coder
  commands:
    - name: process-issues
      purpose: Process GitHub issues and PRs using AI backends; optionally only label issues in Jules mode
      options:
        - { name: --repo, type: string, default: auto-detect from current git repo, env: null }
        - { name: --github-token, type: string, env: GITHUB_TOKEN, default: null }

        - { name: --gemini-api-key, env: GEMINI_API_KEY }
        - { name: --openai-api-key, env: OPENAI_API_KEY }
        - { name: --openai-base-url, env: OPENAI_BASE_URL }
        - { name: --qwen-use-env-vars/--qwen-use-cli-options, default: false }
        - { name: --qwen-preserve-env/--qwen-clear-env, default: false }
        - { name: --model-gemini, type: string }
        - { name: --model-qwen, type: string }
        - { name: --model-auggie, type: string }
        - { name: --model-claude, type: string }
        - { name: --jules-mode/--no-jules-mode, default: true }
        - { name: --disable-labels/--no-disable-labels, default: auto-detect (disabled in debugger) }
        - { name: --check-labels/--no-check-labels, default: true, help: "Enable checking for existing @auto-coder label before processing (default: enabled)" }
        - { name: --skip-main-update/--no-skip-main-update, default: true }
        - { name: --ignore-dependabot-prs/--no-ignore-dependabot-prs, default: false, help: "Skip non-ready dependency-bot PRs (Dependabot/Renovate/[bot]); still auto-merge when checks pass and PR is mergeable" }
        - { name: --force-clean-before-checkout/--no-force-clean-before-checkout, default: false }
        - { name: --enable-graphrag/--disable-graphrag, default: true }
        - { name: --only, type: string, help: "PR/Issue URL or number" }
        - { name: --force-reindex, flag: true, default: false }
        - { name: --log-level, choices: [DEBUG, INFO, WARNING, ERROR, CRITICAL], default: INFO }
        - { name: --log-file, type: path }
        - { name: --verbose, flag: true }
      behavior:
            - Initializes GraphRAG when enabled (auto-setup + MCP config check)
            - Resumes work on current non-main branch by detecting an open PR/issue
            - Prioritizes candidates: urgent label (3) > auto-mergeable PRs (2) > failing PRs (1) > issues (0)
            - Skips issues if 5+ open issues without sub-issues are found in a batch
            - Saves JSON reports under ~/.auto-coder/{owner_repo}/
            - Honors skip-main-update policy (default: skip merging base branch before fixes)
            - Check-labels behavior: When CHECK_LABELS is true (default), issues/PRs with @auto-coder label are automatically skipped to prevent duplicate processing
            - When --only flag is specified for single-item processing, CHECK_LABELS is automatically disabled to ensure the target item is processed
    - name: create-feature-issues
      purpose: Analyze repository and create feature enhancement issues via LLM
      options:
        - { name: --repo, type: string, default: auto-detect }
        - { name: --github-token, env: GITHUB_TOKEN }
        - { name: --disable-labels/--no-disable-labels, default: false }
        - { name: --gemini-api-key, env: GEMINI_API_KEY }
        - { name: --openai-api-key, env: OPENAI_API_KEY }
        - { name: --openai-base-url, env: OPENAI_BASE_URL }
        - { name: --qwen-use-env-vars/--qwen-use-cli-options, default: true }
        - { name: --qwen-preserve-env/--qwen-clear-env, default: false }
        - { name: --model-gemini }
        - { name: --model-qwen }
        - { name: --model-auggie }
        - { name: --model-claude }
        - { name: --enable-graphrag/--disable-graphrag, default: true }
        - { name: --force-reindex, flag: true, default: false }
        - { name: --log-level, default: INFO }
        - { name: --log-file }
        - { name: --verbose, flag: true }
      behavior:
        - Initializes GraphRAG (optional) and checks MCP configuration
        - Uses prompts to propose structured feature issues with labels/acceptance criteria
    - name: fix-to-pass-tests
      purpose: Run local tests and iteratively apply LLM fixes until tests pass
      options:
        - { name: --disable-labels/--no-disable-labels, default: false }
        - { name: --gemini-api-key, env: GEMINI_API_KEY }
        - { name: --openai-api-key, env: OPENAI_API_KEY }
        - { name: --openai-base-url, env: OPENAI_BASE_URL }
        - { name: --qwen-use-env-vars/--qwen-use-cli-options, default: true }
        - { name: --qwen-preserve-env/--qwen-clear-env, default: false }
        - { name: --model-gemini }
        - { name: --model-qwen }
        - { name: --model-auggie }
        - { name: --model-claude }
        - { name: --max-attempts, type: int, default: null (engine default applies) }
        - { name: --enable-graphrag/--disable-graphrag, default: true }
        - { name: --force-reindex, flag: true, default: false }
        - { name: --log-level, default: INFO }
        - { name: --log-file }
        - { name: --verbose, flag: true }
      behavior:
        - Executes scripts/test.sh (never calls pytest directly)
          - Prefers uv runner for consistent, reproducible environments
          - Falls back to system Python's pytest when uv is not available
          - Optionally activates local virtualenv when AC_USE_LOCAL_VENV=1
          - Always enables auto-syncing dependencies with uv
          - Pytest verbosity flags: CI uses -vv for both full runs and single-file reruns; locally, -q for full suite and -v for single-file reruns
          - On full-suite failure, detects the first failed test and re-runs only that file using the configured single-file verbosity flags
        - If LLM makes no edits in an iteration, stops with error
        - Supports separate message backends for summarization/communication
    - name: get-actions-logs
      purpose: Fetch and print error blocks from a GitHub Actions job URL
      options:
        - { name: --url, required: true }
        - { name: --github-token, env: GITHUB_TOKEN }
    - name: auth-status
      purpose: Print authentication and CLI availability status for GitHub, Gemini, Qwen, Auggie
    - name: migrate-branches
      purpose: Migrate existing pr-<number> branches to their corresponding issue-<number> branches
      options:
        - { name: --execute, flag: true, default: false, help: "Actually perform the migration" }
        - { name: --no-delete, flag: true, default: false, help: "Do not delete pr-<number> branches after successful migration" }
        - { name: --force, flag: true, default: false, help: "Auto-resolve merge conflicts (use with caution)" }
      behavior:
        - Scans for all branches matching the pr-<number> pattern
        - For each pr-xx branch, checks if an issue-xx branch exists
        - If issue-xx exists, merges pr-xx into issue-xx
        - If issue-xx doesn't exist, creates it from pr-xx
        - Deletes the pr-xx branch after successful merge (unless --no-delete is used)
        - Safe to run multiple times (idempotent)
    - name: config
      purpose: Configuration management for LLM backends and related settings
      subcommands:
        - name: show
          purpose: Display current configuration
          options:
            - { name: --file, type: path, help: "Path to config file (default: ~/.auto-coder/llm_backend.toml)" }
        - name: edit
          purpose: Open configuration file in default editor
          options:
            - { name: --file, type: path, help: "Path to config file (default: ~/.auto-coder/llm_backend.toml)" }
        - name: set
          purpose: Set a configuration value
          options:
            - { name: --file, type: path, help: "Path to config file (default: ~/.auto-coder/llm_backend.toml)" }
          arguments:
            - { name: key, required: true, purpose: "Configuration key to set (supports dot notation for nested properties)" }
            - { name: value, required: true, purpose: "Value to set for the key" }
        - name: get
          purpose: Get a configuration value
          options:
            - { name: --file, type: path, help: "Path to config file (default: ~/.auto-coder/llm_backend.toml)" }
          arguments:
            - { name: key, required: true, purpose: "Configuration key to get (supports dot notation for nested properties)" }
        - name: reset
          purpose: Reset configuration to default values
          options:
<<<<<<< HEAD
            - { name: --file, type: path, help: "Path to config file (default: ~/.auto-coder/llm_backend.toml)" }
        - name: validate
          purpose: Validate configuration file format
          options:
            - { name: --file, type: path, help: "Path to config file (default: ~/.auto-coder/llm_backend.toml)" }
=======
            - { name: --install-dir, default: "~/graphrag_mcp" }
            - { name: --neo4j-uri, default: "bolt://localhost:7687" }
            - { name: --neo4j-user, default: "neo4j" }
            - { name: --neo4j-password, default: "password" }
            - { name: --qdrant-url, default: "http://localhost:6333" }
            - { name: --skip-clone, flag: true }
    
    - name: mcp
      description: Install and inspect MCP servers
      subcommands:
        - { name: setup <server_name>, options: [--install-dir, --force] }
        - { name: list }
        - { name: status <server_name> }
        - { name: test <server_name> }
    - name: mcp-pdb
      description: Helpers for MCP-PDB setup
      subcommands:
        - { name: print-config, options: [--target (windsurf|claude), --write-to] }
        - { name: status }
>>>>>>> 72a2e9f1

features:
  github_automation:
    - Candidate collection with priority ordering (urgent PR/Issue > mergeable PRs > failing PRs > issues)
    - Skips issues when 5+ open issues without sub-issues are present
    - Single-item processing via --only (URL or number)
    - Auto-resume when on a non-main branch with an associated PR/Issue
    - label_management: Removed duplicate LabelManager usage from issue processing; LabelManager is now used only for PR processing to prevent concurrent processing. Added thread reentrancy detection to prevent deadlock scenarios in concurrent contexts. Added PR label wrapper methods (add_labels_to_pr/remove_labels_from_pr/has_label_on_pr). Fixed check-only exception handling in LabelManager to fail-open (returns True on error) and added pre-check to skip when label already exists. Ensured remove_labels is always called with the correct item_type ("issue" vs "pr") so GitHub logs and API paths stay consistent.
    - git_operations: "Enhanced git commit/push failure resolution: unknown commit errors trigger LLM remediation; after LLM, code retries commit and treats as success when nothing is left to commit. Push fallback via LLM remains and works even without commit message."
    - branch_creation: "New issue branches are always created from refs/remotes/origin/<default> (default: refs/remotes/origin/main). When create_new=True, base_branch is required; checkout runs 'git fetch origin --prune --tags' and then 'git checkout -B <branch> <resolved-base-ref>' (prefers refs/remotes/origin/<base_branch>, falls back to local). Logs explicitly show the resolved base ref used."
    - ref_handling: "Use fully qualified remote refs (refs/remotes/origin/<branch>) in Git operations to avoid ambiguous 'origin/<branch>' warnings and failures"


  dependency_management:
    - description: Automatic dependency checking for issue processing
    - patterns: Supports "Depends on: #123", "depends on #456", "blocked by #789" patterns (case-insensitive)
    - behavior: Skips issues with unresolved dependencies (dependency issues still open)
    - configurable: CHECK_DEPENDENCIES flag (default: enabled)
    - error_handling: Missing or inaccessible dependency issues are treated as unresolved

  test_timeout:
    - description: "Added pytest-timeout dependency and 60-second timeout to all pytest runs for better test reliability and CI stability"
    - dependency: "pytest-timeout>=2.1.0"
    - configuration:
      - "Added --timeout=60 flag to all pytest commands in scripts/test.sh"
      - "Applies to both full test suite runs and single test file runs"
      - "Prevents tests from hanging indefinitely and improves CI pipeline reliability"

  fix_loop:
    - Re-run tests and apply LLM fixes until success or max attempts
    - Default max attempts (engine): 30
    - No-op edit detection halts the loop with error
    - structured_results: "Test runs produce a TestResult dataclass (success, output, errors, return_code, command, test_file, stability_issue, extraction_context, framework_type)"
    - error_extraction_api: "extract_important_errors now accepts TestResult; preserves multi-framework detection (pytest/Playwright/Vitest) and logs framework_type"
  backends:
    supported: [codex, codex-mcp, gemini, qwen, auggie, claude]
    rotation:
      description: "BackendManager rotates across configured backends; switches after 3 consecutive runs on same test file"
    message_backend:
      description: Separate backends can be used for message generation
  graphrag_integration:
    auto_setup: true
    mcp_config_check: true
    index_update: available via CLI
    snapshot_cleanup:
      retention_days_default: 7
      max_snapshots_per_repo_default: 9
      env_flags:
        - GRAPHRAG_RETENTION_DAYS
        - GRAPHRAG_MAX_SNAPSHOTS_PER_REPO
        - GRAPHRAG_CLEANUP_ON_INIT
        - GRAPHRAG_CLEANUP_ON_UPDATE
      cli_command: "auto-coder graphrag cleanup [--dry-run] [--retention-days N] [--max-per-repo M] [--repo-path PATH]"
      hooks:
        - initialize_graphrag
        - GraphRAGIndexManager.update_index
    pytest_fallback: "Under pytest, GraphRAGIndexManager avoids external graph-builder and uses fast Python fallback indexing"
    docker_manager:
      fallback_recovery: true
      external_network: true
      auto_retry_on_failure: true
  test_watcher:
    playwright_safety:
      - "Skips Playwright execution under pytest or when AC_DISABLE_PLAYWRIGHT=1; returns synthetic report"
      - "Quick availability probe: 'npx playwright --version' with 5s timeout"
      - "Process timeout: 120s communicate() timeout; force-kill on timeout"
    watchdog_daemon: "Observer thread is daemonized; does not block interpreter exit"
    concurrency:
      - "Run-on-change spawns daemon threads for Playwright and GraphRAG update"
      - "GraphRAG retry timers are daemonized"
      - "GraphRAG index updates in TestWatcherTool are scoped to project_root, keeping pytest flows fast on temporary project trees"

  logging:
    library: loguru
    console: colored, includes file:function:line with trimmed project-relative paths
    file: rotation 10 MB, retention 7 days, zip compression
  reports:
    path: "~/.auto-coder/{owner_repo}/automation_report_*.json"

config:
  automation_config:
    REPORTS_DIR: "reports"
    TEST_SCRIPT_PATH: "scripts/test.sh"
    MAX_PR_DIFF_SIZE: 2000
    MAX_PROMPT_SIZE: 1000
    MAX_RESPONSE_SIZE: 200
    MAX_FIX_ATTEMPTS: 30
    MAIN_BRANCH: "main"
    SKIP_MAIN_UPDATE_WHEN_CHECKS_FAIL: true
    IGNORE_DEPENDABOT_PRS: false  # Skip non-ready dependency-bot PRs; still auto-merge when green and mergeable
    FORCE_CLEAN_BEFORE_CHECKOUT: false
    DISABLE_LABELS: false
    CHECK_LABELS: true
    CHECK_DEPENDENCIES: true
    SEARCH_GITHUB_ACTIONS_HISTORY: true
    ENABLE_ACTIONS_HISTORY_FALLBACK: true
    MERGE_METHOD: "--squash"
    MERGE_AUTO: true

env:
  GITHUB_TOKEN: GitHub API token for API and gh CLI operations
  GEMINI_API_KEY: API key for Gemini when using gemini backend
  OPENAI_API_KEY: OpenAI-compatible API key for qwen backend
  OPENAI_BASE_URL: OpenAI-compatible base URL for qwen backend
  AUTO_CODER_QWEN_CONFIG: Override path to qwen-providers.toml
  AUTO_CODER_CONFIG_DIR: Directory that contains qwen-providers.toml
  AC_DISABLE_PLAYWRIGHT: "If set to 1, TestWatcherTool skips Playwright execution and returns a synthetic report (useful in CI)"
  GRAPHRAG_RETENTION_DAYS: "Number of days to retain GraphRAG index snapshots before cleanup (default: 7)"
  GRAPHRAG_MAX_SNAPSHOTS_PER_REPO: "Maximum number of GraphRAG index snapshots to keep per repository (default: 9)"
  GRAPHRAG_CLEANUP_ON_INIT: "Enable automatic GraphRAG snapshot cleanup during initialize_graphrag (default: 1)"
  GRAPHRAG_CLEANUP_ON_UPDATE: "Enable automatic GraphRAG snapshot cleanup after each index update (default: 1)"

changes:
  - date: "2025-11-17"
    version: "2025.11.17+improve-pr-processing"
    changes:
      - "Simplified PR action handling by removing redundant LLM analysis after successful merge or deferred processing"
      - "Enhanced GitHub Actions error handling to use extract_important_errors for better error extraction from logs"
      - "Updated GitHub Actions fix prompt to use extracted errors instead of truncated raw logs for more focused debugging"
      - "Improved PR fix workflow to use centralized commit_and_push_changes helper for consistency"
  - date: "2025-11-17"
    version: "2025.11.17+update-backend-config"
    changes:
      - "Updated .vscode/launch.json to enable multiple AI backends (claude, gemini, codex) with their respective models"
      - "Enhanced PR processor to automatically commit and push changes when local tests pass during fix iterations"
      - "Added git_commit_with_retry and git_push calls in _fix_pr_issues_with_testing function for better automation"

external_dependencies:
  graphrag:
    services: [neo4j, qdrant]
    docker_compose_file: docker-compose.graphrag.yml
  graphrag_mcp:
    type: "CUSTOMIZED FORK"
    path: "mcp/graphrag_mcp"
    specialized_for: "TypeScript/JavaScript code analysis"
    tools: [find_symbol, get_call_graph, get_dependencies, impact_analysis, semantic_code_search]
    notes: "Bundled fork replaces generic documentation search with code analysis tools."
  qwen_providers_config:
    file: "~/.auto-coder/qwen-providers.toml"
    defaults:
      modelstudio: { base_url: "https://dashscope-intl.aliyuncs.com/compatible-mode/v1", model: "qwen3-coder-plus" }
      openrouter: { base_url: "https://openrouter.ai/api/v1", model: "qwen/qwen3-coder:free" }
    env_override:
      - AUTO_CODER_QWEN_CONFIG  # full path override
      - AUTO_CODER_CONFIG_DIR   # directory override
<|MERGE_RESOLUTION|>--- conflicted
+++ resolved
@@ -1,4 +1,4 @@
-version: "2025.11.17.2+g640bc05"
+version: "2025.11.15+g697f91e"
 project:
   name: auto-coder
   description: Automated application development with multi-backend LLM CLI and GitHub integration
@@ -118,40 +118,32 @@
         - If issue-xx doesn't exist, creates it from pr-xx
         - Deletes the pr-xx branch after successful merge (unless --no-delete is used)
         - Safe to run multiple times (idempotent)
-    - name: config
-      purpose: Configuration management for LLM backends and related settings
+  groups:
+    - name: graphrag
+      description: Manage Neo4j + Qdrant and the GraphRAG MCP server
       subcommands:
-        - name: show
-          purpose: Display current configuration
-          options:
-            - { name: --file, type: path, help: "Path to config file (default: ~/.auto-coder/llm_backend.toml)" }
-        - name: edit
-          purpose: Open configuration file in default editor
-          options:
-            - { name: --file, type: path, help: "Path to config file (default: ~/.auto-coder/llm_backend.toml)" }
-        - name: set
-          purpose: Set a configuration value
-          options:
-            - { name: --file, type: path, help: "Path to config file (default: ~/.auto-coder/llm_backend.toml)" }
-          arguments:
-            - { name: key, required: true, purpose: "Configuration key to set (supports dot notation for nested properties)" }
-            - { name: value, required: true, purpose: "Value to set for the key" }
-        - name: get
-          purpose: Get a configuration value
-          options:
-            - { name: --file, type: path, help: "Path to config file (default: ~/.auto-coder/llm_backend.toml)" }
-          arguments:
-            - { name: key, required: true, purpose: "Configuration key to get (supports dot notation for nested properties)" }
-        - name: reset
-          purpose: Reset configuration to default values
-          options:
-<<<<<<< HEAD
-            - { name: --file, type: path, help: "Path to config file (default: ~/.auto-coder/llm_backend.toml)" }
-        - name: validate
-          purpose: Validate configuration file format
-          options:
-            - { name: --file, type: path, help: "Path to config file (default: ~/.auto-coder/llm_backend.toml)" }
-=======
+        - name: start
+          options:
+            - { name: --wait/--no-wait, default: true }
+            - { name: --timeout, type: int, default: 120 }
+        - name: stop
+          options:
+            - { name: --timeout, type: int, default: 60 }
+        - name: status
+        - name: update-index
+          options:
+            - { name: --force, flag: true }
+            - { name: --repo-path, type: path }
+        - name: cleanup
+          options:
+            - { name: --dry-run, flag: true }
+            - { name: --retention-days, type: int, default: 7 }
+            - { name: --max-per-repo, type: int, default: 9 }
+            - { name: --repo-path, type: path }
+            - { name: --verbose, flag: true }
+
+        - name: setup-mcp
+          options:
             - { name: --install-dir, default: "~/graphrag_mcp" }
             - { name: --neo4j-uri, default: "bolt://localhost:7687" }
             - { name: --neo4j-user, default: "neo4j" }
@@ -171,7 +163,6 @@
       subcommands:
         - { name: print-config, options: [--target (windsurf|claude), --write-to] }
         - { name: status }
->>>>>>> 72a2e9f1
 
 features:
   github_automation:
@@ -299,6 +290,7 @@
       - "Enhanced PR processor to automatically commit and push changes when local tests pass during fix iterations"
       - "Added git_commit_with_retry and git_push calls in _fix_pr_issues_with_testing function for better automation"
 
+
 external_dependencies:
   graphrag:
     services: [neo4j, qdrant]
@@ -316,4 +308,4 @@
       openrouter: { base_url: "https://openrouter.ai/api/v1", model: "qwen/qwen3-coder:free" }
     env_override:
       - AUTO_CODER_QWEN_CONFIG  # full path override
-      - AUTO_CODER_CONFIG_DIR   # directory override
+      - AUTO_CODER_CONFIG_DIR   # directory override