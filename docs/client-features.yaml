# Client Features Documentation

This file documents the client-facing features and tools provided by auto-coder.

## GraphRAG MCP Server (Customized Fork)

Since auto-coder v2025.10.23, a customized GraphRAG MCP server is bundled with the package. This fork of [rileylemm/graphrag_mcp](https://github.com/rileylemm/graphrag_mcp) has been specialized for code analysis.

### Location

- **Source**: mcp/graphrag_mcp/
- **Documentation**: `docs/BUNDLED_MCP_SERVER.md`
- **Fork Info**: `src/auto_coder/mcp_servers/graphrag_mcp/FORK_INFO.md`

### Purpose

This fork provides specialized TypeScript/JavaScript code analysis capabilities using TypeScript code structure indexed by ts-morph, replacing the original documentation search functionality.

### Key Modifications from Original

<<<<<<< HEAD
          [qwen.qwen-direct]
          command = "uvx"
          args = ["qwen-direct"]
          description = "Direct Qwen API access"
          QWEN_API_KEY = "your-api-key"
    nested_managers:
      description: "Multiple backend manager instances can exist with different configurations"
      llm_backend: "Singleton instance for general LLM operations (PR processing, test fixes, code generation)"
      message_backend: "Separate singleton instance for message generation (commit messages, PR messages)"
      usage: "Access via get_llm_backend_manager() and get_message_backend_manager() for different use cases"
      provider_manager: "BackendProviderManager is shared across backend manager instances and tracks provider rotation state"
  retry_configuration:
      description: "Configurable retry mechanism for LLM backends when usage limits are hit"
      fields:
        - name: "usage_limit_retry_count"
          type: "int"
          default: 0
          purpose: "Number of retry attempts before switching to next backend"
        - name: "usage_limit_retry_wait_seconds"
          type: "int"
          default: 0
          purpose: "Seconds to wait between retry attempts"
      behavior:
        - "When AutoCoderUsageLimitError is caught, backend manager checks retry configuration"
        - "Retries the same backend up to configured count with specified wait time between attempts"
        - "After retries are exhausted, rotates to next available backend"
        - "Default behavior (0 retries, 0 wait) maintains backward compatibility with immediate rotation"
      example:
        toml_example: |
          [backends.gemini]
          enabled = true
          model = "gemini-2.5-pro"
          usage_limit_retry_count = 3
          usage_limit_retry_wait_seconds = 30
      configuration_file: "~/.auto-coder/llm_config.toml"
      scope: "Per-backend configuration allows different backends to have different retry policies"
  graphrag_integration:
    auto_setup: true
    mcp_config_check: true
    index_update: available via CLI
    snapshot_cleanup:
      retention_days_default: 7
      max_snapshots_per_repo_default: 9
      env_flags:
        - GRAPHRAG_RETENTION_DAYS
        - GRAPHRAG_MAX_SNAPSHOTS_PER_REPO
        - GRAPHRAG_CLEANUP_ON_INIT
        - GRAPHRAG_CLEANUP_ON_UPDATE
      cli_command: "auto-coder graphrag cleanup [--dry-run] [--retention-days N] [--max-per-repo M] [--repo-path PATH]"
      hooks:
        - initialize_graphrag
        - GraphRAGIndexManager.update_index
    pytest_fallback: "Under pytest, GraphRAGIndexManager avoids external graph-builder and uses fast Python fallback indexing"
    docker_manager:
      fallback_recovery: true
      external_network: true
      auto_retry_on_failure: true
  test_watcher:
    playwright_safety:
      - "Skips Playwright execution under pytest or when AC_DISABLE_PLAYWRIGHT=1; returns synthetic report"
      - "Quick availability probe: 'npx playwright --version' with 5s timeout"
      - "Process timeout: 120s communicate() timeout; force-kill on timeout"
    watchdog_daemon: "Observer thread is daemonized; does not block interpreter exit"
    concurrency:
      - "Run-on-change spawns daemon threads for Playwright and GraphRAG update"
      - "GraphRAG retry timers are daemonized"
      - "GraphRAG index updates in TestWatcherTool are scoped to project_root, keeping pytest flows fast on temporary project trees"
=======
1. **Specialized for Code Analysis**: Changed from generic documentation search to TypeScript/JavaScript code structure analysis
2. **Custom Graph Schema**: Adapted to work with ts-morph generated graph structure with node types like `File`, `Function`, `Method`, `Class`, `Interface`, and relationship types like `CONTAINS`, `CALLS`, `EXTENDS`, `IMPLEMENTS`, `IMPORTS`
3. **Code-Specific Tools**: Replaced original `search_documentation` and `hybrid_search` with code analysis tools
>>>>>>> aea7f6b2

### Available Tools

The following code analysis tools are available through the MCP server:

#### find_symbol
Find code symbols by fully qualified name in the codebase.

#### get_call_graph
Analyze function/method call relationships to understand code flow.

#### get_dependencies
Analyze file dependencies to understand project structure.

#### impact_analysis
Analyze change impact across the codebase to understand how a change might affect other parts of the system.

#### semantic_code_search
Search for code using semantic understanding rather than just text matching.

### Setup

The MCP server is automatically set up when running:

```bash
auto-coder graphrag setup-mcp
```

This command copies the bundled server from `src/auto_coder/mcp_servers/graphrag_mcp/` to `~/graphrag_mcp/` and starts the Docker container.

### Usage

After setup, the tools can be accessed through the auto-coder CLI when the MCP server is running.

### Fork Attribution

This fork maintains full attribution to the original author Riley Lemm. The original repository is https://github.com/rileylemm/graphrag_mcp and uses the MIT License.<|MERGE_RESOLUTION|>--- conflicted
+++ resolved
@@ -18,18 +18,33 @@
 
 ### Key Modifications from Original
 
-<<<<<<< HEAD
+1. **Specialized for Code Analysis**: Changed from generic documentation search to TypeScript/JavaScript code structure analysis
+2. **Custom Graph Schema**: Adapted to work with ts-morph generated graph structure with node types like `File`, `Function`, `Method`, `Class`, `Interface`, and relationship types like `CONTAINS`, `CALLS`, `EXTENDS`, `IMPLEMENTS`, `IMPORTS`
+3. **Code-Specific Tools**: Replaced original `search_documentation` and `hybrid_search` with code analysis tools
+
+### Configuration
+
+#### Backend Configuration
+
+The auto-coder system supports multiple LLM backends:
+
+```toml
           [qwen.qwen-direct]
           command = "uvx"
           args = ["qwen-direct"]
           description = "Direct Qwen API access"
           QWEN_API_KEY = "your-api-key"
+```
+
+#### Backend Management
+
     nested_managers:
       description: "Multiple backend manager instances can exist with different configurations"
       llm_backend: "Singleton instance for general LLM operations (PR processing, test fixes, code generation)"
       message_backend: "Separate singleton instance for message generation (commit messages, PR messages)"
       usage: "Access via get_llm_backend_manager() and get_message_backend_manager() for different use cases"
       provider_manager: "BackendProviderManager is shared across backend manager instances and tracks provider rotation state"
+
   retry_configuration:
       description: "Configurable retry mechanism for LLM backends when usage limits are hit"
       fields:
@@ -55,6 +70,9 @@
           usage_limit_retry_wait_seconds = 30
       configuration_file: "~/.auto-coder/llm_config.toml"
       scope: "Per-backend configuration allows different backends to have different retry policies"
+
+#### GraphRAG Integration
+
   graphrag_integration:
     auto_setup: true
     mcp_config_check: true
@@ -76,6 +94,9 @@
       fallback_recovery: true
       external_network: true
       auto_retry_on_failure: true
+
+#### Test Watcher
+
   test_watcher:
     playwright_safety:
       - "Skips Playwright execution under pytest or when AC_DISABLE_PLAYWRIGHT=1; returns synthetic report"
@@ -86,11 +107,6 @@
       - "Run-on-change spawns daemon threads for Playwright and GraphRAG update"
       - "GraphRAG retry timers are daemonized"
       - "GraphRAG index updates in TestWatcherTool are scoped to project_root, keeping pytest flows fast on temporary project trees"
-=======
-1. **Specialized for Code Analysis**: Changed from generic documentation search to TypeScript/JavaScript code structure analysis
-2. **Custom Graph Schema**: Adapted to work with ts-morph generated graph structure with node types like `File`, `Function`, `Method`, `Class`, `Interface`, and relationship types like `CONTAINS`, `CALLS`, `EXTENDS`, `IMPLEMENTS`, `IMPORTS`
-3. **Code-Specific Tools**: Replaced original `search_documentation` and `hybrid_search` with code analysis tools
->>>>>>> aea7f6b2
 
 ### Available Tools
 
