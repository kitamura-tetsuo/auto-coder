<<<<<<< HEAD
---
# Auto-Coder Client Features Documentation
# This file documents all features implemented in the Auto-Coder application

application:
  name: "Auto-Coder"
  version: "2025.11.3.20+gc56c8ba"
  description: "Automated application development using AI CLI backends (codex default, switchable to gemini via --backend) and GitHub integration"

features:
  graph_builder:
    name: "Graph Builder for Neo4j"
    description: "TypeScript and Python code analyzer that generates Neo4j graph database data"
    location: "graph-builder/"
    components:
      - name: "TypeScript Scanner"
        file: "graph-builder/src/scanner/typescript.ts"
        description: "Scans TypeScript projects using ts-morph to extract functions, classes, types, imports, and call relationships"
        methods:
          - name: "scanTypeScriptProject"
            description: "Scan TypeScript project and extract graph data"
            parameters: ["tsConfigPath", "limit"]
            returns: "GraphData with nodes and edges"
      - name: "Python Scanner"
        file: "graph-builder/src/scanner/python_scanner.py"
        description: "Scans Python projects using ast module to extract functions, classes, types, imports, and call relationships"
        methods:
          - name: "scan_python_project"
            description: "Scan entire Python project"
            parameters: ["project_path", "limit"]
            returns: "GraphData with nodes and edges"
          - name: "scan_python_file"
            description: "Scan a single Python file"
            parameters: ["file_path", "module_name"]
            returns: "GraphData with nodes and edges"
      - name: "Normalizer"
        file: "graph-builder/src/normalizer.ts"
        description: "Generates fqname, sig, id, short, complexity, tokens_est for code nodes"
        methods:
          - name: "synthesizeShortSummary"
            description: "Generate short summary from JSDoc or function name"
            parameters: ["jsdoc", "name", "params"]
            returns: "Short summary string"
          - name: "normalizeNode"
            description: "Normalize a code node with all required fields"
            parameters: ["partial"]
            returns: "Complete normalized CodeNode"
          - name: "detectTags"
            description: "Detect side-effect tags from code patterns"
            parameters: ["code", "sig"]
            returns: "Array of tags (IO, DB, NETWORK, ASYNC, PURE)"
      - name: "CSV Emitter"
        file: "graph-builder/src/emitter/csv.ts"
        description: "Emits nodes and edges as CSV files for Neo4j bulk import"
        methods:
          - name: "emitCSV"
            description: "Emit CSV files (nodes.csv, rels.csv)"
            parameters: ["data", "outputDir"]
            returns: "void"
      - name: "JSON Emitter"
        file: "graph-builder/src/emitter/json.ts"
        description: "Emits graph data as JSON batch files"
        methods:
          - name: "emitJSON"
            description: "Emit batch JSON file"
            parameters: ["data", "outputDir", "timestamp"]
            returns: "void"
          - name: "emitDiffJSON"
            description: "Emit diff JSON file"
            parameters: ["diff", "outputDir", "commit"]
            returns: "void"
      - name: "CLI"
        file: "graph-builder/src/cli.ts"
        description: "Command-line interface for graph-builder"
        commands:
          - name: "scan"
            description: "Scan project and extract graph data"
            options: ["--project", "--out", "--mode", "--since", "--limit", "--batch-size", "--languages"]
          - name: "emit-csv"
            description: "Emit CSV files for Neo4j import"
            options: ["--out"]
          - name: "emit-json"
            description: "Emit JSON batch file"
            options: ["--out"]
          - name: "diff"
            description: "Generate diff from git changes"
            options: ["--since", "--out"]
    output_schema:
      nodes:
        - id: "Unique identifier (SHA1 hash, 16 chars)"
        - kind: "Node type (File, Module, Function, Method, Class, Interface, Type)"
        - fqname: "Fully qualified name (e.g., src/user/service.ts:UserService.getUserById)"
        - sig: "Type signature (e.g., (string)->Promise<User>)"
        - short: "Summary (30-80 tokens, from JSDoc or auto-generated)"
        - complexity: "Cyclomatic complexity"
        - tokens_est: "Estimated token count"
        - tags: "Side-effect tags (IO, DB, NETWORK, ASYNC, PURE)"
        - file: "Source file path"
        - start_line: "Start line number"
        - end_line: "End line number"
      edges:
        - from: "Source node ID"
        - to: "Target node ID"
        - type: "Edge type (IMPORTS, CALLS, CONTAINS, EXTENDS, IMPLEMENTS)"
        - count: "Number of occurrences"
        - locations: "Array of {file, line} objects"
    usage:
      typescript:
        - "node dist/cli.js scan --project ./my-project --out ./out --languages typescript,python"
        - "node dist/cli.js emit-csv --out ./out"
        - "node dist/cli.js emit-json --out ./out"
        - "node dist/cli.js diff --since HEAD~1 --out ./out"
      python:
        - "python3 src/cli_python.py scan --project ./my-project --out ./out"
        - "python3 src/cli_python.py emit-csv --out ./out"
        - "python3 src/cli_python.py emit-json --out ./out"
        - "python3 src/cli_python.py diff --since HEAD~1 --out ./out"
    tests:
      - file: "graph-builder/src/tests/typescript-scanner.test.ts"
        description: "TypeScript scanner comprehensive tests (21 test cases)"
        status: "✅ All tests passed"
        coverage:
          - "Project scanning"
          - "Node type extraction (File, Function, Class, Interface, Type, Method)"
          - "Node properties validation (id, kind, fqname, sig, short, complexity, tokens_est)"
          - "FQName generation"
          - "Signature generation"
          - "Tag detection (ASYNC, NETWORK, DB)"
          - "Cyclomatic complexity calculation"
          - "Edge extraction (CONTAINS, IMPORTS, CALLS)"
          - "File path and line number tracking"
          - "File limit option"
        test_sample: "graph-builder/test-sample/typescript/"
        results:
          total_tests: 21
          passed: 21
          failed: 0
          nodes_detected: 25
          edges_detected: 34
          files: 2
          functions: 6
          classes: 2
          interfaces: 2
          types: 1
          methods: 12
      - file: "graph-builder/src/tests/scanner.test.ts"
        description: "TypeScript scanner basic tests"
      - file: "graph-builder/src/tests/test_python_scanner.py"
        description: "Python scanner tests"
        status: "✅ All tests passed"
        results:
          nodes_detected: 10
          edges_detected: 12
          functions: 2
          classes: 2
          methods: 5

  github_actions_logs:
    name: "GitHub Actions Logs Extraction"
    description: "Intelligent extraction of GitHub Actions error logs with sufficient context for LLM analysis"
    components:
      - name: "Log Extraction Functions"
        file: "src/auto_coder/pr_processor.py"
        methods:
          - name: "_get_github_actions_logs"
            description: "Get GitHub Actions logs from failed checks, prioritizing details_url from failed_checks"
            parameters: ["repo_name", "pr_data", "failed_checks"]
            returns: "String containing extracted error logs"
            behavior:
              - "Prioritizes details_url from failed_checks for accurate job identification"
              - "Falls back to gh run list only when details_url is not available"
              - "Extracts error context with up to 500 lines of relevant information"
              - "Filters out successful steps, showing only failed steps"
            tests:
              - "tests/test_github_actions_logs_details_url.py::test_get_github_actions_logs_uses_details_url_from_failed_checks"
              - "tests/test_github_actions_logs.py::test_get_github_actions_logs_uses_gh_api_and_extracts_errors"
          - name: "get_github_actions_logs_from_url"
            description: "Extract GitHub Actions logs from a specific URL"
            parameters: ["url"]
            returns: "String containing formatted job logs"
            behavior:
              - "Extracts run_id and job_id from GitHub Actions URL"
              - "Fetches job details and logs via gh api"
              - "Handles both ZIP and plain text log formats"
              - "Filters logs to show only failed steps"
              - "Applies error context extraction for better LLM analysis"
            tests:
              - "tests/test_github_actions_logs_from_url.py::test_get_github_actions_logs_from_url_fetches_job_zip_and_extracts_errors"
              - "tests/test_real_github_actions_log_extraction.py::test_get_github_actions_logs_from_url_with_realistic_zip"
          - name: "_extract_error_context"
            description: "Intelligently extract error-related information from logs"
            parameters: ["content", "max_lines (default: 500)"]
            returns: "String containing extracted error context"
            behavior:
              - "Searches for error-related keywords (error, failed, expect(received), .spec.ts, etc.)"
              - "Includes 10 lines before and after each error line"
              - "Supports up to 500 lines of output (increased from 500 characters)"
              - "Falls back to showing entire content if no error keywords found"
              - "Provides sufficient context for LLM to understand and fix errors"
            error_keywords:
              - "error:"
              - "failed"
              - "failure"
              - "expect(received)"
              - "expected substring:"
              - "received string:"
              - ".spec.ts"
              - "command failed with exit code"
              - "process completed with exit code"
              - "error was not a part of any test"
            tests:
              - "tests/test_extract_error_context.py::test_extract_error_context_with_playwright_error"
              - "tests/test_extract_error_context.py::test_extract_error_context_with_multiple_errors"
              - "tests/test_extract_error_context.py::test_extract_error_context_with_long_log"
              - "tests/test_extract_error_context.py::test_extract_error_context_no_errors"
              - "tests/test_extract_error_context.py::test_extract_error_context_empty_log"
              - "tests/test_extract_error_context.py::test_extract_error_context_preserves_important_context"
              - "tests/test_real_github_actions_log_extraction.py::test_extract_error_context_with_realistic_playwright_log"
      - name: "Utility Functions"
        file: "src/auto_coder/utils.py"
        methods:
          - name: "slice_relevant_error_window"
            description: "Extract relevant error window from logs"
            parameters: ["content", "max_lines (default: 1500)"]
            returns: "String containing relevant error window"
            behavior:
              - "Increased maximum lines from 800 to 1500"
              - "Increased fallback lines from 300 to 500"
              - "Searches for error trigger keywords"
              - "Returns context around error triggers"
    improvements:
      - name: "Correct Job Identification"
        description: "Fixed issue where wrong GitHub Actions run was being fetched"
        before: "Used gh run list to get most recent failed run across entire repository"
        after: "Prioritizes details_url from failed_checks to get the exact job associated with the PR"
        impact: "Ensures LLM receives logs from the correct failed job"
      - name: "Sufficient Error Context"
        description: "Increased log context from 500 characters to 500 lines"
        before: "Logs were truncated to 500 characters, causing 'insufficient logs' errors"
        after: "Intelligently extracts up to 500 lines of error context with surrounding information"
        impact: "LLM receives sufficient information to understand and fix errors"
      - name: "Intelligent Error Extraction"
        description: "New _extract_error_context function for smart error extraction"
        features:
          - "Searches for error-related keywords"
          - "Includes 10 lines before and after each error"
          - "Handles multiple errors in single log"
          - "Preserves important context for debugging"
        impact: "LLM receives focused, relevant error information without noise"

  github_integration:
    name: "GitHub API Integration"
    description: "Integration with GitHub API to fetch and manage issues and pull requests"
    components:
      - name: "GitHubClient"
        file: "src/auto_coder/github_client.py"
        methods:
          - name: "get_repository"
            description: "Retrieve repository object by name"
            parameters: ["repo_name"]
            returns: "Repository object"
          - name: "get_open_issues"
            description: "Fetch open issues from repository, sorted by creation date (oldest first)"
            parameters: ["repo_name", "limit"]
            returns: "List of Issue objects"
          - name: "get_open_pull_requests"
            description: "Fetch open pull requests from repository, sorted by creation date (oldest first)"
            parameters: ["repo_name", "limit"]
            returns: "List of PullRequest objects"
          - name: "get_issue_details"
            description: "Extract detailed information from an issue"
            parameters: ["issue"]
            returns: "Dictionary with issue details"
          - name: "get_pr_details"
            description: "Extract detailed information from a pull request"
            parameters: ["pr"]
            returns: "Dictionary with PR details"
          - name: "get_pr_details_by_number"
            description: "Get PR details by repository name and PR number"
            parameters: ["repo_name", "pr_number"]
            returns: "Dictionary with PR details"
          - name: "get_issue_details_by_number"
            description: "Get Issue details by repository name and issue number"
            parameters: ["repo_name", "issue_number"]
            returns: "Dictionary with Issue details"
          - name: "create_issue"
            description: "Create a new issue in the repository"
            parameters: ["repo_name", "title", "body", "labels"]
            returns: "Issue object"
          - name: "add_comment_to_issue"
            description: "Add a comment to an existing issue"
            parameters: ["repo_name", "issue_number", "comment"]
            returns: "None"
          - name: "close_issue"
            description: "Close an issue with optional comment"
            parameters: ["repo_name", "issue_number", "comment"]
            returns: "None"
          - name: "add_labels_to_issue"
            description: "Add labels to an existing issue (avoids duplicates)"
            parameters: ["repo_name", "issue_number", "labels"]
            returns: "None"
          - name: "remove_labels_from_issue"
            description: "Remove labels from an existing issue"
            parameters: ["repo_name", "issue_number", "labels"]
            returns: "None"
          - name: "has_label"
            description: "Check if an issue has a specific label"
            parameters: ["repo_name", "issue_number", "label"]
            returns: "Boolean indicating if the label exists"
          - name: "try_add_work_in_progress_label"
            description: "Try to add work-in-progress label (@auto-coder) to an issue/PR for exclusive processing"
            parameters: ["repo_name", "issue_number", "label (default: @auto-coder)"]
            returns: "Boolean - True if label was added (not being processed), False if label already exists (being processed)"
            behavior:
              - "Checks if @auto-coder label already exists on the issue/PR"
              - "Returns False if label exists (indicates another instance is processing)"
              - "Adds label and returns True if label doesn't exist"
              - "Provides basic exclusive processing control"
            tests:
              - "tests/test_exclusive_processing_label.py::TestGitHubClientExclusiveLabels::test_try_add_work_in_progress_label_success"
              - "tests/test_exclusive_processing_label.py::TestGitHubClientExclusiveLabels::test_try_add_work_in_progress_label_already_exists"
              - "tests/test_exclusive_processing_label.py::TestGitHubClientExclusiveLabels::test_remove_labels_from_issue"
              - "tests/test_exclusive_processing_label.py::TestGitHubClientExclusiveLabels::test_has_label_true"
              - "tests/test_exclusive_processing_label.py::TestGitHubClientExclusiveLabels::test_has_label_false"
          - name: "get_linked_prs_via_graphql"
            description: "Get linked PRs for an issue using GitHub GraphQL API (Development section)"
            parameters: ["repo_name", "issue_number"]
            returns: "List of PR numbers linked to the issue"
            behavior:
              - "Uses gh CLI to query GraphQL API for ConnectedEvent timeline items"
              - "Returns only OPEN PRs that are linked in the Development section"
              - "Returns empty list on errors (graceful degradation)"
            implementation:
              - "Queries repository.issue.timelineItems with CONNECTED_EVENT filter"
              - "Extracts PR numbers from source.number where state is OPEN"
          - name: "has_linked_pr"
            description: "Check if an issue has a linked pull request (GraphQL + text search fallback)"
            parameters: ["repo_name", "issue_number"]
            returns: "Boolean indicating if a linked PR exists"
            behavior:
              - "First tries GraphQL API to check Development section (most accurate)"
              - "Falls back to searching PR titles/bodies for issue references"
              - "Detects patterns: #123, fixes #123, closes #123, resolves #123, issue #123"
              - "Returns True if any open PR references the issue"
              - "Returns False on exceptions (graceful degradation)"
            tests:
              - "tests/test_github_client.py::TestGitHubClient::test_get_linked_prs_via_graphql_success"
              - "tests/test_github_client.py::TestGitHubClient::test_get_linked_prs_via_graphql_no_linked_prs"
              - "tests/test_github_client.py::TestGitHubClient::test_get_linked_prs_via_graphql_handles_error"
              - "tests/test_github_client.py::TestGitHubClient::test_has_linked_pr_uses_graphql_first"
              - "tests/test_github_client.py::TestGitHubClient::test_has_linked_pr_with_linked_pr"
              - "tests/test_github_client.py::TestGitHubClient::test_has_linked_pr_with_no_linked_pr"
              - "tests/test_github_client.py::TestGitHubClient::test_has_linked_pr_with_multiple_patterns"
              - "tests/test_github_client.py::TestGitHubClient::test_has_linked_pr_handles_exception"
          - name: "get_open_sub_issues"
            description: "Get list of open sub-issues for a given issue using GitHub GraphQL API"
            parameters: ["repo_name", "issue_number"]
            returns: "List of issue numbers that are linked to the issue and are still open"
            behavior:
              - "Uses GitHub GraphQL API to fetch linkedIssues"
              - "Executes 'gh api graphql' command to query linked issues"
              - "Filters linked issues by state (OPEN)"
              - "Returns only open linked issues"
              - "Returns empty list on errors or when no linked issues exist"
            implementation:
              - "Constructs GraphQL query with repository owner, name, and issue number"
              - "Query fetches linkedIssues with number, title, state, and url fields"
              - "Parses JSON response and extracts open issues"
              - "Handles subprocess errors gracefully"
            tests:
              - "tests/test_github_client_sub_issues.py::TestGitHubClientSubIssues::test_get_open_sub_issues_all_open"
              - "tests/test_github_client_sub_issues.py::TestGitHubClientSubIssues::test_get_open_sub_issues_some_closed"
              - "tests/test_github_client_sub_issues.py::TestGitHubClientSubIssues::test_get_open_sub_issues_all_closed"
              - "tests/test_github_client_sub_issues.py::TestGitHubClientSubIssues::test_get_open_sub_issues_no_sub_issues"
              - "tests/test_github_client_sub_issues.py::TestGitHubClientSubIssues::test_get_open_sub_issues_graphql_error"

  gemini_integration:
    name: "Gemini AI Integration"
    description: "Integration with Gemini AI for single-run direct actions (no analysis-only calls)"
    components:
      - name: "GeminiClient"
        file: "src/auto_coder/gemini_client.py"
        methods:
          - name: "suggest_features"
            description: "Suggest new features based on repository analysis"
            parameters: ["repo_context"]
            returns: "List of feature suggestions"
          - name: "switch_to_conflict_model"
            description: "Switch to faster model (gemini-2.5-flash) for conflict resolution"
            parameters: []
            returns: "None"
          - name: "switch_to_default_model"
            description: "Switch back to default model"
            parameters: []
            returns: "None"
          - name: "_escape_prompt"
            description: "Escape @ characters in prompts for safe Gemini CLI usage"
            parameters: ["prompt"]
            returns: "String with escaped @ characters"

  codex_mcp_integration:
    name: "Codex MCP Integration"
    description: "Integration with Codex MCP server maintaining a persistent session during a single PR or a single error-fix flow. Implements minimal JSON-RPC handshake (initialize) and a tools/call echo invocation; falls back to codex exec when unavailable."
    components:
      - name: "CodexMCPClient"
        file: "src/auto_coder/codex_mcp_client.py"
        details: |
          - Spawns persistent MCP subprocess (default: `codex mcp`)
          - Performs JSON-RPC initialize handshake
          - Attempts `tools/call` with an `echo` tool first; if not supported, falls back to `codex exec` with session kept alive
          - Environment overrides for testing:
            - AUTOCODER_CODEX_CLI: overrides CLI check command (default: `codex`)
            - AUTOCODER_MCP_COMMAND: overrides MCP subprocess command (default: `codex mcp`)
            - AUTOCODER_MCP_TIMEOUT / AUTOCODER_MCP_HANDSHAKE_TIMEOUT: configure select-based read timeouts to prevent MCP hangs during handshake and requests
        methods:
          - name: "_run_gemini_cli"
            description: "Prefer MCP tools/call (echo) then fallback to codex exec while MCP session stays alive"
            parameters: ["prompt"]
            returns: "String output"
          - name: "close"
            description: "Terminate the persistent MCP subprocess if running"
            parameters: []
            returns: "None"

  llm_client_mcp:
    name: "LLM Client MCP Configuration"
    description: |
      Abstract MCP configuration interface for all LLM clients with automatic setup capability.

      MCP availability checking strategy:
      - Uses CLI command exclusively (e.g., 'gemini mcp list', 'qwen mcp list', 'codex mcp list', 'auggie mcp list')
      - No fallback to config file parsing

      This ensures accurate detection using the official CLI tools.
    components:
      - name: "LLMClientBase"
        file: "src/auto_coder/llm_client_base.py"
        methods:
          - name: "check_mcp_server_configured"
            description: "Abstract method to check if a specific MCP server is configured"
            parameters: ["server_name"]
            returns: "Boolean indicating if the MCP server is configured"
            behavior:
              - "Must be implemented by all LLM client subclasses"
              - "Uses CLI command exclusively (e.g., 'gemini mcp list')"
              - "No fallback to config file parsing"
          - name: "add_mcp_server_config"
            description: "Abstract method to add MCP server configuration"
            parameters: ["server_name", "command", "args"]
            returns: "Boolean indicating if configuration was added successfully"
            behavior:
              - "Must be implemented by all LLM client subclasses"
              - "Adds MCP server to backend-specific configuration files"
          - name: "ensure_mcp_server_configured"
            description: "Convenience method to ensure MCP server is configured"
            parameters: ["server_name", "command", "args"]
            returns: "Boolean indicating if the MCP server is configured"
            behavior:
              - "Checks if server is configured, adds if not"
              - "Verifies configuration after adding"
              - "Default implementation provided in base class"
      - name: "GeminiClient"
        file: "src/auto_coder/gemini_client.py"
        description: "Gemini CLI client with MCP configuration support"
        config_location: "~/.gemini/config.json"
        config_format: "JSON"
        mcp_check_command: "gemini mcp list"
      - name: "QwenClient"
        file: "src/auto_coder/qwen_client.py"
        description: "Qwen Code CLI client with MCP configuration support"
        config_location: "~/.qwen/config.toml (managed via qwen mcp add command)"
        config_format: "TOML"
        mcp_check_command: "qwen mcp list"
        mcp_add_command: "qwen mcp add --scope user <name> <command> [args...]"
        behavior:
          - "Uses 'qwen mcp add' command to add MCP servers instead of manual file editing"
          - "Automatically adds servers to user scope (--scope user)"
          - "Verifies configuration via 'qwen mcp list' command"
      - name: "ClaudeClient"
        file: "src/auto_coder/claude_client.py"
        description: "Claude CLI client with MCP configuration support"
        config_location: "~/.claude/config.json"
        config_format: "JSON"
        mcp_check_command: "claude mcp"

      - name: "AuggieClient"
        file: "src/auto_coder/auggie_client.py"
        description: "Auggie CLI client with MCP configuration support"
        config_location: "~/.windsurf/settings.json or Claude Desktop config"
        config_format: "JSON"
        mcp_check_command: "auggie mcp list"
      - name: "CodexClient"
        file: "src/auto_coder/codex_client.py"
        description: "Codex CLI client with MCP configuration support"
        config_location: "~/.codex/config.json or ~/.config/codex/config.json"
        config_format: "JSON"
        mcp_check_command: "codex mcp list"
      - name: "CodexMCPClient"
        file: "src/auto_coder/codex_mcp_client.py"
        description: "Codex MCP client with MCP configuration support"
        config_location: "~/.codex/config.json or ~/.config/codex/config.json"
        config_format: "JSON"
        mcp_check_command: "codex mcp list"
      - name: "BackendManager"
        file: "src/auto_coder/backend_manager.py"
        description: "Backend manager with MCP configuration delegation"
        behavior:
          - "Delegates MCP configuration to current backend client"
          - "Supports all MCP operations through active client"
    tests:
      - "tests/test_llm_client_mcp.py::TestGeminiClientMCP::test_check_mcp_server_not_configured"
      - "tests/test_llm_client_mcp.py::TestGeminiClientMCP::test_check_mcp_server_configured"
      - "tests/test_llm_client_mcp.py::TestGeminiClientMCP::test_add_mcp_server_config"
      - "tests/test_llm_client_mcp.py::TestGeminiClientMCP::test_ensure_mcp_server_configured"
      - "tests/test_llm_client_mcp.py::TestQwenClientMCP::test_check_mcp_server_not_configured"
      - "tests/test_llm_client_mcp.py::TestQwenClientMCP::test_add_mcp_server_config"
      - "tests/test_llm_client_mcp.py::TestQwenClientMCP::test_ensure_mcp_server_configured"
      - "tests/test_llm_client_mcp.py::TestAuggieClientMCP::test_check_mcp_server_not_configured"
      - "tests/test_llm_client_mcp.py::TestAuggieClientMCP::test_add_mcp_server_config"
      - "tests/test_llm_client_mcp.py::TestClaudeClientMCP::test_check_mcp_server_not_configured"
      - "tests/test_llm_client_mcp.py::TestClaudeClientMCP::test_check_mcp_server_configured"
      - "tests/test_llm_client_mcp.py::TestClaudeClientMCP::test_add_mcp_server_config"
      - "tests/test_llm_client_mcp.py::TestClaudeClientMCP::test_ensure_mcp_server_configured"

      - "tests/test_llm_client_mcp.py::TestCodexClientMCP::test_check_mcp_server_not_configured"
      - "tests/test_llm_client_mcp.py::TestCodexClientMCP::test_add_mcp_server_config"
      - "tests/test_llm_client_mcp.py::TestCodexMCPClientMCP::test_check_mcp_server_not_configured"
      - "tests/test_llm_client_mcp.py::TestCodexMCPClientMCP::test_add_mcp_server_config"
      - "tests/test_llm_client_mcp.py::TestBackendManagerMCP::test_check_mcp_server_configured"
      - "tests/test_llm_client_mcp.py::TestBackendManagerMCP::test_add_mcp_server_config"

  graphrag_mcp_checker:
    name: "GraphRAG MCP Configuration Checker"
    description: "File-based GraphRAG MCP configuration checker (fallback when client is not available). Guides users to run 'auto-coder graphrag setup-mcp' for automatic setup and configuration."
    components:
      - name: "MCPChecker"
        file: "src/auto_coder/mcp_checker.py"
        methods:
          - name: "check_graphrag_mcp_for_backend"
            description: "Check if graphrag MCP server is configured for a specific backend"
            parameters: ["backend"]
            returns: "Boolean indicating if graphrag MCP is configured"
            behavior:
              - "Reads backend-specific configuration files to check for graphrag MCP server"
              - "Supports gemini, qwen, auggie, codex, and claude backends"

              - "Returns False for unknown backends"
            config_locations:
              - "Gemini: ~/.gemini/config.json"
              - "Qwen: ~/.qwen/config.toml"
              - "Auggie: ~/.windsurf/settings.json or Claude Desktop config"
              - "Codex: ~/.codex/config.json or ~/.config/codex/config.json"
              - "Claude: ~/.claude/config.json"
          - name: "add_graphrag_mcp_config"
            description: "Add graphrag MCP configuration for a specific backend"
            parameters: ["backend"]
            returns: "Boolean indicating if configuration was added successfully"
            behavior:
              - "Creates configuration directory if it doesn't exist"
              - "Adds graphrag MCP server configuration to backend config file"
              - "Preserves existing configuration when adding graphrag MCP"
              - "Returns True on success, False on failure"
          - name: "ensure_graphrag_mcp_configured"
            description: "Ensure graphrag MCP is configured for a backend, automatically setting up MCP server if needed"
            parameters:
              - "backend: Backend name (gemini, qwen, auggie, codex, codex-mcp)"
              - "auto_setup: If True (default), automatically run setup-mcp if MCP server directory doesn't exist"
            returns: "Boolean indicating if graphrag MCP is configured (or was successfully added)"
            behavior:
              - "Checks if ~/graphrag_mcp directory exists"
              - "If directory missing and auto_setup=True, automatically runs setup-mcp"
              - "Checks if graphrag MCP is already configured for the backend"
              - "If not configured, automatically adds the configuration"
              - "Verifies configuration after adding"
              - "Logs success or failure messages"
            new_in_version: "v2025.10.23 - Added auto_setup parameter and automatic MCP server setup"
          - name: "suggest_graphrag_mcp_setup"
            description: "Provide setup instructions for configuring graphrag MCP for a specific backend. Guides users to run 'auto-coder graphrag setup-mcp' for automatic setup and configuration."
            parameters: ["backend"]
            returns: "String containing setup instructions with automatic setup command"
          - name: "check_and_warn_graphrag_mcp"
            description: "Check graphrag MCP configuration and log warning with setup instructions if not found"
            parameters: ["backend"]
            returns: "None"
            behavior:
              - "Calls check_graphrag_mcp_for_backend to verify configuration"
              - "Logs info message if graphrag MCP is configured"
              - "Logs warning with setup instructions if not configured"
      - name: "CLI Integration"
        file: "src/auto_coder/cli_helpers.py"
        methods:
          - name: "initialize_graphrag"
            description: "Initialize GraphRAG integration (always enabled)"
            parameters: ["force_reindex (default: False)"]
            returns: "None"
            behavior:
              - "Called at startup of process-issues, create-feature-issues, and fix-to-pass-tests commands"
              - "Checks if ~/graphrag_mcp directory exists"
              - "If missing, automatically runs run_graphrag_setup_mcp_programmatically with silent=True"
              - "Calls GraphRAGMCPIntegration.ensure_ready() to start Docker containers and update index"
              - "Raises click.ClickException if setup or initialization fails"
            new_in_version: "v2025.10.27 - Added automatic MCP server installation check"
          - name: "check_graphrag_mcp_for_backends"
            description: "Ensure GraphRAG MCP is configured for all selected backends (assumes server is already installed)"
            parameters: ["backends", "client (optional)"]
            returns: "None"
            behavior:
              - "Called after initialize_graphrag during CLI initialization"
              - "Assumes ~/graphrag_mcp directory already exists (installed by initialize_graphrag)"
              - "Iterates through all selected backends and ensures graphrag MCP configuration"
              - "Automatically adds backend configuration if not present (does not run full setup)"
              - "Uses mcp_manager.add_backend_config to add configurations"
            new_in_version: "v2025.10.27 - Changed to only add backend configurations, not full setup"
    tests:
      - "tests/test_mcp_checker.py::TestMCPChecker::test_check_gemini_mcp_not_configured"
      - "tests/test_mcp_checker.py::TestMCPChecker::test_check_gemini_mcp_configured"
      - "tests/test_mcp_checker.py::TestMCPChecker::test_check_gemini_mcp_other_servers_only"
      - "tests/test_mcp_checker.py::TestMCPChecker::test_check_qwen_mcp_not_configured"
      - "tests/test_mcp_checker.py::TestMCPChecker::test_check_qwen_mcp_configured"
      - "tests/test_mcp_checker.py::TestMCPChecker::test_check_auggie_mcp_windsurf_configured"
      - "tests/test_mcp_checker.py::TestMCPChecker::test_check_codex_mcp_configured"
      - "tests/test_mcp_checker.py::TestMCPChecker::test_check_unknown_backend"
      - "tests/test_mcp_checker.py::TestMCPChecker::test_suggest_graphrag_mcp_setup_gemini"
      - "tests/test_mcp_checker.py::TestMCPChecker::test_suggest_graphrag_mcp_setup_qwen"
      - "tests/test_mcp_checker.py::TestMCPChecker::test_suggest_graphrag_mcp_setup_auggie"
      - "tests/test_mcp_checker.py::TestMCPChecker::test_suggest_graphrag_mcp_setup_codex"
      - "tests/test_mcp_checker.py::TestMCPChecker::test_suggest_graphrag_mcp_setup_unknown"
      - "tests/test_mcp_checker.py::TestMCPChecker::test_add_gemini_mcp_config"
      - "tests/test_mcp_checker.py::TestMCPChecker::test_add_qwen_mcp_config"
      - "tests/test_mcp_checker.py::TestMCPChecker::test_add_auggie_mcp_config"
      - "tests/test_mcp_checker.py::TestMCPChecker::test_add_codex_mcp_config"
      - "tests/test_mcp_checker.py::TestMCPChecker::test_ensure_graphrag_mcp_configured_adds_config"
      - "tests/test_mcp_checker.py::TestMCPChecker::test_ensure_graphrag_mcp_configured_already_configured"

  graphrag_mcp_connection:
    name: "GraphRAG MCP Server Connection Testing"
    description: "Tests for verifying connection to graphrag MCP server and basic JSON-RPC operations. Uses real HOME directory and real commands (not mocked)."
    components:
      - name: "GraphRAG MCP Connection Tests"
        file: "tests/test_graphrag_mcp_connection.py"
        notes:
          - "Tests use _use_real_home and _use_real_commands fixtures to bypass conftest.py mocking"
          - "Tests will skip if graphrag_mcp server is not installed"
          - "Install with: auto-coder graphrag setup-mcp"
          - "setup-mcp automatically:"
          - "  - Creates run_server.sh script for proper environment handling"
          - "  - Patches main.py to load .env from script directory (using Path(__file__).parent)"
          - "  - Configures all backends with: uv --directory /path/to/graphrag_mcp run main.py"
          - "  - Qwen: Uses uv --directory option"
          - "  - Gemini: Uses uv --directory option"
          - "  - Auggie (Windsurf/Claude): Uses run_server.sh if available, otherwise uv --directory"
          - "After setup, restart CLI (qwen/gemini/auggie) to connect to graphrag MCP server"
        methods:
          - name: "find_graphrag_mcp_server"
            description: "Find graphrag_mcp server installation path"
            returns: "Path to graphrag_mcp main.py if found, None otherwise"
            behavior:
              - "Checks common installation locations: ~/graphrag_mcp, ~/.local/share/graphrag_mcp, /opt/graphrag_mcp"
              - "Also checks GRAPHRAG_MCP_SERVER_PATH environment variable"
              - "Returns first found path or None"
          - name: "check_graphrag_dependencies"
            description: "Check if graphrag_mcp dependencies (uv) are available"
            returns: "Boolean indicating if dependencies are available"
            behavior:
              - "Checks if 'uv' command is available"
              - "Returns True if uv is available, False otherwise"
          - name: "check_graphrag_env_config"
            description: "Check if graphrag_mcp .env file is properly configured"
            parameters: ["server_path"]
            returns: "Boolean indicating if .env file exists and has required variables"
            behavior:
              - "Checks for .env file in graphrag_mcp directory"
              - "Verifies presence of required variables: NEO4J_URI, NEO4J_USER, NEO4J_PASSWORD, QDRANT_URL"
              - "Returns True if all required variables are present, False otherwise"
          - name: "send_jsonrpc_message"
            description: "Send JSON-RPC message to MCP server and read response"
            parameters: ["process", "message"]
            returns: "JSON-RPC response dictionary"
            behavior:
              - "Sends JSON-RPC message to MCP server via stdin"
              - "Reads response from stdout"
              - "Parses and returns JSON response"
          - name: "test_graphrag_mcp_server_starts"
            description: "Test that graphrag_mcp server starts successfully"
            behavior:
              - "Starts graphrag_mcp server using 'uv run main.py'"
              - "Verifies process is running"
              - "Skips if server not found or dependencies missing"
          - name: "test_graphrag_mcp_initialize"
            description: "Test MCP initialize handshake"
            behavior:
              - "Sends JSON-RPC initialize request with protocol version 2024-11-05"
              - "Verifies response contains result or no error"
              - "Verifies response ID matches request ID"
          - name: "test_graphrag_mcp_list_tools"
            description: "Test listing available MCP tools"
            behavior:
              - "Sends initialize request first"
              - "Sends tools/list request"
              - "Verifies response contains tools list"
              - "Checks that at least one tool is available"
          - name: "test_graphrag_mcp_connection_from_python"
            description: "Test connecting to graphrag_mcp server from Python code"
            behavior:
              - "Simulates actual connection flow without fixtures"
              - "Starts server, sends initialize request, verifies response"
              - "Tests real-world usage pattern"
    tests:
      - "tests/test_graphrag_mcp_connection.py::test_graphrag_mcp_server_starts"
      - "tests/test_graphrag_mcp_connection.py::test_graphrag_mcp_initialize"
      - "tests/test_graphrag_mcp_connection.py::test_graphrag_mcp_list_tools"
      - "tests/test_graphrag_mcp_connection.py::test_graphrag_mcp_connection_from_python"
    notes:
      - "Tests are skipped if graphrag_mcp server is not installed"
      - "Run 'auto-coder graphrag setup-mcp' to install and configure graphrag_mcp server"
      - "Tests verify JSON-RPC protocol compliance and basic MCP operations"

  graphrag_code_analysis_integration:
    name: "GraphRAG Code Analysis Integration"
    description: "Integration of graph-builder code analysis into GraphRAG indexing process"
    components:
      - name: "GraphRAGIndexManager._index_codebase"
        file: "src/auto_coder/graphrag_index_manager.py"
        description: "Enhanced indexing that uses graph-builder to analyze Python and TypeScript code"
        methods:
          - name: "_index_codebase"
            description: "Index codebase using graph-builder for structured code analysis"
            behavior:
              - "Runs graph-builder to extract structured graph data (nodes and edges)"
              - "Stores graph data in Neo4j with proper node and relationship types"
              - "Creates embeddings from node metadata and stores in Qdrant"
              - "Falls back to simple Python indexing if graph-builder is not available"
            workflow:
              - "Step 1: Run graph-builder scan to analyze codebase"
              - "Step 2: Store extracted nodes and edges in Neo4j"
              - "Step 3: Create embeddings from node data and store in Qdrant"
          - name: "_run_graph_builder"
            description: "Execute graph-builder to analyze codebase"
            returns: "Dictionary with 'nodes' and 'edges' keys"
            behavior:
              - "Searches for graph-builder installation in common locations"
              - "Prefers TypeScript version (node dist/cli.js) if available"
              - "Falls back to Python version (python3 src/cli_python.py)"
              - "Runs scan command with --languages typescript,python"
              - "Returns parsed JSON output with graph data"
          - name: "_find_graph_builder"
            description: "Locate graph-builder installation"
            returns: "Path to graph-builder directory or None"
            search_locations:
              - "{repo_path}/graph-builder"
              - "{cwd}/graph-builder"
              - "~/graph-builder"
          - name: "_fallback_python_indexing"
            description: "Simple Python file indexing when graph-builder is unavailable"
            returns: "Dictionary with basic file nodes"
            behavior:
              - "Scans for *.py files in repository"
              - "Creates basic File nodes with content"
              - "No edge extraction or advanced analysis"
          - name: "_store_graph_in_neo4j"
            description: "Store graph data in Neo4j database"
            parameters: ["graph_data", "in_container"]
            behavior:
              - "Connects to Neo4j (bolt://localhost:7687 or container URL)"
              - "Clears existing data for current repository"
              - "Creates CodeNode nodes with all extracted properties"
              - "Creates RELATES relationships with type and count metadata"
              - "Tags all data with repo_path for multi-repository support"
          - name: "_store_embeddings_in_qdrant"
            description: "Create and store embeddings in Qdrant"
            parameters: ["graph_data", "in_container"]
            behavior:
              - "Connects to Qdrant (http://localhost:6333 or container URL)"
              - "Recreates code_embeddings collection"
              - "Creates text representation from node metadata (fqname, sig, short)"
              - "Generates embeddings using sentence-transformers (all-MiniLM-L6-v2)"
              - "Stores embeddings with node metadata as payload"
              - "Batch inserts every 100 nodes for efficiency"
    integration_points:
      - name: "Auto-Coder Commands"
        description: "All auto-coder commands that initialize GraphRAG"
        commands:
          - "process-issues: Calls initialize_graphrag() which ensures MCP server installation and triggers indexing"
          - "create-feature-issues: Calls initialize_graphrag() which ensures MCP server installation and triggers indexing"
          - "fix-to-pass-tests: Calls initialize_graphrag() which ensures MCP server installation and triggers indexing"
      - name: "initialize_graphrag"
        file: "src/auto_coder/cli_helpers.py"
        description: "Ensures GraphRAG MCP server is installed and environment is ready"
        behavior:
          - "Checks if ~/graphrag_mcp directory exists"
          - "If missing, automatically runs run_graphrag_setup_mcp_programmatically with silent=True"
          - "Calls GraphRAGMCPIntegration.ensure_ready() to start Docker containers and update index"
          - "Starts MCP server if configured"
      - name: "GraphRAGMCPIntegration.ensure_ready"
        file: "src/auto_coder/graphrag_mcp_integration.py"
        description: "Ensures index is up to date before starting MCP server"
        behavior:
          - "Calls index_manager.ensure_index_up_to_date()"
          - "Triggers _index_codebase() if codebase has changed"
    data_flow:
      - "1. User runs auto-coder command (process-issues, etc.)"
      - "2. initialize_graphrag() is called"
      - "3. Checks if ~/graphrag_mcp directory exists, installs if missing"
      - "4. GraphRAGMCPIntegration.ensure_ready() checks index status"
      - "5. If outdated, GraphRAGIndexManager.update_index() is called"
      - "6. _index_codebase() runs graph-builder scan"
      - "6. Graph data is stored in Neo4j (nodes and edges)"
      - "7. Embeddings are created and stored in Qdrant"
      - "8. Index state is saved with codebase hash"
      - "9. LLM can now query Neo4j and Qdrant via GraphRAG MCP"
    supported_languages:
      - "Python: Full AST analysis via graph-builder Python scanner"
      - "TypeScript: Full AST analysis via graph-builder TypeScript scanner"
    extracted_data:
      nodes:
        - "File: Source file nodes"
        - "Module: Python module nodes"
        - "Function: Function/method nodes with signatures"
        - "Class: Class nodes with inheritance info"
        - "Interface: TypeScript interface nodes"
        - "Type: Type definition nodes"
      edges:
        - "IMPORTS: Import relationships"
        - "CALLS: Function call relationships"
        - "CONTAINS: Containment relationships (file contains class, etc.)"
        - "EXTENDS: Inheritance relationships"
        - "IMPLEMENTS: Interface implementation relationships"
      metadata:
        - "id: Unique identifier (SHA1 hash)"
        - "kind: Node type"
        - "fqname: Fully qualified name"
        - "sig: Type signature"
        - "short: Summary (from JSDoc or auto-generated)"
        - "complexity: Cyclomatic complexity"
        - "tokens_est: Estimated token count"
        - "tags: Side-effect tags (IO, DB, NETWORK, ASYNC, PURE)"
        - "file: Source file path"
        - "start_line: Start line number"
        - "end_line: End line number"

  graphrag_services_checker:
    name: "GraphRAG Services Verification Script"
    description: "Standalone script to verify Neo4j and Qdrant services are running correctly, with both direct access and GraphRAG MCP integration testing"
    components:
      - name: "GraphRAG Services Checker Script"
        file: "scripts/check_graphrag_services.py"
        description: |
          Comprehensive verification script for Neo4j and Qdrant services.
          Tests both direct database access and GraphRAG MCP integration.
          Provides detailed diagnostics and troubleshooting information.
        usage:
          - "python scripts/check_graphrag_services.py                # All tests (default)"
          - "python scripts/check_graphrag_services.py --direct-only  # Direct access only"
          - "python scripts/check_graphrag_services.py --mcp-only     # MCP tests only"
        methods:
          - name: "check_neo4j_direct"
            description: "Test direct access to Neo4j database via Bolt protocol"
            returns: "Boolean indicating success"
            tests:
              - "Database version verification"
              - "Node count query"
              - "Sample node creation (Person with name and role)"
              - "Node search by property"
              - "Relationship creation (WORKS_ON between Person and Project)"
              - "Path traversal query"
              - "Cleanup of test data"
            connection:
              - "URI: bolt://localhost:7687"
              - "User: neo4j"
              - "Password: password"
          - name: "check_qdrant_direct"
            description: "Test direct access to Qdrant vector database via HTTP API"
            returns: "Boolean indicating success"
            tests:
              - "Health check"
              - "Collection listing"
              - "Test collection creation (4-dimensional vectors, COSINE distance)"
              - "Vector insertion (3 sample documents with metadata)"
              - "Collection info retrieval"
              - "Similarity search (top 3 results)"
              - "Filtered search (by metadata field)"
              - "Cleanup of test collection"
            connection:
              - "URL: http://localhost:6333"
              - "No authentication required"
          - name: "check_graphrag_mcp"
            description: "Test GraphRAG MCP integration and Docker container management"
            returns: "Boolean indicating success"
            tests:
              - "Docker container status check (Neo4j and Qdrant)"
              - "Automatic container startup if not running"
              - "MCP server status verification"
              - "Index state verification"
              - "MCP configuration retrieval"
            behavior:
              - "Automatically starts Docker containers if not running"
              - "Provides setup instructions for MCP server"
              - "Shows indexed repository path information"
        vscode_integration:
          - name: "Check GraphRAG Services (Direct)"
            description: "VS Code debug configuration for direct access tests only"
          - name: "Check GraphRAG Services (with MCP)"
            description: "VS Code debug configuration including MCP tests"
          - name: "Check GraphRAG Services (MCP only)"
            description: "VS Code debug configuration for MCP tests only"
        dependencies:
          - "neo4j>=5.14.0 (Python driver)"
          - "qdrant-client>=1.7.0 (Python client)"
          - "Install with: pip install -e '.[graphrag]'"
        troubleshooting:
          neo4j:
            - "Check container: docker ps | grep neo4j"
            - "View logs: docker logs auto-coder-neo4j"
            - "Test port: nc -zv localhost 7687"
          qdrant:
            - "Check container: docker ps | grep qdrant"
            - "View logs: docker logs auto-coder-qdrant"
            - "Test port: nc -zv localhost 6333"
    documentation:
      - "README.md: GraphRAG 統合（実験的機能）section"
      - "pyproject.toml: [project.optional-dependencies.graphrag]"
      - ".vscode/launch.json: Debug configurations for script execution"

  automation_engine:
    name: "Automation Engine"
    description: "Main orchestration engine that coordinates GitHub and LLM integration"
    components:
      - name: "AutomationEngine"
        file: "src/auto_coder/automation_engine.py"
        methods:
          - name: "run"
            description: "Execute the main automation process for a repository"
            parameters: ["repo_name", "jules_mode (optional)"]
            returns: "Dictionary with automation results including llm_backend and llm_model"
            report_fields:
              - "repository: Repository name"
              - "timestamp: ISO format timestamp"
              - "dry_run: Boolean indicating dry run mode"
              - "jules_mode: Boolean indicating Jules mode"
              - "llm_backend: LLM backend used (e.g., 'codex', 'gemini', 'qwen', 'auggie')"
              - "llm_model: LLM model name used"
              - "issues_processed: List of processed issues (analysis/solution fields removed)"
              - "prs_processed: List of processed PRs"
              - "errors: List of errors encountered"
          - name: "_get_llm_backend_info"
            description: "Get LLM backend and model information from the LLM client"
            parameters: []
            returns: "Dictionary with 'backend' and 'model' keys"
            behavior:
              - "If llm client is None, returns {backend: None, model: None}"
              - "If llm client has get_last_backend_and_model method (BackendManager), uses it"
              - "Otherwise, infers backend from class name and gets model_name attribute"
          - name: "_save_report"
            description: "Save automation report to file. When repo_name is provided, saves to ~/.auto-coder/{repository}/ instead of reports/"
            parameters: ["data", "filename", "repo_name (optional)"]
            returns: "None"
            behavior:
              - "If repo_name is provided, saves to ~/.auto-coder/{repository}/"
              - "If repo_name is not provided, saves to reports/ (legacy behavior)"
              - "Filename format: {filename}_{timestamp}.json"
              - "Repository name is excluded from filename (directory distinguishes repos)"
          - name: "fix_to_pass_tests"
            description: "Run local tests and iteratively request LLM fixes until tests pass; commits are gated and happen only when the test output or the LLM error summary changes by >=10%; at the beginning of each iteration the loop checks for Auto-Coder updates and restarts with the original CLI arguments when an upgrade is applied; errors if LLM makes no edits"
            parameters: ["max_attempts (optional)"]
            returns: "Dictionary with success, attempts, and messages"
          - name: "process_single"
            description: "Process a single issue or PR by number; supports 'auto' detection when number is given"
            parameters: ["repo_name", "target_type ('issue'|'pr'|'auto')", "number", "jules_mode (optional)"]
            returns: "Dictionary with results for the single target"
          - name: "create_feature_issues"
            description: "Analyze repository and create feature enhancement issues"
            parameters: ["repo_name"]
            returns: "List of created issues"
          - name: "_process_issues"
            description: "Process open issues in the repository with sub-issue dependency checking"
            parameters: ["repo_name"]
            returns: "List of processed issues"
            behavior:
              - "Skips issues that have open sub-issues (processes sub-issues first)"
              - "Skips issues that already have @auto-coder label (being processed by another instance)"
              - "Skips issues that already have a linked PR"
              - "Processes issues in order from oldest to newest"
            tests:
              - "tests/test_issue_processor_skip_sub_issues.py::TestIssueProcessorSkipSubIssues::test_process_issues_normal_skips_issue_with_open_sub_issues"
              - "tests/test_issue_processor_skip_sub_issues.py::TestIssueProcessorSkipSubIssues::test_process_issues_normal_processes_issue_without_sub_issues"
              - "tests/test_issue_processor_skip_sub_issues.py::TestIssueProcessorSkipSubIssues::test_process_issues_normal_processes_issue_with_closed_sub_issues"
              - "tests/test_issue_processor_skip_sub_issues.py::TestIssueProcessorSkipSubIssues::test_process_issues_normal_dry_run_skips_label_removal"
          - name: "_process_issues_jules_mode"
            description: "Process open issues in jules mode - only add 'jules' label, with sub-issue dependency checking"
            parameters: ["repo_name"]
            returns: "List of processed issues"
            behavior:
              - "Skips issues that have open sub-issues (processes sub-issues first)"
              - "Skips issues that already have @auto-coder label (being processed by another instance)"
              - "Adds 'jules' label to issues without sub-issues"
              - "Processes issues in order from oldest to newest"
            tests:
              - "tests/test_issue_processor_skip_sub_issues.py::TestIssueProcessorSkipSubIssues::test_process_issues_jules_mode_skips_issue_with_open_sub_issues"
              - "tests/test_issue_processor_skip_sub_issues.py::TestIssueProcessorSkipSubIssues::test_process_issues_jules_mode_processes_issue_without_sub_issues"
          - name: "_process_pull_requests"
            description: "Process open pull requests in the repository with two-loop priority order, checking for Auto-Coder updates at the start of each iteration and restarting with the recorded CLI arguments when an upgrade is applied"
            parameters: ["repo_name"]
            returns: "List of processed PRs"
            details: "First loop merges PRs with passing Actions AND mergeable status, second loop fixes remaining PRs; each pass re-runs the auto-update check before contacting GitHub so upgrades are applied before continuing"
          - name: "_take_issue_actions"
            description: "Take automated actions based on issue analysis"
            parameters: ["repo_name", "issue_data", "analysis", "solution"]
            returns: "List of actions taken"
          - name: "_take_pr_actions"
            description: "Take automated actions based on PR analysis"
            parameters: ["repo_name", "pr_data", "analysis"]
            returns: "List of actions taken"
          - name: "_process_pr_for_merge"
            description: "Process a PR for quick merging when GitHub Actions are passing"
            parameters: ["repo_name", "pr_data"]
            returns: "Dictionary with PR processing results"
          - name: "_process_pr_for_fixes"
            description: "Process a PR for issue resolution when GitHub Actions are failing or pending"
            parameters: ["repo_name", "pr_data"]
            returns: "Dictionary with PR processing results"
          - name: "_fix_pr_issues_with_testing"
            description: "Fix PR issues by applying GitHub Actions log guidance then iterating local tests; every loop iteration begins with an auto-update check that restarts with the saved CLI arguments when an upgrade is detected"
            parameters: ["repo_name", "pr_data", "config", "dry_run", "github_logs"]
            returns: "List of actions taken"
          - name: "_is_package_lock_only_conflict"
            description: "Check if merge conflicts are only in package-lock.json or similar dependency files"
            parameters: ["conflict_info"]
            returns: "Boolean indicating if conflicts are dependency-file only"
          - name: "_resolve_package_lock_conflicts"
            description: "Resolve package-lock.json conflicts by deleting and regenerating dependency files"
            parameters: ["pr_data", "conflict_info"]
            returns: "List of actions taken during resolution"
          - name: "_get_github_actions_logs"
            description: "Use gh api to fetch failed job logs (ZIP) for the latest failed run on the PR branch and extract error snippets. Detect failing steps and extract Playwright-style failure blocks including expectation details. Fallback to gh run view --job --log when ZIP is unavailable."
            parameters: ["repo_name", "pr_data", "failed_checks"]
            returns: "String containing extracted error snippets per failed job (with step headings and expectation details when available)"


  command_execution:
    name: "Command Execution"
    description: "Unified command runner with debugger-friendly streaming mode"
    components:
      - name: "CommandExecutor.run_command"
        file: "src/auto_coder/utils.py"
        description: |
          Executes shell commands with consistent timeout handling and optional streaming.
          Automatically streams stdout/stderr when a debugger is attached or when AUTOCODER_STREAM_COMMANDS=1.
          Recognizes common debug adapters (debugpy, VS Code, PyCharm) via environment markers to ensure streaming during IDE sessions.
          Uses background reader threads plus short-interval polling so debugger pauses land within a few hundred milliseconds even when the command is silent.
          Consumed by Codex/Gemini/Qwen CLI clients for LLM invocations via CommandExecutor.run_command(..., stream_output=True).
          Preserves captured output for downstream processing while logging live updates for active debugging.
        parameters:
          - "cmd: list[str]"
          - "timeout: Optional[int]"
          - "cwd: Optional[str]"
          - "check_success: bool"
          - "stream_output: Optional[bool]"
          - "env: Optional[dict[str, str]]"
        returns: "CommandResult(success, stdout, stderr, returncode)"
        tests:
          - "tests/test_utils_command_executor.py::test_run_command_respects_stream_flag"
          - "tests/test_utils_command_executor.py::test_run_command_streams_output"
          - "tests/test_utils_command_executor.py::test_should_stream_when_debugger_attached"
          - "tests/test_utils_command_executor.py::test_should_stream_when_env_forced"
          - "tests/test_utils_command_executor.py::test_should_stream_for_debugger_markers"
          - "tests/test_llm_cli_neutral.py::test_codex_client_run_llm_cli_delegates"
          - "tests/test_llm_cli_neutral.py::test_gemini_client_run_llm_cli_delegates"
          - "tests/test_llm_cli_neutral.py::test_qwen_client_run_llm_cli_delegates"
  test_runner_utils:
    name: "Test Runner Utilities"
    description: "Utilities to parse test outputs and assist selective re-runs"
    components:
      - name: "extract_first_failed_test"
        file: "src/auto_coder/utils.py"
        description: "Robustly extracts the first failed test file from stdout/stderr across pytest and Playwright formats"
        inputs:
          - "stdout: string"
          - "stderr: string"
        returns: "Relative file path to the first failed test or null"
        supports:
          - "pytest summary lines: 'FAILED tests/test_foo.py::test_bar - ...'"
          - "pytest traceback lines: 'tests/test_foo.py:12: in test_bar'"
          - "Playwright specs: 'e2e/.../name.spec.ts:16:5'"
        tests:
          - "tests/test_utils_extract_first_failed_test.py::test_extract_from_pytest_failed_summary_hyphen"
          - "tests/test_utils_extract_first_failed_test.py::test_extract_from_pytest_traceback_line"
          - "tests/test_utils_extract_first_failed_test.py::test_extract_from_playwright_spec"
      - name: "change_fraction"
        file: "src/auto_coder/utils.py"
        description: "Compute fraction of change using only the tail window (min of last 20 lines or last 1000 chars) for performance; returns 1 - difflib ratio on the selected windows. None is treated as empty, equal strings return 0.0."
        tests:
          - "tests/test_utils_change_fraction.py::test_change_fraction_ignores_large_prefix_when_last_20_lines_identical"
          - "tests/test_utils_change_fraction.py::test_change_fraction_ignores_large_prefix_when_last_1000_chars_identical"
          - "tests/test_utils_change_fraction.py::test_change_fraction_detects_tail_difference"
          - "tests/test_utils_change_fraction.py::test_change_fraction_none_and_equal_cases"

      - name: "run_local_tests"
        file: "src/auto_coder/fix_to_pass_tests_runner.py"
        description: |
          Executes local tests via TEST_SCRIPT_PATH (scripts/test.sh) with no pytest fallback.
          Behavior:
          - When a specific test file is provided, invokes: `bash $TEST_SCRIPT_PATH <file>`
          - When running all tests via script and failures occur, extracts the first failed test and re-runs it via script with the file argument
          - TEST_SCRIPT_PATH is validated once at CLI startup; if missing, the command errors and exits
        tests:
          - "tests/test_run_local_tests_script.py::test_run_local_tests_uses_script_for_single_file"
          - "tests/test_run_local_tests_script.py::test_run_local_tests_uses_script_for_all_tests"
          - "tests/test_run_local_tests_script.py::test_run_local_tests_reruns_first_failed_via_script"


  cli_interface:
    name: "Command Line Interface"
    description: "CLI for interacting with Auto-Coder functionality"
    components:
      - name: "CLI Commands"
        file: "src/auto_coder/cli.py"
        commands:
          - name: "process-issues"
            description: "Process GitHub issues and PRs using AI CLI (codex or gemini)"
            options:
              - "--repo": "GitHub repository (owner/repo)"
              - "--github-token": "GitHub API token"
              - "--backend": "AI backend(s) to use (codex|codex-mcp|gemini|qwen|auggie). Repeat option to set fallbacks; first value becomes the default. Default: codex"
              - "--model-gemini": "Model to use when backend=gemini"
              - "--model-qwen": "Model to use when backend=qwen"
              - "--model-auggie": "Model to use when backend=auggie (defaults to GPT-5)"
              - "--dry-run": "Run in dry-run mode without making changes"
              - "--jules-mode": "Run in jules mode - only add 'jules' label to issues (PRs still use AI analysis)"
              - "--skip-main-update/--no-skip-main-update": "When PR checks fail, skip merging main into PR before attempting fixes (default: skip)"
              - "--ignore-dependabot-prs/--no-ignore-dependabot-prs": "Ignore PRs opened by Dependabot when processing PRs (default: do not ignore)"
              - "--only": "Process only a specific issue/PR by URL or number (e.g., https://github.com/owner/repo/issues/123 or 123)"
              - "--log-level": "Set logging level (DEBUG, INFO, WARNING, ERROR, CRITICAL)"
              - "--log-file": "Log file path (optional)"
          - name: "create-feature-issues"
            description: "Analyze repository and create feature enhancement issues"
            options:
              - "--repo": "GitHub repository (owner/repo)"
              - "--github-token": "GitHub API token"
              - "--backend": "AI backend(s) to use (codex|codex-mcp|gemini|qwen|auggie). Repeat option to set fallbacks; first value becomes the default. Default: codex"
              - "--model-gemini": "Model to use when backend=gemini"
              - "--model-qwen": "Model to use when backend=qwen"
              - "--model-auggie": "Model to use when backend=auggie (defaults to GPT-5)"
              - "--gemini-api-key": "Gemini API key (optional, used when backend=gemini)"
          - name: "fix-to-pass-tests"
            description: "Run tests and request LLM fixes until passing; automatically checks for Auto-Coder updates at the start of each LLM attempt and restarts with the original CLI flags when an upgrade completes; stop with error if LLM made no edits"
            options:
              - "--backend": "AI backend(s) to use (codex|codex-mcp|gemini|qwen|auggie). Repeat option to set fallbacks; first value becomes the default. Default: codex"
              - "--model-gemini": "Model to use when backend=gemini"
              - "--model-qwen": "Model to use when backend=qwen"
              - "--model-auggie": "Model to use when backend=auggie (defaults to GPT-5)"
              - "--gemini-api-key": "Gemini API key (optional, used when backend=gemini)"
              - "--max-attempts": "Maximum fix attempts before giving up (defaults to engine config)"
              - "--dry-run": "Run without making changes"
              - "--log-level": "Set logging level"
              - "--log-file": "Log file path"
          - name: "mcp-pdb"
            description: "Helpers to set up and verify mcp-pdb (Model Context Protocol PDB server)"
            options:
              - "print-config --target [windsurf|claude]": "Print configuration snippet for Windsurf or Claude; optionally write to file"
              - "status": "Check prerequisites (uv availability) and show setup tips"


  configuration:
    name: "Configuration Management"
    description: "Application configuration and settings management"
    components:
      - name: "AutomationConfig"
        file: "src/auto_coder/automation_config.py"
        methods:
          - name: "get_reports_dir"
            description: "Get the reports directory for a specific repository"
            parameters: ["repo_name"]
            returns: "Path to ~/.auto-coder/{repository}/"
            behavior:
              - "Converts repo_name (e.g., 'owner/repo') to safe directory name (e.g., 'owner_repo')"
              - "Returns path: ~/.auto-coder/{safe_repo_name}/"
      - name: "Settings"
        file: "src/auto_coder/config.py"
        settings:
          - name: "github_token"
            description: "GitHub API token"
            env_var: "GITHUB_TOKEN"
            default: null
          - name: "github_api_url"
            description: "GitHub API URL"
            env_var: "GITHUB_API_URL"
            default: "https://api.github.com"
          - name: "gemini_api_key"
            description: "Gemini API key"
            env_var: "GEMINI_API_KEY"
            default: null
          - name: "gemini_model"
            description: "Gemini model to use"
            env_var: "GEMINI_MODEL"
            default: "gemini-pro"
          - name: "max_issues_per_run"
            description: "Maximum issues to process per run"
            env_var: "MAX_ISSUES_PER_RUN"
            default: 10
          - name: "max_prs_per_run"
            description: "Maximum PRs to process per run"
            env_var: "MAX_PRS_PER_RUN"
            default: 5
          - name: "dry_run"
            description: "Enable dry-run mode"
            env_var: "DRY_RUN"
            default: false

workflows:
  issue_processing:
    name: "Issue Processing Workflow"
    description: "Automated workflow for processing GitHub issues (single-run, no analysis phase) with exclusive processing control"
    steps:
      1. "Fetch open issues from repository (oldest first)"
      2. "Try to add @auto-coder label to issue for exclusive processing"
      3. "Skip if @auto-coder label already exists (being processed by another instance)"
      4. "Check if issue has a linked PR (via GraphQL Development section or text search)"
      5. "Skip issues that already have linked PRs to avoid duplicate work"
      6. "Switch to appropriate branch: PR head_branch if present, otherwise default branch"
      7. "Take direct actions via AI CLI in a single run (analysis+implementation combined)"
      8. "Add comments or close issues as appropriate"
      9. "Remove @auto-coder label after processing (success or error)"
      10. "Generate automation report"
    exclusive_processing:
      - "Uses @auto-coder label as work-in-progress flag"
      - "Label is added at start of processing"
      - "Label is removed after processing completes or on error"
      - "Provides basic protection against concurrent processing"
    tests:
      - "tests/test_issue_processor_skip_linked.py::TestIssueProcessorSkipLinked::test_process_issues_normal_skips_issue_with_linked_pr"
      - "tests/test_issue_processor_skip_linked.py::TestIssueProcessorSkipLinked::test_process_issues_normal_processes_all_when_no_linked_prs"
      - "tests/test_issue_processor_skip_linked.py::TestIssueProcessorSkipLinked::test_process_issues_normal_skips_all_when_all_have_linked_prs"
      - "tests/test_issue_processor_skip_linked.py::TestIssueProcessorSkipLinked::test_process_issues_normal_handles_has_linked_pr_exception"
      - "tests/test_exclusive_processing_label.py::TestIssueProcessorExclusiveProcessing::test_process_issues_normal_skips_when_label_exists"
      - "tests/test_exclusive_processing_label.py::TestIssueProcessorExclusiveProcessing::test_process_issues_normal_processes_when_label_added"
      - "tests/test_exclusive_processing_label.py::TestIssueProcessorExclusiveProcessing::test_process_issues_normal_removes_label_on_error"
      - "tests/test_exclusive_processing_label.py::TestIssueProcessorExclusiveProcessing::test_process_issues_jules_mode_skips_when_label_exists"

  pr_processing:
    name: "Pull Request Processing Workflow"
    description: "Automated workflow for processing GitHub pull requests with two-loop priority order and exclusive processing control"
    steps:
      1. "Fetch open pull requests from repository (oldest first)"
      2. "At the beginning of each pass iteration, check for Auto-Coder updates and restart with the original CLI arguments when an upgrade is applied"
      3. "First loop: Try to add @auto-coder label, skip if already exists, check GitHub Actions status AND mergeable status, merge qualifying PRs, remove @auto-coder label"
      4. "Second loop: Try to add @auto-coder label, skip if already exists or already handled, process remaining PRs for issue resolution, remove @auto-coder label"
      5. "Generate automation report"
    exclusive_processing:
      - "Uses @auto-coder label as work-in-progress flag"
      - "Label is added at start of processing in each loop"
      - "Label is removed after processing completes or on error"
      - "Provides basic protection against concurrent processing"
    auto_close_linked_issues:
      name: "Automatic Issue Closing on PR Merge"
      description: "Automatically closes issues referenced in PR body when PR is merged"
      file: "src/auto_coder/pr_processor.py"
      methods:
        - name: "_extract_linked_issues_from_pr_body"
          description: "Extract issue numbers from PR body using GitHub's linking keywords"
          parameters: ["pr_body"]
          returns: "List of issue numbers"
          supported_keywords:
            - "close, closes, closed"
            - "fix, fixes, fixed"
            - "resolve, resolves, resolved"
          supported_formats:
            - "#123 (same repository)"
            - "owner/repo#123 (cross-repository, extracts number only)"
          behavior:
            - "Case-insensitive keyword matching"
            - "Removes duplicate issue numbers"
            - "Preserves order of first occurrence"
        - name: "_close_linked_issues"
          description: "Close issues linked in PR body after successful merge"
          parameters: ["repo_name", "pr_number"]
          returns: "None"
          behavior:
            - "Retrieves PR body via gh pr view --json body"
            - "Extracts linked issue numbers using _extract_linked_issues_from_pr_body"
            - "Closes each linked issue via gh issue close with comment 'Closed by PR #<number>'"
            - "Logs success/failure for each issue"
            - "Gracefully handles errors (no exceptions raised)"
        - name: "_merge_pr"
          description: "Merge PR and automatically close linked issues"
          behavior:
            - "Calls _close_linked_issues after every successful merge"
            - "Works with all merge methods (--squash, --merge, --rebase)"
            - "Works with auto-merge and direct merge"
            - "Works after conflict resolution"
      tests:
        - "tests/test_pr_merge_close_issues.py::TestExtractLinkedIssues::test_extract_closes_keyword"
        - "tests/test_pr_merge_close_issues.py::TestExtractLinkedIssues::test_extract_fixes_keyword"
        - "tests/test_pr_merge_close_issues.py::TestExtractLinkedIssues::test_extract_resolves_keyword"
        - "tests/test_pr_merge_close_issues.py::TestExtractLinkedIssues::test_extract_multiple_keywords"
        - "tests/test_pr_merge_close_issues.py::TestExtractLinkedIssues::test_extract_case_insensitive"
        - "tests/test_pr_merge_close_issues.py::TestExtractLinkedIssues::test_extract_all_keyword_variants"
        - "tests/test_pr_merge_close_issues.py::TestExtractLinkedIssues::test_extract_with_cross_repo_reference"
        - "tests/test_pr_merge_close_issues.py::TestExtractLinkedIssues::test_extract_removes_duplicates"
        - "tests/test_pr_merge_close_issues.py::TestExtractLinkedIssues::test_extract_empty_body"
        - "tests/test_pr_merge_close_issues.py::TestExtractLinkedIssues::test_extract_none_body"
        - "tests/test_pr_merge_close_issues.py::TestExtractLinkedIssues::test_extract_no_keywords"
        - "tests/test_pr_merge_close_issues.py::TestExtractLinkedIssues::test_extract_preserves_order"
        - "tests/test_pr_merge_close_issues.py::TestCloseLinkedIssues::test_close_single_issue"
        - "tests/test_pr_merge_close_issues.py::TestCloseLinkedIssues::test_close_multiple_issues"
        - "tests/test_pr_merge_close_issues.py::TestCloseLinkedIssues::test_no_linked_issues"
        - "tests/test_pr_merge_close_issues.py::TestCloseLinkedIssues::test_pr_view_failure"
        - "tests/test_pr_merge_close_issues.py::TestCloseLinkedIssues::test_issue_close_failure"
        - "tests/test_pr_merge_close_issues.py::TestMergePRWithIssueClosing::test_merge_pr_closes_issues_on_success"
        - "tests/test_pr_merge_close_issues.py::TestMergePRWithIssueClosing::test_merge_pr_does_not_close_issues_on_failure"
        - "tests/test_pr_merge_close_issues.py::TestMergePRWithIssueClosing::test_merge_pr_auto_merge_closes_issues"
    tests:
      - "tests/test_exclusive_processing_label.py::TestPRProcessorExclusiveProcessing::test_process_pull_requests_skips_when_label_exists"

  feature_suggestion:
    name: "Feature Suggestion Workflow"
    description: "Automated workflow for suggesting and creating feature issues"
    steps:
      1. "Analyze repository context"
      2. "Generate feature suggestions using Gemini AI"
      3. "Create feature issues in repository"
      4. "Generate feature suggestions report"

  jules_mode:
    name: "Jules Mode Workflow"
    description: "Jules mode - simple label addition for issues; PRs processed without analysis-only phase, with exclusive processing control"
    steps:
      1. "Fetch open issues from repository (oldest first)"
      2. "Try to add @auto-coder label to issue for exclusive processing"
      3. "Skip if @auto-coder label already exists (being processed by another instance)"
      4. "Check if 'jules' label already exists on each issue"
      5. "Add 'jules' label to issues that don't have it"
      6. "Remove @auto-coder label after processing"
      7. "Process PRs with single-run direct actions (no analysis-only phase)"
      8. "Generate automation report"
    exclusive_processing:
      - "Uses @auto-coder label as work-in-progress flag"
      - "Label is added at start of processing"
      - "Label is removed after processing completes or on error"
      - "Provides basic protection against concurrent processing"

special_features:
  prompt_escaping:
    name: "Gemini Prompt @ Character Escaping"
    description: "Automatically escapes @ characters in prompts to prevent Gemini CLI parsing issues"
    behavior:
      - "Detects @ characters in prompts before sending to Gemini CLI"
      - "Replaces @ with \\@ to prevent CLI argument parsing conflicts"
      - "Ensures safe transmission of user mentions and email addresses in prompts"
    benefits:
      - "Prevents CLI parsing errors with @ characters"
      - "Allows safe inclusion of user mentions and email addresses"
      - "Maintains prompt integrity during Gemini CLI communication"
    implementation:
      - "Applied automatically in _run_gemini_cli method"
      - "Uses simple string replacement: @ → \\@"
      - "No user intervention required"

  enhanced_pr_merge_criteria:
    name: "Enhanced PR Merge Criteria"
    description: "Improved first-loop PR processing with both GitHub Actions success AND mergeable status checks"
    behavior:
      - "First loop only processes PRs that have BOTH passing GitHub Actions AND mergeable status"
      - "PRs with passing Actions but not mergeable are deferred to second loop"
      - "PRs with mergeable status but failing Actions are deferred to second loop"
      - "Only PRs meeting both criteria are processed for immediate merge"
    benefits:
      - "Reduces merge failures by checking mergeable status upfront"
      - "Prevents wasted processing time on unmergeable PRs"
      - "Improves automation reliability and success rate"
    criteria:
      - "GitHub Actions: success = true"
      - "PR mergeable: mergeable = true"
      - "Both conditions must be met for first-loop processing"

  conflict_resolution:
    name: "Automatic Model Switching for Conflicts"
    description: "Automatically switches to faster model (gemini-2.5-flash) when resolving PR merge conflicts"
    behavior:
      - "Detects merge conflicts in PRs"
      - "Switches from default model to gemini-2.5-flash for faster conflict resolution"
      - "Resolves conflicts using AI analysis"
      - "Switches back to default model after resolution"
    benefits:
      - "Faster conflict resolution with optimized model"
      - "Cost-effective processing for conflict scenarios"
      - "Maintains quality while improving speed"

  package_lock_conflict_resolution:
    name: "Specialized Package Lock Conflict Resolution"
    description: "Automatically resolves package-lock.json conflicts by regenerating dependency files"
    behavior:
      - "Detects conflicts that only affect package-lock.json, yarn.lock, or pnpm-lock.yaml"
      - "Removes conflicted dependency lock files"
      - "Runs appropriate package manager (npm install, yarn install) to regenerate lock files"
      - "Commits and pushes the resolved changes"
      - "Bypasses AI analysis for faster resolution"
    benefits:
      - "Instant resolution of common dependency conflicts"
      - "No manual intervention required"
      - "Maintains dependency integrity"
      - "Faster than AI-based conflict resolution"
    supported_files:
      - "package-lock.json"
      - "yarn.lock"
      - "pnpm-lock.yaml"

  package_json_dependency_conflict_resolution:
    name: "package.json Dependency-only Conflict Resolver"
    description: "When conflicts in package.json affect only dependency sections, automatically merge by preferring newer versions and the side with more dependencies."
    behavior:
      - "Detects conflicts limited to package.json where non-dependency fields are identical between sides"
      - "For dependency sections, merges keys (union)"
      - "On version mismatch, selects newer semver; if indeterminable or equal, prefers the side with more entries"
      - "Writes merged package.json, commits, and pushes changes"
      - "Skips further LLM analysis after successful push"
      - "When both package.json (deps-only) and lockfiles are conflicted, resolves package.json first and then regenerates lockfiles sequentially"
    benefits:
      - "Resolves common dependency bumps without manual intervention"
      - "Prefers safer, newer dependency versions when possible"
      - "Consistent and deterministic merging policy"
    sections:
      - "dependencies"
      - "devDependencies"
      - "peerDependencies"
      - "optionalDependencies"
    implementation:
      - "AutomationEngine._is_package_json_deps_only_conflict"
      - "AutomationEngine._get_deps_only_conflicted_package_json_paths"
      - "AutomationEngine._resolve_package_json_dependency_conflicts"

  commit_formatting_auto_fix:
    name: "Commit auto-fix for dprint formatting"
    description: "When git commit fails due to dprint pre-commit formatting errors, the tool automatically runs 'npx dprint fmt', stages changes, and retries commit once."
    behavior:
      - "Detects dprint-related failures from commit stdout/stderr (e.g., 'Formatting issues detected. Run \'npx dprint fmt\' to fix.')"
      - "Runs 'npx dprint fmt' and stages files, then retries 'git commit'"
      - "If formatting still fails, the commit is reported as failed with the original error"
    implementation:
      - "git_utils.git_commit_with_retry: Centralized commit helper with automatic dprint retry logic"
      - "git_utils.git_push: Centralized push helper for consistent error handling"
      - "All git commit/push operations use these helpers to avoid duplicated logic"
    tests:
      - "tests/test_git_utils.py::TestGitCommitWithRetry::test_successful_commit"
      - "tests/test_git_utils.py::TestGitCommitWithRetry::test_commit_with_dprint_error_and_retry"
      - "tests/test_git_utils.py::TestGitCommitWithRetry::test_commit_with_dprint_error_fmt_fails"
      - "tests/test_git_utils.py::TestGitCommitWithRetry::test_commit_with_non_dprint_error"
      - "tests/test_git_utils.py::TestGitPush::test_successful_push"
      - "tests/test_git_utils.py::TestGitPush::test_push_with_branch"
      - "tests/test_git_utils.py::TestGitPush::test_push_failure"

  unpushed_commits_detection_and_push:
    name: "Unpushed Commits Detection and Auto-Push"
    description: "Detects and pushes unpushed commits to prevent LLM work from being lost. Ensures all commits are pushed before starting new work and retries push on failure."
    behavior:
      - "Checks for unpushed commits at the start of issue/PR processing"
      - "Automatically pushes unpushed commits if found"
      - "Retries push once after 2-second delay if first attempt fails"
      - "Logs critical error if push fails after retry, but continues processing (commit is safe locally)"
      - "Empty push (no unpushed commits) is silently skipped"
    implementation:
      - "git_utils.check_unpushed_commits: Checks if there are unpushed commits in current branch"
      - "git_utils.ensure_pushed: Ensures all commits are pushed, with automatic detection and push"
      - "issue_processor._apply_issue_actions_directly: Calls ensure_pushed at start"
      - "pr_processor._handle_pr_merge: Calls ensure_pushed at start"
      - "issue_processor._commit_changes: Retries push once on failure"
      - "pr_processor (multiple locations): Retries push once on failure"
    tests:
      - "tests/test_git_utils_push.py::TestGitPushUtils::test_check_unpushed_commits_with_unpushed"
      - "tests/test_git_utils_push.py::TestGitPushUtils::test_check_unpushed_commits_without_unpushed"
      - "tests/test_git_utils_push.py::TestGitPushUtils::test_check_unpushed_commits_branch_not_exist"
      - "tests/test_git_utils_push.py::TestGitPushUtils::test_git_push_success"
      - "tests/test_git_utils_push.py::TestGitPushUtils::test_git_push_failure"
      - "tests/test_git_utils_push.py::TestGitPushUtils::test_ensure_pushed_with_unpushed_commits"
      - "tests/test_git_utils_push.py::TestGitPushUtils::test_ensure_pushed_without_unpushed_commits"
      - "tests/test_git_utils_push.py::TestGitPushUtils::test_ensure_pushed_push_failure"

  commit_failure_history_and_exit:
    name: "Commit Failure History and Immediate Exit"
    description: "When git commit fails, the application saves failure details to a history file and immediately exits to prevent uncommitted changes from being lost."
    behavior:
      - "Detects commit failures from git_commit_with_retry"
      - "Saves failure details (error message, context, timestamp) to JSON file"
      - "History file location: ~/.auto-coder/{repository}/commit_failure_{timestamp}.json (with repo_name) or .auto-coder/commit_failure_{timestamp}.json (without repo_name)"
      - "Immediately exits with code 1 after saving history"
      - "Prevents further processing that could lose uncommitted changes"
    implementation:
      - "git_utils.save_commit_failure_history: Saves failure history and exits"
      - "issue_processor._commit_changes: Calls save_commit_failure_history on commit failure"
      - "fix_to_pass_tests_runner.fix_to_pass_tests: Calls save_commit_failure_history on commit failure"
    tests:
      - "tests/test_git_utils.py::TestSaveCommitFailureHistory::test_save_commit_failure_history_with_repo_name"
      - "tests/test_git_utils.py::TestSaveCommitFailureHistory::test_save_commit_failure_history_without_repo_name"

  message_backend:
    name: "Dedicated Message Backend"
    description: "Allows specifying separate AI backend(s) for message generation (commit messages, PR messages), independent from the main backend used for code analysis and fixes."
    behavior:
      - "CLI option --message-backend accepts multiple backends in priority order"
      - "If not specified, uses the same backends as --backend"
      - "Supports all backend types: codex, codex-mcp, gemini, qwen, auggie"
      - "Automatically switches to next backend on usage limit errors"
      - "Uses dedicated BackendManager instance for message generation"
    implementation:
      - "cli_commands_main.py: Added --message-backend option to process-issues and fix-to-pass-tests commands"
      - "fix_to_pass_tests_runner.generate_commit_message_via_llm: Updated to accept message_backend_manager parameter"
      - "fix_to_pass_tests_runner.fix_to_pass_tests: Added message_backend_manager parameter"
      - "automation_engine.AutomationEngine.fix_to_pass_tests: Added message_backend_manager parameter"
    cli_options:
      - name: "--message-backend"
        scope: "process-issues and fix-to-pass-tests commands"
        description: "AI backend(s) for message generation in priority order (default: same as --backend)"
        multiple: true
        choices: ["codex", "codex-mcp", "gemini", "qwen", "auggie"]
    examples:
      - command: "auto-coder fix-to-pass-tests --backend codex --message-backend gemini"
        description: "Use codex for code fixes and gemini for messages"
      - command: "auto-coder process-issues --repo owner/repo --backend codex --message-backend gemini --message-backend qwen"
        description: "Use codex for main processing, gemini for messages (with qwen as fallback)"

  llm_invocation_warn_logging:
    name: "Warn log for LLM invocations"
    description: "Emit warning logs whenever an LLM backend (Gemini or Codex CLI) is invoked, to keep LLM calls minimized."
    behavior:
      - "GeminiClient._run_gemini_cli emits warning before invoking gemini CLI"
      - "CodexClient._run_gemini_cli emits warning before invoking codex CLI"
    tests:
      - "tests/test_gemini_client.py::TestGeminiClient::test_llm_invocation_warn_log"
      - "tests/test_codex_client.py::TestCodexClient::test_llm_invocation_warn_log"


  pr_action_oriented_prompt:
    name: "PR Action-Oriented Prompt (No Comments)"
    description: "LLM prompt for PRs forbids posting comments and enforces direct code changes, git add/commit/push, and optional gh pr merge."
    behavior:
      - "Prohibits PR comments or narrative outputs from LLM"
      - "Instructs safe edits to make CI pass"
      - "Requires git add/commit/push to the PR branch"
      - "If mergeable and CI passing, performs gh pr merge"
      - "Standardizes output to a single line starting with ACTION_SUMMARY: or CANNOT_FIX"
    implementation:
      - "AutomationEngine._create_pr_analysis_prompt updated to action-oriented style"
      - "AutomationEngine._apply_pr_actions_directly updated to avoid posting comments and parse ACTION_SUMMARY/CANNOT_FIX"
    tests:
      - "tests/test_automation_engine.py::test_create_pr_prompt_is_action_oriented_no_comments"
      - "tests/test_automation_engine.py::test_apply_pr_actions_directly_does_not_post_comments"

  llm_prompts_yaml_config:
    name: "YAML-configured LLM prompts"
    description: "All LLM instruction prompts (PR, issues, conflicts, test fixes, feature suggestions) are read from src/auto_coder/prompts.yaml."
    behavior:
      - "Central prompt templates defined in YAML with $placeholders"
      - "Functions render prompts via prompt_loader.render_prompt"
      - "Supports cache invalidation and custom prompt paths for tests"
      - "Fail-fast: If prompts.yaml is missing or invalid, terminate immediately (SystemExit) with a clear error message"
    implementation:
      - "prompt_loader.py parses YAML and caches templates; on failure, logs critical and raises SystemExit"
      - "pr_processor, issue_processor, test_runner, gemini_client, qwen_client, conflict_resolver consume YAML prompts"
      - "packaging: prompts.yaml included in wheel/sdist via setuptools package-data; verified via pipx install presence in site-packages"

    tests:
      - "tests/test_prompt_loader.py::test_render_prompt_with_custom_path"
      - "tests/test_prompt_loader.py::test_get_prompt_template_uses_cache"
      - "tests/test_prompt_loader.py::test_missing_prompt_file_causes_system_exit"
      - "tests/test_prompt_loader.py::test_invalid_yaml_causes_system_exit"
      - "tests/test_e2e_prompt_yaml.py::test_pr_prompt_uses_yaml_template"

      - "AutomationEngine._resolve_merge_conflicts_with_gemini updated to use specialized resolver and sequential handling"

  base_branch_merge_for_conflicts:
    name: "PR Base Branch Merge for Updates/Conflicts"
    description: "When updating a PR branch or resolving conflicts, merge the PR's base branch (not necessarily main) into the PR branch."
    behavior:
      - "Detect PR base branch from pr_data.base_branch (or base.ref) and use it as merge target"
      - "Fetch and merge origin/<base_branch> into the PR branch for updates and conflict resolution"
      - "Prompts and logs refer to the actual base branch dynamically"
    benefits:
      - "Handles repositories where default branch is not main (e.g., develop)"
      - "Reduces unnecessary rebases when PR targets a non-main branch"
    implementation:
      - "AutomationEngine._update_with_main_branch (uses base_branch; function name kept for compatibility)"
      - "AutomationEngine._resolve_pr_merge_conflicts"
      - "AutomationEngine._resolve_merge_conflicts_with_gemini (prompt mentions base branch)"
    tests:
      - "tests/test_automation_engine.py::test_resolve_pr_merge_conflicts_uses_base_branch"
      - "tests/test_automation_engine.py::test_update_with_main_branch_uses_provided_base_branch"



  github_actions_fix_commit_push:
    name: "GitHub Actions Fix with Commit/Push"
    description: "When applying fixes from GitHub Actions logs, the LLM is instructed to stage, commit, and push changes to the PR branch within the single-run action."
    behavior:
      - "_apply_github_actions_fix constructs a prompt that includes explicit git add/commit/push commands"
      - "The LLM applies fixes and then executes the git commands to update the PR branch"
      - "The output should summarize changes and include commit/push results for logging"
    benefits:
      - "Ensures fixes are not only generated but also persisted to the PR branch"
      - "Aligns with single-run LLM policy (no analysis-only steps)"
    implementation:
      - "AutomationEngine._apply_github_actions_fix updated to include commit/push instructions"

  simple_merge_fallbacks:
    name: "Simple Non-LLM Merge Fallbacks"
    description: "When gh pr merge fails after conflict resolution, try non-AI simple strategies"
    behavior:
      - "Poll mergeable state briefly via gh pr view --json mergeable"
      - "Fallback to alternative merge methods allowed by repository settings (--merge/--rebase/--squash)"
      - "Do not invoke LLM for these fallbacks"
    benefits:
      - "Avoids unnecessary LLM calls for operational merge issues"
      - "Improves success rate by adapting to repo settings"
      - "Handles delayed mergeability on GitHub side"
    implementation:
      - "AutomationEngine._poll_pr_mergeable"
      - "AutomationEngine._get_allowed_merge_methods"

  pr_checks_fail_skip_main_update:
    name: "Skip Base Branch Update When PR Checks Fail"
    description: "Adds a CLI option to skip merging the PR's base branch into PR branches when CI checks are failing; default is to skip."
    behavior:
      - "On failing CI checks, the engine skips updating PR branch with the base branch and proceeds directly to GitHub Actions log extraction and fix attempts."
      - "If --no-skip-main-update is provided, the engine will attempt to merge the base branch into PR branch first (previous behavior)."
    implementation:
      - "AutomationConfig.SKIP_MAIN_UPDATE_WHEN_CHECKS_FAIL (default True)"
      - "AutomationEngine._handle_pr_merge respects the flag and branches logic accordingly"
      - "CLI flag --skip-main-update/--no-skip-main-update wires to the config"
      - "CLI and AutomationEngine log the main-update policy explicitly at runtime"
    tests:
      - "tests/test_cli_process_issues.py::TestCLIProcessIssues::test_process_issues_no_skip_main_update_flag"
      - "tests/test_cli_process_issues.py::TestCLIProcessIssues::test_process_issues_success_default_codex (verifies default True)"
      - "tests/test_automation_engine.py::TestAutomationEngineExtended::test_handle_pr_merge_skips_main_update_when_flag_true"

      - "AutomationEngine._merge_pr updated to use these fallbacks"

  actions_log_fetcher:
    name: "GitHub Actions URL Log Fetcher"
    description: "Fetch error logs from a GitHub Actions job URL for debugging"
    components:
      - name: "AutomationEngine.get_github_actions_logs_from_url"
        file: "src/auto_coder/automation_engine.py"
        description: |
          Retrieve error logs from a GitHub Actions job URL, focusing on:
          - Filter to only include failing steps when step metadata is available via `gh api repos/{owner}/{repo}/actions/jobs/{job_id}`
          - Match step logs by normalized step names against step log filenames and headers
          - Preserve Playwright/Jest expectation blocks (Expected/Received) verbatim
          - Strict prelude trimming via _slice_relevant_error_window with triggers including:
            - Expected substring / Received string / expect(received)
            - Error headers / .spec.ts / ##[error]
            - Command failed/Process completed exit code
            - notice/##[notice] and "error was not a part of any test"
          - ZIP and text log paths both ensure slicing is applied at the end.
          - Step snippets include only error-bearing content (e2e .spec.ts/expect/exit code markers), non-error steps are excluded.
          - Appends a --- Summary --- block when failure summary lines are present.
      - name: "CLI command get-actions-logs"
        file: "src/auto_coder/cli.py"
        description: |
          CLI command to fetch GitHub Actions job logs for debugging.
          - Logger output is routed to stderr to avoid polluting stdout (which is intended to be piped to files).
          - Token source messages are logged (stderr) instead of echoed to stdout.
    tests:
      - "tests/test_actions_log_cli_e2e.py::test_get_actions_logs_cli"
      - "tests/test_github_actions_logs_from_url.py::test_get_github_actions_logs_from_url_fetches_job_zip_and_extracts_errors"
      - "tests/test_github_actions_logs.py::test_get_github_actions_logs_uses_gh_api_and_extracts_errors"
      - "tests/test_github_actions_logs_fallback.py::test_get_github_actions_logs_fallback_to_text_when_zip_fails"
      - "tests/test_actions_log_prelude_strip.py::test_cli_get_actions_logs_strips_prelude_and_is_compact"

testing:
  unit_tests:
    description: "Unit tests for individual components"
    files:
      - "tests/test_github_client.py"
      - "tests/test_gemini_client.py"
      - "tests/test_automation_engine.py"
      - "tests/test_cli_main.py"
      - "tests/test_cli_process_issues.py"
      - "tests/test_cli_create_feature_issues.py"
      - "tests/test_config.py"
    coverage: "All public methods and error conditions"

  integration_tests:
    description: "Integration tests for component interactions"
    included_in: "tests/test_automation_engine.py"
    coverage: "GitHub-Gemini integration, CLI-Engine integration"

  e2e_tests:
    description: "End-to-end tests for complete workflows"
    files:
      - "tests/test_e2e.py"
    coverage: "Complete automation workflows, CLI integration"

deployment:
  installation:
    method: "pip install"
    requirements: "Python 3.9+"
    dependencies: "Listed in pyproject.toml"

  configuration:
    environment_variables:
      required:
        - "GITHUB_TOKEN"
        - "GEMINI_API_KEY"
      optional:
        - "GITHUB_API_URL"
        - "GEMINI_MODEL"
        - "MAX_ISSUES_PER_RUN"
        - "MAX_PRS_PER_RUN"
        - "DRY_RUN"
        - "LOG_LEVEL"

  ci:
    github_actions_pr_checks:
      name: "GitHub Actions PR Checks"
      description: "Run lint, type-check, and tests on every push/PR; gate merges on required checks."
      workflow_file: ".github/workflows/ci.yml"
      jobs:
        - id: "lint"
          name: "Lint & Type Check"
          steps:
            - "actions/checkout@v4"
            - "actions/setup-python@v5 (python=3.12)"
            - "pip install -e .[dev]"
            - "black --check src/ tests/"
            - "isort --check-only src/ tests/"
            - "flake8 src/ tests/"
            - "mypy src/"
        - id: "tests"
          name: "Tests (pytest)"
          matrix: ["3.11", "3.12"]
          steps:
            - "actions/checkout@v4"
            - "actions/setup-python@v5 (python=${{ matrix.python-version }})"
            - "pip install -e .[dev,test]"
            - "pytest -v"
      tests:
        - "tests/test_ci_workflow.py::test_github_actions_ci_workflow_exists_and_has_required_jobs"

  qwen_integration:
    name: "Qwen Code Integration"
    description: "Integration with Qwen Code CLI for single-run direct actions (no analysis-only calls)."
    migration_plan_phase3:
      goal: "Eliminate 'gemini' from internal method names in QwenClient while preserving engine compatibility"
      impacted_components:
        - "AutomationEngine (calls _run_gemini_cli on client object)"
        - "QwenClient (private method names)"
        - "Tests referencing _run_gemini_cli/_run_qwen_cli"
      strategy:
        - "Make _run_qwen_cli the primary implementation in QwenClient"
        - "Keep _run_gemini_cli as a delegating alias during transition"
        - "Update internal QwenClient calls (e.g., suggest_features) to use _run_qwen_cli"
        - "Plan a later phase to rename AutomationEngine.gemini and callers to neutral naming before alias removal"
      deprecation:
        - "Mark _run_gemini_cli as temporary alias; remove after engine rename and downstream updates"

    migration_plan_phase4:
      goal: "Neutralize AutomationEngine LLM invocation naming and reduce alias dependencies"
      impacted_components:
        - "AutomationEngine (introduce _run_llm_cli helper; progressively replace call sites)"
        - "GeminiClient/QwenClient/CodexClient/CodexMCPClient (add _run_llm_cli delegating alias)"
        - "CLI/Docs/Tests (ensure consistency)"
      strategy:
        - "Phase 1: Introduce _run_llm_cli in all clients, keep existing methods for compatibility"
        - "Phase 2: Replace AutomationEngine call sites to use self._run_llm_cli(...) while keeping self.gemini attr"
        - "Phase 3: Plan removal conditions for QwenClient._run_gemini_cli alias once engine neutralization reaches 100% and downstream usage is gone"
      deprecation:
        - "Deprecate QwenClient._run_gemini_cli; remove after a grace period when CI shows zero usages across engine/tests"
      tests:
        - "tests/test_llm_cli_neutral.py::test_gemini_client_llm_alias"
        - "tests/test_llm_cli_neutral.py::test_qwen_client_llm_alias"
        - "tests/test_llm_cli_neutral.py::test_codex_client_llm_alias"

    provider_fallback:
      name: "Qwen OAuth usage limit fallback"
      description: |
        Prefer configured OpenAI-compatible providers (ModelStudio, OpenRouter, etc.)
        before falling back to the shared Qwen OAuth pool when usage limits occur.
      configuration:
        files:
          - path: "~/.auto-coder/qwen-providers.toml"
            description: |
              TOML file defining fallback providers. Each entry supplies ``name`` and
              ``api_key``; known providers auto-fill ``base_url``/``model``.
          - env: "AUTO_CODER_QWEN_CONFIG"
            description: "Override the exact config file path"
          - env: "AUTO_CODER_CONFIG_DIR"
            description: "Override the directory that contains qwen-providers.toml"
=======
version: "2025.11.3.52+g04ee944"
project:
  name: auto-coder
  description: Automated application development with multi-backend LLM CLI and GitHub integration
  python: ">=3.11,<3.12"
  entry_point: auto-coder
  repository_paths:
    - "mcp/graphrag_mcp"  # path to bundled GraphRAG MCP fork

cli:
  binary: auto-coder
  commands:
    - name: process-issues
      purpose: Process GitHub issues and PRs using AI backends; optionally only label issues in Jules mode
      options:
        - { name: --repo, type: string, default: auto-detect from current git repo, env: null }
        - { name: --github-token, type: string, env: GITHUB_TOKEN, default: null }
        - { name: --backend, multiple: true, default: [codex], choices: [codex, codex-mcp, gemini, qwen, auggie, claude] }
        - { name: --message-backend, multiple: true, default: same as --backend, choices: [codex, codex-mcp, gemini, qwen, auggie, claude] }
        - { name: --gemini-api-key, env: GEMINI_API_KEY }
        - { name: --openai-api-key, env: OPENAI_API_KEY }
        - { name: --openai-base-url, env: OPENAI_BASE_URL }
        - { name: --qwen-use-env-vars/--qwen-use-cli-options, default: false }
        - { name: --qwen-preserve-env/--qwen-clear-env, default: false }
        - { name: --model-gemini, type: string }
        - { name: --model-qwen, type: string }
        - { name: --model-auggie, type: string }
        - { name: --model-claude, type: string }
        - { name: --dry-run, flag: true, default: false }
        - { name: --jules-mode/--no-jules-mode, default: true }
        - { name: --disable-labels/--no-disable-labels, default: auto-detect (disabled in debugger) }
        - { name: --skip-main-update/--no-skip-main-update, default: true }
        - { name: --ignore-dependabot-prs/--no-ignore-dependabot-prs, default: false }
        - { name: --force-clean-before-checkout/--no-force-clean-before-checkout, default: false }
        - { name: --enable-graphrag/--disable-graphrag, default: true }
        - { name: --only, type: string, help: "PR/Issue URL or number" }
        - { name: --force-reindex, flag: true, default: false }
        - { name: --log-level, choices: [DEBUG, INFO, WARNING, ERROR, CRITICAL], default: INFO }
        - { name: --log-file, type: path }
        - { name: --verbose, flag: true }
>>>>>>> ce7085d1
      behavior:
        - Initializes GraphRAG when enabled (auto-setup + MCP config check)
        - Resumes work on current non-main branch by detecting an open PR/issue
        - Prioritizes candidates: urgent label (3) > auto-mergeable PRs (2) > failing PRs (1) > issues (0)
        - Skips issues if 5+ open issues without sub-issues are found in a batch
        - Saves JSON reports under ~/.auto-coder/{owner_repo}/
        - Honors skip-main-update policy (default: skip merging base branch before fixes)
    - name: create-feature-issues
      purpose: Analyze repository and create feature enhancement issues via LLM
      options:
        - { name: --repo, type: string, default: auto-detect }
        - { name: --github-token, env: GITHUB_TOKEN }
        - { name: --backend, multiple: true, default: [codex], choices: [codex, codex-mcp, gemini, qwen, auggie, claude] }
        - { name: --gemini-api-key, env: GEMINI_API_KEY }
        - { name: --openai-api-key, env: OPENAI_API_KEY }
        - { name: --openai-base-url, env: OPENAI_BASE_URL }
        - { name: --qwen-use-env-vars/--qwen-use-cli-options, default: true }
        - { name: --qwen-preserve-env/--qwen-clear-env, default: false }
        - { name: --model-gemini }
        - { name: --model-qwen }
        - { name: --model-auggie }
        - { name: --model-claude }
        - { name: --enable-graphrag/--disable-graphrag, default: true }
        - { name: --force-reindex, flag: true, default: false }
        - { name: --log-level, default: INFO }
        - { name: --log-file }
        - { name: --verbose, flag: true }
      behavior:
        - Initializes GraphRAG (optional) and checks MCP configuration
        - Uses prompts to propose structured feature issues with labels/acceptance criteria
    - name: fix-to-pass-tests
      purpose: Run local tests and iteratively apply LLM fixes until tests pass
      options:
        - { name: --backend, multiple: true, default: [codex], choices: [codex, codex-mcp, gemini, qwen, auggie, claude] }
        - { name: --message-backend, multiple: true, default: same as --backend }
        - { name: --gemini-api-key, env: GEMINI_API_KEY }
        - { name: --openai-api-key, env: OPENAI_API_KEY }
        - { name: --openai-base-url, env: OPENAI_BASE_URL }
        - { name: --qwen-use-env-vars/--qwen-use-cli-options, default: true }
        - { name: --qwen-preserve-env/--qwen-clear-env, default: false }
        - { name: --model-gemini }
        - { name: --model-qwen }
        - { name: --model-auggie }
        - { name: --model-claude }
        - { name: --max-attempts, type: int, default: null (engine default applies) }
        - { name: --enable-graphrag/--disable-graphrag, default: true }
        - { name: --dry-run, flag: true, default: false }
        - { name: --force-reindex, flag: true, default: false }
        - { name: --log-level, default: INFO }
        - { name: --log-file }
        - { name: --verbose, flag: true }
      behavior:
        - Executes scripts/test.sh (never calls pytest directly)
        - If LLM makes no edits in an iteration, stops with error
        - Supports separate message backends for summarization/communication
    - name: get-actions-logs
      purpose: Fetch and print error blocks from a GitHub Actions job URL
      options:
        - { name: --url, required: true }
        - { name: --github-token, env: GITHUB_TOKEN }
    - name: auth-status
      purpose: Print authentication and CLI availability status for GitHub, Gemini, Qwen, Auggie
  groups:
    - name: graphrag
      description: Manage Neo4j + Qdrant and the GraphRAG MCP server
      subcommands:
        - name: start
          options:
            - { name: --wait/--no-wait, default: true }
            - { name: --timeout, type: int, default: 120 }
        - name: stop
          options:
            - { name: --timeout, type: int, default: 60 }
        - name: status
        - name: update-index
          options:
            - { name: --force, flag: true }
            - { name: --repo-path, type: path }
        - name: setup-mcp
          options:
            - { name: --install-dir, default: "~/graphrag_mcp" }
            - { name: --neo4j-uri, default: "bolt://localhost:7687" }
            - { name: --neo4j-user, default: "neo4j" }
            - { name: --neo4j-password, default: "password" }
            - { name: --qdrant-url, default: "http://localhost:6333" }
            - { name: --skip-clone, flag: true }
            - { name: --backends, multiple: true, choices: [codex, gemini, qwen, windsurf] }
    - name: mcp
      description: Install and inspect MCP servers
      subcommands:
        - { name: setup <server_name>, options: [--install-dir, --force] }
        - { name: list }
        - { name: status <server_name> }
        - { name: test <server_name> }
    - name: mcp-pdb
      description: Helpers for MCP-PDB setup
      subcommands:
        - { name: print-config, options: [--target (windsurf|claude), --write-to] }
        - { name: status }

features:
  github_automation:
    - Candidate collection with priority ordering (urgent PR/Issue > mergeable PRs > failing PRs > issues)
    - Skips issues when 5+ open issues without sub-issues are present
    - Single-item processing via --only (URL or number)
    - Auto-resume when on a non-main branch with an associated PR/Issue
  fix_loop:
    - Re-run tests and apply LLM fixes until success or max attempts
    - Default max attempts (engine): 30
    - No-op edit detection halts the loop with error
  backends:
    supported: [codex, codex-mcp, gemini, qwen, auggie, claude]
    rotation:
      description: "BackendManager rotates across configured backends; switches after 3 consecutive runs on same test file"
    message_backend:
      description: Separate backends can be used for message generation
  graphrag_integration:
    auto_setup: true
    mcp_config_check: true
    index_update: available via CLI
  logging:
    library: loguru
    console: colored, includes file:function:line with trimmed project-relative paths
    file: rotation 10 MB, retention 7 days, zip compression
  reports:
    path: "~/.auto-coder/{owner_repo}/automation_report_*.json"

config:
  automation_config:
    REPORTS_DIR: "reports"
    TEST_SCRIPT_PATH: "scripts/test.sh"
    MAX_PR_DIFF_SIZE: 2000
    MAX_PROMPT_SIZE: 1000
    MAX_RESPONSE_SIZE: 200
    MAX_FIX_ATTEMPTS: 30
    MAIN_BRANCH: "main"
    SKIP_MAIN_UPDATE_WHEN_CHECKS_FAIL: true
    IGNORE_DEPENDABOT_PRS: false
    FORCE_CLEAN_BEFORE_CHECKOUT: false
    DISABLE_LABELS: false
    SEARCH_GITHUB_ACTIONS_HISTORY: true
    ENABLE_ACTIONS_HISTORY_FALLBACK: true
    MERGE_METHOD: "--squash"
    MERGE_AUTO: true

env:
  GITHUB_TOKEN: GitHub API token for API and gh CLI operations
  GEMINI_API_KEY: API key for Gemini when using gemini backend
  OPENAI_API_KEY: OpenAI-compatible API key for qwen backend
  OPENAI_BASE_URL: OpenAI-compatible base URL for qwen backend
  AUTO_CODER_QWEN_CONFIG: Override path to qwen-providers.toml
  AUTO_CODER_CONFIG_DIR: Directory that contains qwen-providers.toml

external_dependencies:
  graphrag:
    services: [neo4j, qdrant]
    docker_compose_file: docker-compose.graphrag.yml
  graphrag_mcp:
    type: "CUSTOMIZED FORK"
    path: "mcp/graphrag_mcp"
    specialized_for: "TypeScript/JavaScript code analysis"
    tools: [find_symbol, get_call_graph, get_dependencies, impact_analysis, semantic_code_search]
    notes: "Bundled fork replaces generic documentation search with code analysis tools."
  qwen_providers_config:
    file: "~/.auto-coder/qwen-providers.toml"
    defaults:
      modelstudio: { base_url: "https://dashscope-intl.aliyuncs.com/compatible-mode/v1", model: "qwen3-coder-plus" }
      openrouter: { base_url: "https://openrouter.ai/api/v1", model: "qwen/qwen3-coder:free" }
    env_override:
      - AUTO_CODER_QWEN_CONFIG  # full path override
      - AUTO_CODER_CONFIG_DIR   # directory override
<|MERGE_RESOLUTION|>--- conflicted
+++ resolved
@@ -1,1790 +1,3 @@
-<<<<<<< HEAD
----
-# Auto-Coder Client Features Documentation
-# This file documents all features implemented in the Auto-Coder application
-
-application:
-  name: "Auto-Coder"
-  version: "2025.11.3.20+gc56c8ba"
-  description: "Automated application development using AI CLI backends (codex default, switchable to gemini via --backend) and GitHub integration"
-
-features:
-  graph_builder:
-    name: "Graph Builder for Neo4j"
-    description: "TypeScript and Python code analyzer that generates Neo4j graph database data"
-    location: "graph-builder/"
-    components:
-      - name: "TypeScript Scanner"
-        file: "graph-builder/src/scanner/typescript.ts"
-        description: "Scans TypeScript projects using ts-morph to extract functions, classes, types, imports, and call relationships"
-        methods:
-          - name: "scanTypeScriptProject"
-            description: "Scan TypeScript project and extract graph data"
-            parameters: ["tsConfigPath", "limit"]
-            returns: "GraphData with nodes and edges"
-      - name: "Python Scanner"
-        file: "graph-builder/src/scanner/python_scanner.py"
-        description: "Scans Python projects using ast module to extract functions, classes, types, imports, and call relationships"
-        methods:
-          - name: "scan_python_project"
-            description: "Scan entire Python project"
-            parameters: ["project_path", "limit"]
-            returns: "GraphData with nodes and edges"
-          - name: "scan_python_file"
-            description: "Scan a single Python file"
-            parameters: ["file_path", "module_name"]
-            returns: "GraphData with nodes and edges"
-      - name: "Normalizer"
-        file: "graph-builder/src/normalizer.ts"
-        description: "Generates fqname, sig, id, short, complexity, tokens_est for code nodes"
-        methods:
-          - name: "synthesizeShortSummary"
-            description: "Generate short summary from JSDoc or function name"
-            parameters: ["jsdoc", "name", "params"]
-            returns: "Short summary string"
-          - name: "normalizeNode"
-            description: "Normalize a code node with all required fields"
-            parameters: ["partial"]
-            returns: "Complete normalized CodeNode"
-          - name: "detectTags"
-            description: "Detect side-effect tags from code patterns"
-            parameters: ["code", "sig"]
-            returns: "Array of tags (IO, DB, NETWORK, ASYNC, PURE)"
-      - name: "CSV Emitter"
-        file: "graph-builder/src/emitter/csv.ts"
-        description: "Emits nodes and edges as CSV files for Neo4j bulk import"
-        methods:
-          - name: "emitCSV"
-            description: "Emit CSV files (nodes.csv, rels.csv)"
-            parameters: ["data", "outputDir"]
-            returns: "void"
-      - name: "JSON Emitter"
-        file: "graph-builder/src/emitter/json.ts"
-        description: "Emits graph data as JSON batch files"
-        methods:
-          - name: "emitJSON"
-            description: "Emit batch JSON file"
-            parameters: ["data", "outputDir", "timestamp"]
-            returns: "void"
-          - name: "emitDiffJSON"
-            description: "Emit diff JSON file"
-            parameters: ["diff", "outputDir", "commit"]
-            returns: "void"
-      - name: "CLI"
-        file: "graph-builder/src/cli.ts"
-        description: "Command-line interface for graph-builder"
-        commands:
-          - name: "scan"
-            description: "Scan project and extract graph data"
-            options: ["--project", "--out", "--mode", "--since", "--limit", "--batch-size", "--languages"]
-          - name: "emit-csv"
-            description: "Emit CSV files for Neo4j import"
-            options: ["--out"]
-          - name: "emit-json"
-            description: "Emit JSON batch file"
-            options: ["--out"]
-          - name: "diff"
-            description: "Generate diff from git changes"
-            options: ["--since", "--out"]
-    output_schema:
-      nodes:
-        - id: "Unique identifier (SHA1 hash, 16 chars)"
-        - kind: "Node type (File, Module, Function, Method, Class, Interface, Type)"
-        - fqname: "Fully qualified name (e.g., src/user/service.ts:UserService.getUserById)"
-        - sig: "Type signature (e.g., (string)->Promise<User>)"
-        - short: "Summary (30-80 tokens, from JSDoc or auto-generated)"
-        - complexity: "Cyclomatic complexity"
-        - tokens_est: "Estimated token count"
-        - tags: "Side-effect tags (IO, DB, NETWORK, ASYNC, PURE)"
-        - file: "Source file path"
-        - start_line: "Start line number"
-        - end_line: "End line number"
-      edges:
-        - from: "Source node ID"
-        - to: "Target node ID"
-        - type: "Edge type (IMPORTS, CALLS, CONTAINS, EXTENDS, IMPLEMENTS)"
-        - count: "Number of occurrences"
-        - locations: "Array of {file, line} objects"
-    usage:
-      typescript:
-        - "node dist/cli.js scan --project ./my-project --out ./out --languages typescript,python"
-        - "node dist/cli.js emit-csv --out ./out"
-        - "node dist/cli.js emit-json --out ./out"
-        - "node dist/cli.js diff --since HEAD~1 --out ./out"
-      python:
-        - "python3 src/cli_python.py scan --project ./my-project --out ./out"
-        - "python3 src/cli_python.py emit-csv --out ./out"
-        - "python3 src/cli_python.py emit-json --out ./out"
-        - "python3 src/cli_python.py diff --since HEAD~1 --out ./out"
-    tests:
-      - file: "graph-builder/src/tests/typescript-scanner.test.ts"
-        description: "TypeScript scanner comprehensive tests (21 test cases)"
-        status: "✅ All tests passed"
-        coverage:
-          - "Project scanning"
-          - "Node type extraction (File, Function, Class, Interface, Type, Method)"
-          - "Node properties validation (id, kind, fqname, sig, short, complexity, tokens_est)"
-          - "FQName generation"
-          - "Signature generation"
-          - "Tag detection (ASYNC, NETWORK, DB)"
-          - "Cyclomatic complexity calculation"
-          - "Edge extraction (CONTAINS, IMPORTS, CALLS)"
-          - "File path and line number tracking"
-          - "File limit option"
-        test_sample: "graph-builder/test-sample/typescript/"
-        results:
-          total_tests: 21
-          passed: 21
-          failed: 0
-          nodes_detected: 25
-          edges_detected: 34
-          files: 2
-          functions: 6
-          classes: 2
-          interfaces: 2
-          types: 1
-          methods: 12
-      - file: "graph-builder/src/tests/scanner.test.ts"
-        description: "TypeScript scanner basic tests"
-      - file: "graph-builder/src/tests/test_python_scanner.py"
-        description: "Python scanner tests"
-        status: "✅ All tests passed"
-        results:
-          nodes_detected: 10
-          edges_detected: 12
-          functions: 2
-          classes: 2
-          methods: 5
-
-  github_actions_logs:
-    name: "GitHub Actions Logs Extraction"
-    description: "Intelligent extraction of GitHub Actions error logs with sufficient context for LLM analysis"
-    components:
-      - name: "Log Extraction Functions"
-        file: "src/auto_coder/pr_processor.py"
-        methods:
-          - name: "_get_github_actions_logs"
-            description: "Get GitHub Actions logs from failed checks, prioritizing details_url from failed_checks"
-            parameters: ["repo_name", "pr_data", "failed_checks"]
-            returns: "String containing extracted error logs"
-            behavior:
-              - "Prioritizes details_url from failed_checks for accurate job identification"
-              - "Falls back to gh run list only when details_url is not available"
-              - "Extracts error context with up to 500 lines of relevant information"
-              - "Filters out successful steps, showing only failed steps"
-            tests:
-              - "tests/test_github_actions_logs_details_url.py::test_get_github_actions_logs_uses_details_url_from_failed_checks"
-              - "tests/test_github_actions_logs.py::test_get_github_actions_logs_uses_gh_api_and_extracts_errors"
-          - name: "get_github_actions_logs_from_url"
-            description: "Extract GitHub Actions logs from a specific URL"
-            parameters: ["url"]
-            returns: "String containing formatted job logs"
-            behavior:
-              - "Extracts run_id and job_id from GitHub Actions URL"
-              - "Fetches job details and logs via gh api"
-              - "Handles both ZIP and plain text log formats"
-              - "Filters logs to show only failed steps"
-              - "Applies error context extraction for better LLM analysis"
-            tests:
-              - "tests/test_github_actions_logs_from_url.py::test_get_github_actions_logs_from_url_fetches_job_zip_and_extracts_errors"
-              - "tests/test_real_github_actions_log_extraction.py::test_get_github_actions_logs_from_url_with_realistic_zip"
-          - name: "_extract_error_context"
-            description: "Intelligently extract error-related information from logs"
-            parameters: ["content", "max_lines (default: 500)"]
-            returns: "String containing extracted error context"
-            behavior:
-              - "Searches for error-related keywords (error, failed, expect(received), .spec.ts, etc.)"
-              - "Includes 10 lines before and after each error line"
-              - "Supports up to 500 lines of output (increased from 500 characters)"
-              - "Falls back to showing entire content if no error keywords found"
-              - "Provides sufficient context for LLM to understand and fix errors"
-            error_keywords:
-              - "error:"
-              - "failed"
-              - "failure"
-              - "expect(received)"
-              - "expected substring:"
-              - "received string:"
-              - ".spec.ts"
-              - "command failed with exit code"
-              - "process completed with exit code"
-              - "error was not a part of any test"
-            tests:
-              - "tests/test_extract_error_context.py::test_extract_error_context_with_playwright_error"
-              - "tests/test_extract_error_context.py::test_extract_error_context_with_multiple_errors"
-              - "tests/test_extract_error_context.py::test_extract_error_context_with_long_log"
-              - "tests/test_extract_error_context.py::test_extract_error_context_no_errors"
-              - "tests/test_extract_error_context.py::test_extract_error_context_empty_log"
-              - "tests/test_extract_error_context.py::test_extract_error_context_preserves_important_context"
-              - "tests/test_real_github_actions_log_extraction.py::test_extract_error_context_with_realistic_playwright_log"
-      - name: "Utility Functions"
-        file: "src/auto_coder/utils.py"
-        methods:
-          - name: "slice_relevant_error_window"
-            description: "Extract relevant error window from logs"
-            parameters: ["content", "max_lines (default: 1500)"]
-            returns: "String containing relevant error window"
-            behavior:
-              - "Increased maximum lines from 800 to 1500"
-              - "Increased fallback lines from 300 to 500"
-              - "Searches for error trigger keywords"
-              - "Returns context around error triggers"
-    improvements:
-      - name: "Correct Job Identification"
-        description: "Fixed issue where wrong GitHub Actions run was being fetched"
-        before: "Used gh run list to get most recent failed run across entire repository"
-        after: "Prioritizes details_url from failed_checks to get the exact job associated with the PR"
-        impact: "Ensures LLM receives logs from the correct failed job"
-      - name: "Sufficient Error Context"
-        description: "Increased log context from 500 characters to 500 lines"
-        before: "Logs were truncated to 500 characters, causing 'insufficient logs' errors"
-        after: "Intelligently extracts up to 500 lines of error context with surrounding information"
-        impact: "LLM receives sufficient information to understand and fix errors"
-      - name: "Intelligent Error Extraction"
-        description: "New _extract_error_context function for smart error extraction"
-        features:
-          - "Searches for error-related keywords"
-          - "Includes 10 lines before and after each error"
-          - "Handles multiple errors in single log"
-          - "Preserves important context for debugging"
-        impact: "LLM receives focused, relevant error information without noise"
-
-  github_integration:
-    name: "GitHub API Integration"
-    description: "Integration with GitHub API to fetch and manage issues and pull requests"
-    components:
-      - name: "GitHubClient"
-        file: "src/auto_coder/github_client.py"
-        methods:
-          - name: "get_repository"
-            description: "Retrieve repository object by name"
-            parameters: ["repo_name"]
-            returns: "Repository object"
-          - name: "get_open_issues"
-            description: "Fetch open issues from repository, sorted by creation date (oldest first)"
-            parameters: ["repo_name", "limit"]
-            returns: "List of Issue objects"
-          - name: "get_open_pull_requests"
-            description: "Fetch open pull requests from repository, sorted by creation date (oldest first)"
-            parameters: ["repo_name", "limit"]
-            returns: "List of PullRequest objects"
-          - name: "get_issue_details"
-            description: "Extract detailed information from an issue"
-            parameters: ["issue"]
-            returns: "Dictionary with issue details"
-          - name: "get_pr_details"
-            description: "Extract detailed information from a pull request"
-            parameters: ["pr"]
-            returns: "Dictionary with PR details"
-          - name: "get_pr_details_by_number"
-            description: "Get PR details by repository name and PR number"
-            parameters: ["repo_name", "pr_number"]
-            returns: "Dictionary with PR details"
-          - name: "get_issue_details_by_number"
-            description: "Get Issue details by repository name and issue number"
-            parameters: ["repo_name", "issue_number"]
-            returns: "Dictionary with Issue details"
-          - name: "create_issue"
-            description: "Create a new issue in the repository"
-            parameters: ["repo_name", "title", "body", "labels"]
-            returns: "Issue object"
-          - name: "add_comment_to_issue"
-            description: "Add a comment to an existing issue"
-            parameters: ["repo_name", "issue_number", "comment"]
-            returns: "None"
-          - name: "close_issue"
-            description: "Close an issue with optional comment"
-            parameters: ["repo_name", "issue_number", "comment"]
-            returns: "None"
-          - name: "add_labels_to_issue"
-            description: "Add labels to an existing issue (avoids duplicates)"
-            parameters: ["repo_name", "issue_number", "labels"]
-            returns: "None"
-          - name: "remove_labels_from_issue"
-            description: "Remove labels from an existing issue"
-            parameters: ["repo_name", "issue_number", "labels"]
-            returns: "None"
-          - name: "has_label"
-            description: "Check if an issue has a specific label"
-            parameters: ["repo_name", "issue_number", "label"]
-            returns: "Boolean indicating if the label exists"
-          - name: "try_add_work_in_progress_label"
-            description: "Try to add work-in-progress label (@auto-coder) to an issue/PR for exclusive processing"
-            parameters: ["repo_name", "issue_number", "label (default: @auto-coder)"]
-            returns: "Boolean - True if label was added (not being processed), False if label already exists (being processed)"
-            behavior:
-              - "Checks if @auto-coder label already exists on the issue/PR"
-              - "Returns False if label exists (indicates another instance is processing)"
-              - "Adds label and returns True if label doesn't exist"
-              - "Provides basic exclusive processing control"
-            tests:
-              - "tests/test_exclusive_processing_label.py::TestGitHubClientExclusiveLabels::test_try_add_work_in_progress_label_success"
-              - "tests/test_exclusive_processing_label.py::TestGitHubClientExclusiveLabels::test_try_add_work_in_progress_label_already_exists"
-              - "tests/test_exclusive_processing_label.py::TestGitHubClientExclusiveLabels::test_remove_labels_from_issue"
-              - "tests/test_exclusive_processing_label.py::TestGitHubClientExclusiveLabels::test_has_label_true"
-              - "tests/test_exclusive_processing_label.py::TestGitHubClientExclusiveLabels::test_has_label_false"
-          - name: "get_linked_prs_via_graphql"
-            description: "Get linked PRs for an issue using GitHub GraphQL API (Development section)"
-            parameters: ["repo_name", "issue_number"]
-            returns: "List of PR numbers linked to the issue"
-            behavior:
-              - "Uses gh CLI to query GraphQL API for ConnectedEvent timeline items"
-              - "Returns only OPEN PRs that are linked in the Development section"
-              - "Returns empty list on errors (graceful degradation)"
-            implementation:
-              - "Queries repository.issue.timelineItems with CONNECTED_EVENT filter"
-              - "Extracts PR numbers from source.number where state is OPEN"
-          - name: "has_linked_pr"
-            description: "Check if an issue has a linked pull request (GraphQL + text search fallback)"
-            parameters: ["repo_name", "issue_number"]
-            returns: "Boolean indicating if a linked PR exists"
-            behavior:
-              - "First tries GraphQL API to check Development section (most accurate)"
-              - "Falls back to searching PR titles/bodies for issue references"
-              - "Detects patterns: #123, fixes #123, closes #123, resolves #123, issue #123"
-              - "Returns True if any open PR references the issue"
-              - "Returns False on exceptions (graceful degradation)"
-            tests:
-              - "tests/test_github_client.py::TestGitHubClient::test_get_linked_prs_via_graphql_success"
-              - "tests/test_github_client.py::TestGitHubClient::test_get_linked_prs_via_graphql_no_linked_prs"
-              - "tests/test_github_client.py::TestGitHubClient::test_get_linked_prs_via_graphql_handles_error"
-              - "tests/test_github_client.py::TestGitHubClient::test_has_linked_pr_uses_graphql_first"
-              - "tests/test_github_client.py::TestGitHubClient::test_has_linked_pr_with_linked_pr"
-              - "tests/test_github_client.py::TestGitHubClient::test_has_linked_pr_with_no_linked_pr"
-              - "tests/test_github_client.py::TestGitHubClient::test_has_linked_pr_with_multiple_patterns"
-              - "tests/test_github_client.py::TestGitHubClient::test_has_linked_pr_handles_exception"
-          - name: "get_open_sub_issues"
-            description: "Get list of open sub-issues for a given issue using GitHub GraphQL API"
-            parameters: ["repo_name", "issue_number"]
-            returns: "List of issue numbers that are linked to the issue and are still open"
-            behavior:
-              - "Uses GitHub GraphQL API to fetch linkedIssues"
-              - "Executes 'gh api graphql' command to query linked issues"
-              - "Filters linked issues by state (OPEN)"
-              - "Returns only open linked issues"
-              - "Returns empty list on errors or when no linked issues exist"
-            implementation:
-              - "Constructs GraphQL query with repository owner, name, and issue number"
-              - "Query fetches linkedIssues with number, title, state, and url fields"
-              - "Parses JSON response and extracts open issues"
-              - "Handles subprocess errors gracefully"
-            tests:
-              - "tests/test_github_client_sub_issues.py::TestGitHubClientSubIssues::test_get_open_sub_issues_all_open"
-              - "tests/test_github_client_sub_issues.py::TestGitHubClientSubIssues::test_get_open_sub_issues_some_closed"
-              - "tests/test_github_client_sub_issues.py::TestGitHubClientSubIssues::test_get_open_sub_issues_all_closed"
-              - "tests/test_github_client_sub_issues.py::TestGitHubClientSubIssues::test_get_open_sub_issues_no_sub_issues"
-              - "tests/test_github_client_sub_issues.py::TestGitHubClientSubIssues::test_get_open_sub_issues_graphql_error"
-
-  gemini_integration:
-    name: "Gemini AI Integration"
-    description: "Integration with Gemini AI for single-run direct actions (no analysis-only calls)"
-    components:
-      - name: "GeminiClient"
-        file: "src/auto_coder/gemini_client.py"
-        methods:
-          - name: "suggest_features"
-            description: "Suggest new features based on repository analysis"
-            parameters: ["repo_context"]
-            returns: "List of feature suggestions"
-          - name: "switch_to_conflict_model"
-            description: "Switch to faster model (gemini-2.5-flash) for conflict resolution"
-            parameters: []
-            returns: "None"
-          - name: "switch_to_default_model"
-            description: "Switch back to default model"
-            parameters: []
-            returns: "None"
-          - name: "_escape_prompt"
-            description: "Escape @ characters in prompts for safe Gemini CLI usage"
-            parameters: ["prompt"]
-            returns: "String with escaped @ characters"
-
-  codex_mcp_integration:
-    name: "Codex MCP Integration"
-    description: "Integration with Codex MCP server maintaining a persistent session during a single PR or a single error-fix flow. Implements minimal JSON-RPC handshake (initialize) and a tools/call echo invocation; falls back to codex exec when unavailable."
-    components:
-      - name: "CodexMCPClient"
-        file: "src/auto_coder/codex_mcp_client.py"
-        details: |
-          - Spawns persistent MCP subprocess (default: `codex mcp`)
-          - Performs JSON-RPC initialize handshake
-          - Attempts `tools/call` with an `echo` tool first; if not supported, falls back to `codex exec` with session kept alive
-          - Environment overrides for testing:
-            - AUTOCODER_CODEX_CLI: overrides CLI check command (default: `codex`)
-            - AUTOCODER_MCP_COMMAND: overrides MCP subprocess command (default: `codex mcp`)
-            - AUTOCODER_MCP_TIMEOUT / AUTOCODER_MCP_HANDSHAKE_TIMEOUT: configure select-based read timeouts to prevent MCP hangs during handshake and requests
-        methods:
-          - name: "_run_gemini_cli"
-            description: "Prefer MCP tools/call (echo) then fallback to codex exec while MCP session stays alive"
-            parameters: ["prompt"]
-            returns: "String output"
-          - name: "close"
-            description: "Terminate the persistent MCP subprocess if running"
-            parameters: []
-            returns: "None"
-
-  llm_client_mcp:
-    name: "LLM Client MCP Configuration"
-    description: |
-      Abstract MCP configuration interface for all LLM clients with automatic setup capability.
-
-      MCP availability checking strategy:
-      - Uses CLI command exclusively (e.g., 'gemini mcp list', 'qwen mcp list', 'codex mcp list', 'auggie mcp list')
-      - No fallback to config file parsing
-
-      This ensures accurate detection using the official CLI tools.
-    components:
-      - name: "LLMClientBase"
-        file: "src/auto_coder/llm_client_base.py"
-        methods:
-          - name: "check_mcp_server_configured"
-            description: "Abstract method to check if a specific MCP server is configured"
-            parameters: ["server_name"]
-            returns: "Boolean indicating if the MCP server is configured"
-            behavior:
-              - "Must be implemented by all LLM client subclasses"
-              - "Uses CLI command exclusively (e.g., 'gemini mcp list')"
-              - "No fallback to config file parsing"
-          - name: "add_mcp_server_config"
-            description: "Abstract method to add MCP server configuration"
-            parameters: ["server_name", "command", "args"]
-            returns: "Boolean indicating if configuration was added successfully"
-            behavior:
-              - "Must be implemented by all LLM client subclasses"
-              - "Adds MCP server to backend-specific configuration files"
-          - name: "ensure_mcp_server_configured"
-            description: "Convenience method to ensure MCP server is configured"
-            parameters: ["server_name", "command", "args"]
-            returns: "Boolean indicating if the MCP server is configured"
-            behavior:
-              - "Checks if server is configured, adds if not"
-              - "Verifies configuration after adding"
-              - "Default implementation provided in base class"
-      - name: "GeminiClient"
-        file: "src/auto_coder/gemini_client.py"
-        description: "Gemini CLI client with MCP configuration support"
-        config_location: "~/.gemini/config.json"
-        config_format: "JSON"
-        mcp_check_command: "gemini mcp list"
-      - name: "QwenClient"
-        file: "src/auto_coder/qwen_client.py"
-        description: "Qwen Code CLI client with MCP configuration support"
-        config_location: "~/.qwen/config.toml (managed via qwen mcp add command)"
-        config_format: "TOML"
-        mcp_check_command: "qwen mcp list"
-        mcp_add_command: "qwen mcp add --scope user <name> <command> [args...]"
-        behavior:
-          - "Uses 'qwen mcp add' command to add MCP servers instead of manual file editing"
-          - "Automatically adds servers to user scope (--scope user)"
-          - "Verifies configuration via 'qwen mcp list' command"
-      - name: "ClaudeClient"
-        file: "src/auto_coder/claude_client.py"
-        description: "Claude CLI client with MCP configuration support"
-        config_location: "~/.claude/config.json"
-        config_format: "JSON"
-        mcp_check_command: "claude mcp"
-
-      - name: "AuggieClient"
-        file: "src/auto_coder/auggie_client.py"
-        description: "Auggie CLI client with MCP configuration support"
-        config_location: "~/.windsurf/settings.json or Claude Desktop config"
-        config_format: "JSON"
-        mcp_check_command: "auggie mcp list"
-      - name: "CodexClient"
-        file: "src/auto_coder/codex_client.py"
-        description: "Codex CLI client with MCP configuration support"
-        config_location: "~/.codex/config.json or ~/.config/codex/config.json"
-        config_format: "JSON"
-        mcp_check_command: "codex mcp list"
-      - name: "CodexMCPClient"
-        file: "src/auto_coder/codex_mcp_client.py"
-        description: "Codex MCP client with MCP configuration support"
-        config_location: "~/.codex/config.json or ~/.config/codex/config.json"
-        config_format: "JSON"
-        mcp_check_command: "codex mcp list"
-      - name: "BackendManager"
-        file: "src/auto_coder/backend_manager.py"
-        description: "Backend manager with MCP configuration delegation"
-        behavior:
-          - "Delegates MCP configuration to current backend client"
-          - "Supports all MCP operations through active client"
-    tests:
-      - "tests/test_llm_client_mcp.py::TestGeminiClientMCP::test_check_mcp_server_not_configured"
-      - "tests/test_llm_client_mcp.py::TestGeminiClientMCP::test_check_mcp_server_configured"
-      - "tests/test_llm_client_mcp.py::TestGeminiClientMCP::test_add_mcp_server_config"
-      - "tests/test_llm_client_mcp.py::TestGeminiClientMCP::test_ensure_mcp_server_configured"
-      - "tests/test_llm_client_mcp.py::TestQwenClientMCP::test_check_mcp_server_not_configured"
-      - "tests/test_llm_client_mcp.py::TestQwenClientMCP::test_add_mcp_server_config"
-      - "tests/test_llm_client_mcp.py::TestQwenClientMCP::test_ensure_mcp_server_configured"
-      - "tests/test_llm_client_mcp.py::TestAuggieClientMCP::test_check_mcp_server_not_configured"
-      - "tests/test_llm_client_mcp.py::TestAuggieClientMCP::test_add_mcp_server_config"
-      - "tests/test_llm_client_mcp.py::TestClaudeClientMCP::test_check_mcp_server_not_configured"
-      - "tests/test_llm_client_mcp.py::TestClaudeClientMCP::test_check_mcp_server_configured"
-      - "tests/test_llm_client_mcp.py::TestClaudeClientMCP::test_add_mcp_server_config"
-      - "tests/test_llm_client_mcp.py::TestClaudeClientMCP::test_ensure_mcp_server_configured"
-
-      - "tests/test_llm_client_mcp.py::TestCodexClientMCP::test_check_mcp_server_not_configured"
-      - "tests/test_llm_client_mcp.py::TestCodexClientMCP::test_add_mcp_server_config"
-      - "tests/test_llm_client_mcp.py::TestCodexMCPClientMCP::test_check_mcp_server_not_configured"
-      - "tests/test_llm_client_mcp.py::TestCodexMCPClientMCP::test_add_mcp_server_config"
-      - "tests/test_llm_client_mcp.py::TestBackendManagerMCP::test_check_mcp_server_configured"
-      - "tests/test_llm_client_mcp.py::TestBackendManagerMCP::test_add_mcp_server_config"
-
-  graphrag_mcp_checker:
-    name: "GraphRAG MCP Configuration Checker"
-    description: "File-based GraphRAG MCP configuration checker (fallback when client is not available). Guides users to run 'auto-coder graphrag setup-mcp' for automatic setup and configuration."
-    components:
-      - name: "MCPChecker"
-        file: "src/auto_coder/mcp_checker.py"
-        methods:
-          - name: "check_graphrag_mcp_for_backend"
-            description: "Check if graphrag MCP server is configured for a specific backend"
-            parameters: ["backend"]
-            returns: "Boolean indicating if graphrag MCP is configured"
-            behavior:
-              - "Reads backend-specific configuration files to check for graphrag MCP server"
-              - "Supports gemini, qwen, auggie, codex, and claude backends"
-
-              - "Returns False for unknown backends"
-            config_locations:
-              - "Gemini: ~/.gemini/config.json"
-              - "Qwen: ~/.qwen/config.toml"
-              - "Auggie: ~/.windsurf/settings.json or Claude Desktop config"
-              - "Codex: ~/.codex/config.json or ~/.config/codex/config.json"
-              - "Claude: ~/.claude/config.json"
-          - name: "add_graphrag_mcp_config"
-            description: "Add graphrag MCP configuration for a specific backend"
-            parameters: ["backend"]
-            returns: "Boolean indicating if configuration was added successfully"
-            behavior:
-              - "Creates configuration directory if it doesn't exist"
-              - "Adds graphrag MCP server configuration to backend config file"
-              - "Preserves existing configuration when adding graphrag MCP"
-              - "Returns True on success, False on failure"
-          - name: "ensure_graphrag_mcp_configured"
-            description: "Ensure graphrag MCP is configured for a backend, automatically setting up MCP server if needed"
-            parameters:
-              - "backend: Backend name (gemini, qwen, auggie, codex, codex-mcp)"
-              - "auto_setup: If True (default), automatically run setup-mcp if MCP server directory doesn't exist"
-            returns: "Boolean indicating if graphrag MCP is configured (or was successfully added)"
-            behavior:
-              - "Checks if ~/graphrag_mcp directory exists"
-              - "If directory missing and auto_setup=True, automatically runs setup-mcp"
-              - "Checks if graphrag MCP is already configured for the backend"
-              - "If not configured, automatically adds the configuration"
-              - "Verifies configuration after adding"
-              - "Logs success or failure messages"
-            new_in_version: "v2025.10.23 - Added auto_setup parameter and automatic MCP server setup"
-          - name: "suggest_graphrag_mcp_setup"
-            description: "Provide setup instructions for configuring graphrag MCP for a specific backend. Guides users to run 'auto-coder graphrag setup-mcp' for automatic setup and configuration."
-            parameters: ["backend"]
-            returns: "String containing setup instructions with automatic setup command"
-          - name: "check_and_warn_graphrag_mcp"
-            description: "Check graphrag MCP configuration and log warning with setup instructions if not found"
-            parameters: ["backend"]
-            returns: "None"
-            behavior:
-              - "Calls check_graphrag_mcp_for_backend to verify configuration"
-              - "Logs info message if graphrag MCP is configured"
-              - "Logs warning with setup instructions if not configured"
-      - name: "CLI Integration"
-        file: "src/auto_coder/cli_helpers.py"
-        methods:
-          - name: "initialize_graphrag"
-            description: "Initialize GraphRAG integration (always enabled)"
-            parameters: ["force_reindex (default: False)"]
-            returns: "None"
-            behavior:
-              - "Called at startup of process-issues, create-feature-issues, and fix-to-pass-tests commands"
-              - "Checks if ~/graphrag_mcp directory exists"
-              - "If missing, automatically runs run_graphrag_setup_mcp_programmatically with silent=True"
-              - "Calls GraphRAGMCPIntegration.ensure_ready() to start Docker containers and update index"
-              - "Raises click.ClickException if setup or initialization fails"
-            new_in_version: "v2025.10.27 - Added automatic MCP server installation check"
-          - name: "check_graphrag_mcp_for_backends"
-            description: "Ensure GraphRAG MCP is configured for all selected backends (assumes server is already installed)"
-            parameters: ["backends", "client (optional)"]
-            returns: "None"
-            behavior:
-              - "Called after initialize_graphrag during CLI initialization"
-              - "Assumes ~/graphrag_mcp directory already exists (installed by initialize_graphrag)"
-              - "Iterates through all selected backends and ensures graphrag MCP configuration"
-              - "Automatically adds backend configuration if not present (does not run full setup)"
-              - "Uses mcp_manager.add_backend_config to add configurations"
-            new_in_version: "v2025.10.27 - Changed to only add backend configurations, not full setup"
-    tests:
-      - "tests/test_mcp_checker.py::TestMCPChecker::test_check_gemini_mcp_not_configured"
-      - "tests/test_mcp_checker.py::TestMCPChecker::test_check_gemini_mcp_configured"
-      - "tests/test_mcp_checker.py::TestMCPChecker::test_check_gemini_mcp_other_servers_only"
-      - "tests/test_mcp_checker.py::TestMCPChecker::test_check_qwen_mcp_not_configured"
-      - "tests/test_mcp_checker.py::TestMCPChecker::test_check_qwen_mcp_configured"
-      - "tests/test_mcp_checker.py::TestMCPChecker::test_check_auggie_mcp_windsurf_configured"
-      - "tests/test_mcp_checker.py::TestMCPChecker::test_check_codex_mcp_configured"
-      - "tests/test_mcp_checker.py::TestMCPChecker::test_check_unknown_backend"
-      - "tests/test_mcp_checker.py::TestMCPChecker::test_suggest_graphrag_mcp_setup_gemini"
-      - "tests/test_mcp_checker.py::TestMCPChecker::test_suggest_graphrag_mcp_setup_qwen"
-      - "tests/test_mcp_checker.py::TestMCPChecker::test_suggest_graphrag_mcp_setup_auggie"
-      - "tests/test_mcp_checker.py::TestMCPChecker::test_suggest_graphrag_mcp_setup_codex"
-      - "tests/test_mcp_checker.py::TestMCPChecker::test_suggest_graphrag_mcp_setup_unknown"
-      - "tests/test_mcp_checker.py::TestMCPChecker::test_add_gemini_mcp_config"
-      - "tests/test_mcp_checker.py::TestMCPChecker::test_add_qwen_mcp_config"
-      - "tests/test_mcp_checker.py::TestMCPChecker::test_add_auggie_mcp_config"
-      - "tests/test_mcp_checker.py::TestMCPChecker::test_add_codex_mcp_config"
-      - "tests/test_mcp_checker.py::TestMCPChecker::test_ensure_graphrag_mcp_configured_adds_config"
-      - "tests/test_mcp_checker.py::TestMCPChecker::test_ensure_graphrag_mcp_configured_already_configured"
-
-  graphrag_mcp_connection:
-    name: "GraphRAG MCP Server Connection Testing"
-    description: "Tests for verifying connection to graphrag MCP server and basic JSON-RPC operations. Uses real HOME directory and real commands (not mocked)."
-    components:
-      - name: "GraphRAG MCP Connection Tests"
-        file: "tests/test_graphrag_mcp_connection.py"
-        notes:
-          - "Tests use _use_real_home and _use_real_commands fixtures to bypass conftest.py mocking"
-          - "Tests will skip if graphrag_mcp server is not installed"
-          - "Install with: auto-coder graphrag setup-mcp"
-          - "setup-mcp automatically:"
-          - "  - Creates run_server.sh script for proper environment handling"
-          - "  - Patches main.py to load .env from script directory (using Path(__file__).parent)"
-          - "  - Configures all backends with: uv --directory /path/to/graphrag_mcp run main.py"
-          - "  - Qwen: Uses uv --directory option"
-          - "  - Gemini: Uses uv --directory option"
-          - "  - Auggie (Windsurf/Claude): Uses run_server.sh if available, otherwise uv --directory"
-          - "After setup, restart CLI (qwen/gemini/auggie) to connect to graphrag MCP server"
-        methods:
-          - name: "find_graphrag_mcp_server"
-            description: "Find graphrag_mcp server installation path"
-            returns: "Path to graphrag_mcp main.py if found, None otherwise"
-            behavior:
-              - "Checks common installation locations: ~/graphrag_mcp, ~/.local/share/graphrag_mcp, /opt/graphrag_mcp"
-              - "Also checks GRAPHRAG_MCP_SERVER_PATH environment variable"
-              - "Returns first found path or None"
-          - name: "check_graphrag_dependencies"
-            description: "Check if graphrag_mcp dependencies (uv) are available"
-            returns: "Boolean indicating if dependencies are available"
-            behavior:
-              - "Checks if 'uv' command is available"
-              - "Returns True if uv is available, False otherwise"
-          - name: "check_graphrag_env_config"
-            description: "Check if graphrag_mcp .env file is properly configured"
-            parameters: ["server_path"]
-            returns: "Boolean indicating if .env file exists and has required variables"
-            behavior:
-              - "Checks for .env file in graphrag_mcp directory"
-              - "Verifies presence of required variables: NEO4J_URI, NEO4J_USER, NEO4J_PASSWORD, QDRANT_URL"
-              - "Returns True if all required variables are present, False otherwise"
-          - name: "send_jsonrpc_message"
-            description: "Send JSON-RPC message to MCP server and read response"
-            parameters: ["process", "message"]
-            returns: "JSON-RPC response dictionary"
-            behavior:
-              - "Sends JSON-RPC message to MCP server via stdin"
-              - "Reads response from stdout"
-              - "Parses and returns JSON response"
-          - name: "test_graphrag_mcp_server_starts"
-            description: "Test that graphrag_mcp server starts successfully"
-            behavior:
-              - "Starts graphrag_mcp server using 'uv run main.py'"
-              - "Verifies process is running"
-              - "Skips if server not found or dependencies missing"
-          - name: "test_graphrag_mcp_initialize"
-            description: "Test MCP initialize handshake"
-            behavior:
-              - "Sends JSON-RPC initialize request with protocol version 2024-11-05"
-              - "Verifies response contains result or no error"
-              - "Verifies response ID matches request ID"
-          - name: "test_graphrag_mcp_list_tools"
-            description: "Test listing available MCP tools"
-            behavior:
-              - "Sends initialize request first"
-              - "Sends tools/list request"
-              - "Verifies response contains tools list"
-              - "Checks that at least one tool is available"
-          - name: "test_graphrag_mcp_connection_from_python"
-            description: "Test connecting to graphrag_mcp server from Python code"
-            behavior:
-              - "Simulates actual connection flow without fixtures"
-              - "Starts server, sends initialize request, verifies response"
-              - "Tests real-world usage pattern"
-    tests:
-      - "tests/test_graphrag_mcp_connection.py::test_graphrag_mcp_server_starts"
-      - "tests/test_graphrag_mcp_connection.py::test_graphrag_mcp_initialize"
-      - "tests/test_graphrag_mcp_connection.py::test_graphrag_mcp_list_tools"
-      - "tests/test_graphrag_mcp_connection.py::test_graphrag_mcp_connection_from_python"
-    notes:
-      - "Tests are skipped if graphrag_mcp server is not installed"
-      - "Run 'auto-coder graphrag setup-mcp' to install and configure graphrag_mcp server"
-      - "Tests verify JSON-RPC protocol compliance and basic MCP operations"
-
-  graphrag_code_analysis_integration:
-    name: "GraphRAG Code Analysis Integration"
-    description: "Integration of graph-builder code analysis into GraphRAG indexing process"
-    components:
-      - name: "GraphRAGIndexManager._index_codebase"
-        file: "src/auto_coder/graphrag_index_manager.py"
-        description: "Enhanced indexing that uses graph-builder to analyze Python and TypeScript code"
-        methods:
-          - name: "_index_codebase"
-            description: "Index codebase using graph-builder for structured code analysis"
-            behavior:
-              - "Runs graph-builder to extract structured graph data (nodes and edges)"
-              - "Stores graph data in Neo4j with proper node and relationship types"
-              - "Creates embeddings from node metadata and stores in Qdrant"
-              - "Falls back to simple Python indexing if graph-builder is not available"
-            workflow:
-              - "Step 1: Run graph-builder scan to analyze codebase"
-              - "Step 2: Store extracted nodes and edges in Neo4j"
-              - "Step 3: Create embeddings from node data and store in Qdrant"
-          - name: "_run_graph_builder"
-            description: "Execute graph-builder to analyze codebase"
-            returns: "Dictionary with 'nodes' and 'edges' keys"
-            behavior:
-              - "Searches for graph-builder installation in common locations"
-              - "Prefers TypeScript version (node dist/cli.js) if available"
-              - "Falls back to Python version (python3 src/cli_python.py)"
-              - "Runs scan command with --languages typescript,python"
-              - "Returns parsed JSON output with graph data"
-          - name: "_find_graph_builder"
-            description: "Locate graph-builder installation"
-            returns: "Path to graph-builder directory or None"
-            search_locations:
-              - "{repo_path}/graph-builder"
-              - "{cwd}/graph-builder"
-              - "~/graph-builder"
-          - name: "_fallback_python_indexing"
-            description: "Simple Python file indexing when graph-builder is unavailable"
-            returns: "Dictionary with basic file nodes"
-            behavior:
-              - "Scans for *.py files in repository"
-              - "Creates basic File nodes with content"
-              - "No edge extraction or advanced analysis"
-          - name: "_store_graph_in_neo4j"
-            description: "Store graph data in Neo4j database"
-            parameters: ["graph_data", "in_container"]
-            behavior:
-              - "Connects to Neo4j (bolt://localhost:7687 or container URL)"
-              - "Clears existing data for current repository"
-              - "Creates CodeNode nodes with all extracted properties"
-              - "Creates RELATES relationships with type and count metadata"
-              - "Tags all data with repo_path for multi-repository support"
-          - name: "_store_embeddings_in_qdrant"
-            description: "Create and store embeddings in Qdrant"
-            parameters: ["graph_data", "in_container"]
-            behavior:
-              - "Connects to Qdrant (http://localhost:6333 or container URL)"
-              - "Recreates code_embeddings collection"
-              - "Creates text representation from node metadata (fqname, sig, short)"
-              - "Generates embeddings using sentence-transformers (all-MiniLM-L6-v2)"
-              - "Stores embeddings with node metadata as payload"
-              - "Batch inserts every 100 nodes for efficiency"
-    integration_points:
-      - name: "Auto-Coder Commands"
-        description: "All auto-coder commands that initialize GraphRAG"
-        commands:
-          - "process-issues: Calls initialize_graphrag() which ensures MCP server installation and triggers indexing"
-          - "create-feature-issues: Calls initialize_graphrag() which ensures MCP server installation and triggers indexing"
-          - "fix-to-pass-tests: Calls initialize_graphrag() which ensures MCP server installation and triggers indexing"
-      - name: "initialize_graphrag"
-        file: "src/auto_coder/cli_helpers.py"
-        description: "Ensures GraphRAG MCP server is installed and environment is ready"
-        behavior:
-          - "Checks if ~/graphrag_mcp directory exists"
-          - "If missing, automatically runs run_graphrag_setup_mcp_programmatically with silent=True"
-          - "Calls GraphRAGMCPIntegration.ensure_ready() to start Docker containers and update index"
-          - "Starts MCP server if configured"
-      - name: "GraphRAGMCPIntegration.ensure_ready"
-        file: "src/auto_coder/graphrag_mcp_integration.py"
-        description: "Ensures index is up to date before starting MCP server"
-        behavior:
-          - "Calls index_manager.ensure_index_up_to_date()"
-          - "Triggers _index_codebase() if codebase has changed"
-    data_flow:
-      - "1. User runs auto-coder command (process-issues, etc.)"
-      - "2. initialize_graphrag() is called"
-      - "3. Checks if ~/graphrag_mcp directory exists, installs if missing"
-      - "4. GraphRAGMCPIntegration.ensure_ready() checks index status"
-      - "5. If outdated, GraphRAGIndexManager.update_index() is called"
-      - "6. _index_codebase() runs graph-builder scan"
-      - "6. Graph data is stored in Neo4j (nodes and edges)"
-      - "7. Embeddings are created and stored in Qdrant"
-      - "8. Index state is saved with codebase hash"
-      - "9. LLM can now query Neo4j and Qdrant via GraphRAG MCP"
-    supported_languages:
-      - "Python: Full AST analysis via graph-builder Python scanner"
-      - "TypeScript: Full AST analysis via graph-builder TypeScript scanner"
-    extracted_data:
-      nodes:
-        - "File: Source file nodes"
-        - "Module: Python module nodes"
-        - "Function: Function/method nodes with signatures"
-        - "Class: Class nodes with inheritance info"
-        - "Interface: TypeScript interface nodes"
-        - "Type: Type definition nodes"
-      edges:
-        - "IMPORTS: Import relationships"
-        - "CALLS: Function call relationships"
-        - "CONTAINS: Containment relationships (file contains class, etc.)"
-        - "EXTENDS: Inheritance relationships"
-        - "IMPLEMENTS: Interface implementation relationships"
-      metadata:
-        - "id: Unique identifier (SHA1 hash)"
-        - "kind: Node type"
-        - "fqname: Fully qualified name"
-        - "sig: Type signature"
-        - "short: Summary (from JSDoc or auto-generated)"
-        - "complexity: Cyclomatic complexity"
-        - "tokens_est: Estimated token count"
-        - "tags: Side-effect tags (IO, DB, NETWORK, ASYNC, PURE)"
-        - "file: Source file path"
-        - "start_line: Start line number"
-        - "end_line: End line number"
-
-  graphrag_services_checker:
-    name: "GraphRAG Services Verification Script"
-    description: "Standalone script to verify Neo4j and Qdrant services are running correctly, with both direct access and GraphRAG MCP integration testing"
-    components:
-      - name: "GraphRAG Services Checker Script"
-        file: "scripts/check_graphrag_services.py"
-        description: |
-          Comprehensive verification script for Neo4j and Qdrant services.
-          Tests both direct database access and GraphRAG MCP integration.
-          Provides detailed diagnostics and troubleshooting information.
-        usage:
-          - "python scripts/check_graphrag_services.py                # All tests (default)"
-          - "python scripts/check_graphrag_services.py --direct-only  # Direct access only"
-          - "python scripts/check_graphrag_services.py --mcp-only     # MCP tests only"
-        methods:
-          - name: "check_neo4j_direct"
-            description: "Test direct access to Neo4j database via Bolt protocol"
-            returns: "Boolean indicating success"
-            tests:
-              - "Database version verification"
-              - "Node count query"
-              - "Sample node creation (Person with name and role)"
-              - "Node search by property"
-              - "Relationship creation (WORKS_ON between Person and Project)"
-              - "Path traversal query"
-              - "Cleanup of test data"
-            connection:
-              - "URI: bolt://localhost:7687"
-              - "User: neo4j"
-              - "Password: password"
-          - name: "check_qdrant_direct"
-            description: "Test direct access to Qdrant vector database via HTTP API"
-            returns: "Boolean indicating success"
-            tests:
-              - "Health check"
-              - "Collection listing"
-              - "Test collection creation (4-dimensional vectors, COSINE distance)"
-              - "Vector insertion (3 sample documents with metadata)"
-              - "Collection info retrieval"
-              - "Similarity search (top 3 results)"
-              - "Filtered search (by metadata field)"
-              - "Cleanup of test collection"
-            connection:
-              - "URL: http://localhost:6333"
-              - "No authentication required"
-          - name: "check_graphrag_mcp"
-            description: "Test GraphRAG MCP integration and Docker container management"
-            returns: "Boolean indicating success"
-            tests:
-              - "Docker container status check (Neo4j and Qdrant)"
-              - "Automatic container startup if not running"
-              - "MCP server status verification"
-              - "Index state verification"
-              - "MCP configuration retrieval"
-            behavior:
-              - "Automatically starts Docker containers if not running"
-              - "Provides setup instructions for MCP server"
-              - "Shows indexed repository path information"
-        vscode_integration:
-          - name: "Check GraphRAG Services (Direct)"
-            description: "VS Code debug configuration for direct access tests only"
-          - name: "Check GraphRAG Services (with MCP)"
-            description: "VS Code debug configuration including MCP tests"
-          - name: "Check GraphRAG Services (MCP only)"
-            description: "VS Code debug configuration for MCP tests only"
-        dependencies:
-          - "neo4j>=5.14.0 (Python driver)"
-          - "qdrant-client>=1.7.0 (Python client)"
-          - "Install with: pip install -e '.[graphrag]'"
-        troubleshooting:
-          neo4j:
-            - "Check container: docker ps | grep neo4j"
-            - "View logs: docker logs auto-coder-neo4j"
-            - "Test port: nc -zv localhost 7687"
-          qdrant:
-            - "Check container: docker ps | grep qdrant"
-            - "View logs: docker logs auto-coder-qdrant"
-            - "Test port: nc -zv localhost 6333"
-    documentation:
-      - "README.md: GraphRAG 統合（実験的機能）section"
-      - "pyproject.toml: [project.optional-dependencies.graphrag]"
-      - ".vscode/launch.json: Debug configurations for script execution"
-
-  automation_engine:
-    name: "Automation Engine"
-    description: "Main orchestration engine that coordinates GitHub and LLM integration"
-    components:
-      - name: "AutomationEngine"
-        file: "src/auto_coder/automation_engine.py"
-        methods:
-          - name: "run"
-            description: "Execute the main automation process for a repository"
-            parameters: ["repo_name", "jules_mode (optional)"]
-            returns: "Dictionary with automation results including llm_backend and llm_model"
-            report_fields:
-              - "repository: Repository name"
-              - "timestamp: ISO format timestamp"
-              - "dry_run: Boolean indicating dry run mode"
-              - "jules_mode: Boolean indicating Jules mode"
-              - "llm_backend: LLM backend used (e.g., 'codex', 'gemini', 'qwen', 'auggie')"
-              - "llm_model: LLM model name used"
-              - "issues_processed: List of processed issues (analysis/solution fields removed)"
-              - "prs_processed: List of processed PRs"
-              - "errors: List of errors encountered"
-          - name: "_get_llm_backend_info"
-            description: "Get LLM backend and model information from the LLM client"
-            parameters: []
-            returns: "Dictionary with 'backend' and 'model' keys"
-            behavior:
-              - "If llm client is None, returns {backend: None, model: None}"
-              - "If llm client has get_last_backend_and_model method (BackendManager), uses it"
-              - "Otherwise, infers backend from class name and gets model_name attribute"
-          - name: "_save_report"
-            description: "Save automation report to file. When repo_name is provided, saves to ~/.auto-coder/{repository}/ instead of reports/"
-            parameters: ["data", "filename", "repo_name (optional)"]
-            returns: "None"
-            behavior:
-              - "If repo_name is provided, saves to ~/.auto-coder/{repository}/"
-              - "If repo_name is not provided, saves to reports/ (legacy behavior)"
-              - "Filename format: {filename}_{timestamp}.json"
-              - "Repository name is excluded from filename (directory distinguishes repos)"
-          - name: "fix_to_pass_tests"
-            description: "Run local tests and iteratively request LLM fixes until tests pass; commits are gated and happen only when the test output or the LLM error summary changes by >=10%; at the beginning of each iteration the loop checks for Auto-Coder updates and restarts with the original CLI arguments when an upgrade is applied; errors if LLM makes no edits"
-            parameters: ["max_attempts (optional)"]
-            returns: "Dictionary with success, attempts, and messages"
-          - name: "process_single"
-            description: "Process a single issue or PR by number; supports 'auto' detection when number is given"
-            parameters: ["repo_name", "target_type ('issue'|'pr'|'auto')", "number", "jules_mode (optional)"]
-            returns: "Dictionary with results for the single target"
-          - name: "create_feature_issues"
-            description: "Analyze repository and create feature enhancement issues"
-            parameters: ["repo_name"]
-            returns: "List of created issues"
-          - name: "_process_issues"
-            description: "Process open issues in the repository with sub-issue dependency checking"
-            parameters: ["repo_name"]
-            returns: "List of processed issues"
-            behavior:
-              - "Skips issues that have open sub-issues (processes sub-issues first)"
-              - "Skips issues that already have @auto-coder label (being processed by another instance)"
-              - "Skips issues that already have a linked PR"
-              - "Processes issues in order from oldest to newest"
-            tests:
-              - "tests/test_issue_processor_skip_sub_issues.py::TestIssueProcessorSkipSubIssues::test_process_issues_normal_skips_issue_with_open_sub_issues"
-              - "tests/test_issue_processor_skip_sub_issues.py::TestIssueProcessorSkipSubIssues::test_process_issues_normal_processes_issue_without_sub_issues"
-              - "tests/test_issue_processor_skip_sub_issues.py::TestIssueProcessorSkipSubIssues::test_process_issues_normal_processes_issue_with_closed_sub_issues"
-              - "tests/test_issue_processor_skip_sub_issues.py::TestIssueProcessorSkipSubIssues::test_process_issues_normal_dry_run_skips_label_removal"
-          - name: "_process_issues_jules_mode"
-            description: "Process open issues in jules mode - only add 'jules' label, with sub-issue dependency checking"
-            parameters: ["repo_name"]
-            returns: "List of processed issues"
-            behavior:
-              - "Skips issues that have open sub-issues (processes sub-issues first)"
-              - "Skips issues that already have @auto-coder label (being processed by another instance)"
-              - "Adds 'jules' label to issues without sub-issues"
-              - "Processes issues in order from oldest to newest"
-            tests:
-              - "tests/test_issue_processor_skip_sub_issues.py::TestIssueProcessorSkipSubIssues::test_process_issues_jules_mode_skips_issue_with_open_sub_issues"
-              - "tests/test_issue_processor_skip_sub_issues.py::TestIssueProcessorSkipSubIssues::test_process_issues_jules_mode_processes_issue_without_sub_issues"
-          - name: "_process_pull_requests"
-            description: "Process open pull requests in the repository with two-loop priority order, checking for Auto-Coder updates at the start of each iteration and restarting with the recorded CLI arguments when an upgrade is applied"
-            parameters: ["repo_name"]
-            returns: "List of processed PRs"
-            details: "First loop merges PRs with passing Actions AND mergeable status, second loop fixes remaining PRs; each pass re-runs the auto-update check before contacting GitHub so upgrades are applied before continuing"
-          - name: "_take_issue_actions"
-            description: "Take automated actions based on issue analysis"
-            parameters: ["repo_name", "issue_data", "analysis", "solution"]
-            returns: "List of actions taken"
-          - name: "_take_pr_actions"
-            description: "Take automated actions based on PR analysis"
-            parameters: ["repo_name", "pr_data", "analysis"]
-            returns: "List of actions taken"
-          - name: "_process_pr_for_merge"
-            description: "Process a PR for quick merging when GitHub Actions are passing"
-            parameters: ["repo_name", "pr_data"]
-            returns: "Dictionary with PR processing results"
-          - name: "_process_pr_for_fixes"
-            description: "Process a PR for issue resolution when GitHub Actions are failing or pending"
-            parameters: ["repo_name", "pr_data"]
-            returns: "Dictionary with PR processing results"
-          - name: "_fix_pr_issues_with_testing"
-            description: "Fix PR issues by applying GitHub Actions log guidance then iterating local tests; every loop iteration begins with an auto-update check that restarts with the saved CLI arguments when an upgrade is detected"
-            parameters: ["repo_name", "pr_data", "config", "dry_run", "github_logs"]
-            returns: "List of actions taken"
-          - name: "_is_package_lock_only_conflict"
-            description: "Check if merge conflicts are only in package-lock.json or similar dependency files"
-            parameters: ["conflict_info"]
-            returns: "Boolean indicating if conflicts are dependency-file only"
-          - name: "_resolve_package_lock_conflicts"
-            description: "Resolve package-lock.json conflicts by deleting and regenerating dependency files"
-            parameters: ["pr_data", "conflict_info"]
-            returns: "List of actions taken during resolution"
-          - name: "_get_github_actions_logs"
-            description: "Use gh api to fetch failed job logs (ZIP) for the latest failed run on the PR branch and extract error snippets. Detect failing steps and extract Playwright-style failure blocks including expectation details. Fallback to gh run view --job --log when ZIP is unavailable."
-            parameters: ["repo_name", "pr_data", "failed_checks"]
-            returns: "String containing extracted error snippets per failed job (with step headings and expectation details when available)"
-
-
-  command_execution:
-    name: "Command Execution"
-    description: "Unified command runner with debugger-friendly streaming mode"
-    components:
-      - name: "CommandExecutor.run_command"
-        file: "src/auto_coder/utils.py"
-        description: |
-          Executes shell commands with consistent timeout handling and optional streaming.
-          Automatically streams stdout/stderr when a debugger is attached or when AUTOCODER_STREAM_COMMANDS=1.
-          Recognizes common debug adapters (debugpy, VS Code, PyCharm) via environment markers to ensure streaming during IDE sessions.
-          Uses background reader threads plus short-interval polling so debugger pauses land within a few hundred milliseconds even when the command is silent.
-          Consumed by Codex/Gemini/Qwen CLI clients for LLM invocations via CommandExecutor.run_command(..., stream_output=True).
-          Preserves captured output for downstream processing while logging live updates for active debugging.
-        parameters:
-          - "cmd: list[str]"
-          - "timeout: Optional[int]"
-          - "cwd: Optional[str]"
-          - "check_success: bool"
-          - "stream_output: Optional[bool]"
-          - "env: Optional[dict[str, str]]"
-        returns: "CommandResult(success, stdout, stderr, returncode)"
-        tests:
-          - "tests/test_utils_command_executor.py::test_run_command_respects_stream_flag"
-          - "tests/test_utils_command_executor.py::test_run_command_streams_output"
-          - "tests/test_utils_command_executor.py::test_should_stream_when_debugger_attached"
-          - "tests/test_utils_command_executor.py::test_should_stream_when_env_forced"
-          - "tests/test_utils_command_executor.py::test_should_stream_for_debugger_markers"
-          - "tests/test_llm_cli_neutral.py::test_codex_client_run_llm_cli_delegates"
-          - "tests/test_llm_cli_neutral.py::test_gemini_client_run_llm_cli_delegates"
-          - "tests/test_llm_cli_neutral.py::test_qwen_client_run_llm_cli_delegates"
-  test_runner_utils:
-    name: "Test Runner Utilities"
-    description: "Utilities to parse test outputs and assist selective re-runs"
-    components:
-      - name: "extract_first_failed_test"
-        file: "src/auto_coder/utils.py"
-        description: "Robustly extracts the first failed test file from stdout/stderr across pytest and Playwright formats"
-        inputs:
-          - "stdout: string"
-          - "stderr: string"
-        returns: "Relative file path to the first failed test or null"
-        supports:
-          - "pytest summary lines: 'FAILED tests/test_foo.py::test_bar - ...'"
-          - "pytest traceback lines: 'tests/test_foo.py:12: in test_bar'"
-          - "Playwright specs: 'e2e/.../name.spec.ts:16:5'"
-        tests:
-          - "tests/test_utils_extract_first_failed_test.py::test_extract_from_pytest_failed_summary_hyphen"
-          - "tests/test_utils_extract_first_failed_test.py::test_extract_from_pytest_traceback_line"
-          - "tests/test_utils_extract_first_failed_test.py::test_extract_from_playwright_spec"
-      - name: "change_fraction"
-        file: "src/auto_coder/utils.py"
-        description: "Compute fraction of change using only the tail window (min of last 20 lines or last 1000 chars) for performance; returns 1 - difflib ratio on the selected windows. None is treated as empty, equal strings return 0.0."
-        tests:
-          - "tests/test_utils_change_fraction.py::test_change_fraction_ignores_large_prefix_when_last_20_lines_identical"
-          - "tests/test_utils_change_fraction.py::test_change_fraction_ignores_large_prefix_when_last_1000_chars_identical"
-          - "tests/test_utils_change_fraction.py::test_change_fraction_detects_tail_difference"
-          - "tests/test_utils_change_fraction.py::test_change_fraction_none_and_equal_cases"
-
-      - name: "run_local_tests"
-        file: "src/auto_coder/fix_to_pass_tests_runner.py"
-        description: |
-          Executes local tests via TEST_SCRIPT_PATH (scripts/test.sh) with no pytest fallback.
-          Behavior:
-          - When a specific test file is provided, invokes: `bash $TEST_SCRIPT_PATH <file>`
-          - When running all tests via script and failures occur, extracts the first failed test and re-runs it via script with the file argument
-          - TEST_SCRIPT_PATH is validated once at CLI startup; if missing, the command errors and exits
-        tests:
-          - "tests/test_run_local_tests_script.py::test_run_local_tests_uses_script_for_single_file"
-          - "tests/test_run_local_tests_script.py::test_run_local_tests_uses_script_for_all_tests"
-          - "tests/test_run_local_tests_script.py::test_run_local_tests_reruns_first_failed_via_script"
-
-
-  cli_interface:
-    name: "Command Line Interface"
-    description: "CLI for interacting with Auto-Coder functionality"
-    components:
-      - name: "CLI Commands"
-        file: "src/auto_coder/cli.py"
-        commands:
-          - name: "process-issues"
-            description: "Process GitHub issues and PRs using AI CLI (codex or gemini)"
-            options:
-              - "--repo": "GitHub repository (owner/repo)"
-              - "--github-token": "GitHub API token"
-              - "--backend": "AI backend(s) to use (codex|codex-mcp|gemini|qwen|auggie). Repeat option to set fallbacks; first value becomes the default. Default: codex"
-              - "--model-gemini": "Model to use when backend=gemini"
-              - "--model-qwen": "Model to use when backend=qwen"
-              - "--model-auggie": "Model to use when backend=auggie (defaults to GPT-5)"
-              - "--dry-run": "Run in dry-run mode without making changes"
-              - "--jules-mode": "Run in jules mode - only add 'jules' label to issues (PRs still use AI analysis)"
-              - "--skip-main-update/--no-skip-main-update": "When PR checks fail, skip merging main into PR before attempting fixes (default: skip)"
-              - "--ignore-dependabot-prs/--no-ignore-dependabot-prs": "Ignore PRs opened by Dependabot when processing PRs (default: do not ignore)"
-              - "--only": "Process only a specific issue/PR by URL or number (e.g., https://github.com/owner/repo/issues/123 or 123)"
-              - "--log-level": "Set logging level (DEBUG, INFO, WARNING, ERROR, CRITICAL)"
-              - "--log-file": "Log file path (optional)"
-          - name: "create-feature-issues"
-            description: "Analyze repository and create feature enhancement issues"
-            options:
-              - "--repo": "GitHub repository (owner/repo)"
-              - "--github-token": "GitHub API token"
-              - "--backend": "AI backend(s) to use (codex|codex-mcp|gemini|qwen|auggie). Repeat option to set fallbacks; first value becomes the default. Default: codex"
-              - "--model-gemini": "Model to use when backend=gemini"
-              - "--model-qwen": "Model to use when backend=qwen"
-              - "--model-auggie": "Model to use when backend=auggie (defaults to GPT-5)"
-              - "--gemini-api-key": "Gemini API key (optional, used when backend=gemini)"
-          - name: "fix-to-pass-tests"
-            description: "Run tests and request LLM fixes until passing; automatically checks for Auto-Coder updates at the start of each LLM attempt and restarts with the original CLI flags when an upgrade completes; stop with error if LLM made no edits"
-            options:
-              - "--backend": "AI backend(s) to use (codex|codex-mcp|gemini|qwen|auggie). Repeat option to set fallbacks; first value becomes the default. Default: codex"
-              - "--model-gemini": "Model to use when backend=gemini"
-              - "--model-qwen": "Model to use when backend=qwen"
-              - "--model-auggie": "Model to use when backend=auggie (defaults to GPT-5)"
-              - "--gemini-api-key": "Gemini API key (optional, used when backend=gemini)"
-              - "--max-attempts": "Maximum fix attempts before giving up (defaults to engine config)"
-              - "--dry-run": "Run without making changes"
-              - "--log-level": "Set logging level"
-              - "--log-file": "Log file path"
-          - name: "mcp-pdb"
-            description: "Helpers to set up and verify mcp-pdb (Model Context Protocol PDB server)"
-            options:
-              - "print-config --target [windsurf|claude]": "Print configuration snippet for Windsurf or Claude; optionally write to file"
-              - "status": "Check prerequisites (uv availability) and show setup tips"
-
-
-  configuration:
-    name: "Configuration Management"
-    description: "Application configuration and settings management"
-    components:
-      - name: "AutomationConfig"
-        file: "src/auto_coder/automation_config.py"
-        methods:
-          - name: "get_reports_dir"
-            description: "Get the reports directory for a specific repository"
-            parameters: ["repo_name"]
-            returns: "Path to ~/.auto-coder/{repository}/"
-            behavior:
-              - "Converts repo_name (e.g., 'owner/repo') to safe directory name (e.g., 'owner_repo')"
-              - "Returns path: ~/.auto-coder/{safe_repo_name}/"
-      - name: "Settings"
-        file: "src/auto_coder/config.py"
-        settings:
-          - name: "github_token"
-            description: "GitHub API token"
-            env_var: "GITHUB_TOKEN"
-            default: null
-          - name: "github_api_url"
-            description: "GitHub API URL"
-            env_var: "GITHUB_API_URL"
-            default: "https://api.github.com"
-          - name: "gemini_api_key"
-            description: "Gemini API key"
-            env_var: "GEMINI_API_KEY"
-            default: null
-          - name: "gemini_model"
-            description: "Gemini model to use"
-            env_var: "GEMINI_MODEL"
-            default: "gemini-pro"
-          - name: "max_issues_per_run"
-            description: "Maximum issues to process per run"
-            env_var: "MAX_ISSUES_PER_RUN"
-            default: 10
-          - name: "max_prs_per_run"
-            description: "Maximum PRs to process per run"
-            env_var: "MAX_PRS_PER_RUN"
-            default: 5
-          - name: "dry_run"
-            description: "Enable dry-run mode"
-            env_var: "DRY_RUN"
-            default: false
-
-workflows:
-  issue_processing:
-    name: "Issue Processing Workflow"
-    description: "Automated workflow for processing GitHub issues (single-run, no analysis phase) with exclusive processing control"
-    steps:
-      1. "Fetch open issues from repository (oldest first)"
-      2. "Try to add @auto-coder label to issue for exclusive processing"
-      3. "Skip if @auto-coder label already exists (being processed by another instance)"
-      4. "Check if issue has a linked PR (via GraphQL Development section or text search)"
-      5. "Skip issues that already have linked PRs to avoid duplicate work"
-      6. "Switch to appropriate branch: PR head_branch if present, otherwise default branch"
-      7. "Take direct actions via AI CLI in a single run (analysis+implementation combined)"
-      8. "Add comments or close issues as appropriate"
-      9. "Remove @auto-coder label after processing (success or error)"
-      10. "Generate automation report"
-    exclusive_processing:
-      - "Uses @auto-coder label as work-in-progress flag"
-      - "Label is added at start of processing"
-      - "Label is removed after processing completes or on error"
-      - "Provides basic protection against concurrent processing"
-    tests:
-      - "tests/test_issue_processor_skip_linked.py::TestIssueProcessorSkipLinked::test_process_issues_normal_skips_issue_with_linked_pr"
-      - "tests/test_issue_processor_skip_linked.py::TestIssueProcessorSkipLinked::test_process_issues_normal_processes_all_when_no_linked_prs"
-      - "tests/test_issue_processor_skip_linked.py::TestIssueProcessorSkipLinked::test_process_issues_normal_skips_all_when_all_have_linked_prs"
-      - "tests/test_issue_processor_skip_linked.py::TestIssueProcessorSkipLinked::test_process_issues_normal_handles_has_linked_pr_exception"
-      - "tests/test_exclusive_processing_label.py::TestIssueProcessorExclusiveProcessing::test_process_issues_normal_skips_when_label_exists"
-      - "tests/test_exclusive_processing_label.py::TestIssueProcessorExclusiveProcessing::test_process_issues_normal_processes_when_label_added"
-      - "tests/test_exclusive_processing_label.py::TestIssueProcessorExclusiveProcessing::test_process_issues_normal_removes_label_on_error"
-      - "tests/test_exclusive_processing_label.py::TestIssueProcessorExclusiveProcessing::test_process_issues_jules_mode_skips_when_label_exists"
-
-  pr_processing:
-    name: "Pull Request Processing Workflow"
-    description: "Automated workflow for processing GitHub pull requests with two-loop priority order and exclusive processing control"
-    steps:
-      1. "Fetch open pull requests from repository (oldest first)"
-      2. "At the beginning of each pass iteration, check for Auto-Coder updates and restart with the original CLI arguments when an upgrade is applied"
-      3. "First loop: Try to add @auto-coder label, skip if already exists, check GitHub Actions status AND mergeable status, merge qualifying PRs, remove @auto-coder label"
-      4. "Second loop: Try to add @auto-coder label, skip if already exists or already handled, process remaining PRs for issue resolution, remove @auto-coder label"
-      5. "Generate automation report"
-    exclusive_processing:
-      - "Uses @auto-coder label as work-in-progress flag"
-      - "Label is added at start of processing in each loop"
-      - "Label is removed after processing completes or on error"
-      - "Provides basic protection against concurrent processing"
-    auto_close_linked_issues:
-      name: "Automatic Issue Closing on PR Merge"
-      description: "Automatically closes issues referenced in PR body when PR is merged"
-      file: "src/auto_coder/pr_processor.py"
-      methods:
-        - name: "_extract_linked_issues_from_pr_body"
-          description: "Extract issue numbers from PR body using GitHub's linking keywords"
-          parameters: ["pr_body"]
-          returns: "List of issue numbers"
-          supported_keywords:
-            - "close, closes, closed"
-            - "fix, fixes, fixed"
-            - "resolve, resolves, resolved"
-          supported_formats:
-            - "#123 (same repository)"
-            - "owner/repo#123 (cross-repository, extracts number only)"
-          behavior:
-            - "Case-insensitive keyword matching"
-            - "Removes duplicate issue numbers"
-            - "Preserves order of first occurrence"
-        - name: "_close_linked_issues"
-          description: "Close issues linked in PR body after successful merge"
-          parameters: ["repo_name", "pr_number"]
-          returns: "None"
-          behavior:
-            - "Retrieves PR body via gh pr view --json body"
-            - "Extracts linked issue numbers using _extract_linked_issues_from_pr_body"
-            - "Closes each linked issue via gh issue close with comment 'Closed by PR #<number>'"
-            - "Logs success/failure for each issue"
-            - "Gracefully handles errors (no exceptions raised)"
-        - name: "_merge_pr"
-          description: "Merge PR and automatically close linked issues"
-          behavior:
-            - "Calls _close_linked_issues after every successful merge"
-            - "Works with all merge methods (--squash, --merge, --rebase)"
-            - "Works with auto-merge and direct merge"
-            - "Works after conflict resolution"
-      tests:
-        - "tests/test_pr_merge_close_issues.py::TestExtractLinkedIssues::test_extract_closes_keyword"
-        - "tests/test_pr_merge_close_issues.py::TestExtractLinkedIssues::test_extract_fixes_keyword"
-        - "tests/test_pr_merge_close_issues.py::TestExtractLinkedIssues::test_extract_resolves_keyword"
-        - "tests/test_pr_merge_close_issues.py::TestExtractLinkedIssues::test_extract_multiple_keywords"
-        - "tests/test_pr_merge_close_issues.py::TestExtractLinkedIssues::test_extract_case_insensitive"
-        - "tests/test_pr_merge_close_issues.py::TestExtractLinkedIssues::test_extract_all_keyword_variants"
-        - "tests/test_pr_merge_close_issues.py::TestExtractLinkedIssues::test_extract_with_cross_repo_reference"
-        - "tests/test_pr_merge_close_issues.py::TestExtractLinkedIssues::test_extract_removes_duplicates"
-        - "tests/test_pr_merge_close_issues.py::TestExtractLinkedIssues::test_extract_empty_body"
-        - "tests/test_pr_merge_close_issues.py::TestExtractLinkedIssues::test_extract_none_body"
-        - "tests/test_pr_merge_close_issues.py::TestExtractLinkedIssues::test_extract_no_keywords"
-        - "tests/test_pr_merge_close_issues.py::TestExtractLinkedIssues::test_extract_preserves_order"
-        - "tests/test_pr_merge_close_issues.py::TestCloseLinkedIssues::test_close_single_issue"
-        - "tests/test_pr_merge_close_issues.py::TestCloseLinkedIssues::test_close_multiple_issues"
-        - "tests/test_pr_merge_close_issues.py::TestCloseLinkedIssues::test_no_linked_issues"
-        - "tests/test_pr_merge_close_issues.py::TestCloseLinkedIssues::test_pr_view_failure"
-        - "tests/test_pr_merge_close_issues.py::TestCloseLinkedIssues::test_issue_close_failure"
-        - "tests/test_pr_merge_close_issues.py::TestMergePRWithIssueClosing::test_merge_pr_closes_issues_on_success"
-        - "tests/test_pr_merge_close_issues.py::TestMergePRWithIssueClosing::test_merge_pr_does_not_close_issues_on_failure"
-        - "tests/test_pr_merge_close_issues.py::TestMergePRWithIssueClosing::test_merge_pr_auto_merge_closes_issues"
-    tests:
-      - "tests/test_exclusive_processing_label.py::TestPRProcessorExclusiveProcessing::test_process_pull_requests_skips_when_label_exists"
-
-  feature_suggestion:
-    name: "Feature Suggestion Workflow"
-    description: "Automated workflow for suggesting and creating feature issues"
-    steps:
-      1. "Analyze repository context"
-      2. "Generate feature suggestions using Gemini AI"
-      3. "Create feature issues in repository"
-      4. "Generate feature suggestions report"
-
-  jules_mode:
-    name: "Jules Mode Workflow"
-    description: "Jules mode - simple label addition for issues; PRs processed without analysis-only phase, with exclusive processing control"
-    steps:
-      1. "Fetch open issues from repository (oldest first)"
-      2. "Try to add @auto-coder label to issue for exclusive processing"
-      3. "Skip if @auto-coder label already exists (being processed by another instance)"
-      4. "Check if 'jules' label already exists on each issue"
-      5. "Add 'jules' label to issues that don't have it"
-      6. "Remove @auto-coder label after processing"
-      7. "Process PRs with single-run direct actions (no analysis-only phase)"
-      8. "Generate automation report"
-    exclusive_processing:
-      - "Uses @auto-coder label as work-in-progress flag"
-      - "Label is added at start of processing"
-      - "Label is removed after processing completes or on error"
-      - "Provides basic protection against concurrent processing"
-
-special_features:
-  prompt_escaping:
-    name: "Gemini Prompt @ Character Escaping"
-    description: "Automatically escapes @ characters in prompts to prevent Gemini CLI parsing issues"
-    behavior:
-      - "Detects @ characters in prompts before sending to Gemini CLI"
-      - "Replaces @ with \\@ to prevent CLI argument parsing conflicts"
-      - "Ensures safe transmission of user mentions and email addresses in prompts"
-    benefits:
-      - "Prevents CLI parsing errors with @ characters"
-      - "Allows safe inclusion of user mentions and email addresses"
-      - "Maintains prompt integrity during Gemini CLI communication"
-    implementation:
-      - "Applied automatically in _run_gemini_cli method"
-      - "Uses simple string replacement: @ → \\@"
-      - "No user intervention required"
-
-  enhanced_pr_merge_criteria:
-    name: "Enhanced PR Merge Criteria"
-    description: "Improved first-loop PR processing with both GitHub Actions success AND mergeable status checks"
-    behavior:
-      - "First loop only processes PRs that have BOTH passing GitHub Actions AND mergeable status"
-      - "PRs with passing Actions but not mergeable are deferred to second loop"
-      - "PRs with mergeable status but failing Actions are deferred to second loop"
-      - "Only PRs meeting both criteria are processed for immediate merge"
-    benefits:
-      - "Reduces merge failures by checking mergeable status upfront"
-      - "Prevents wasted processing time on unmergeable PRs"
-      - "Improves automation reliability and success rate"
-    criteria:
-      - "GitHub Actions: success = true"
-      - "PR mergeable: mergeable = true"
-      - "Both conditions must be met for first-loop processing"
-
-  conflict_resolution:
-    name: "Automatic Model Switching for Conflicts"
-    description: "Automatically switches to faster model (gemini-2.5-flash) when resolving PR merge conflicts"
-    behavior:
-      - "Detects merge conflicts in PRs"
-      - "Switches from default model to gemini-2.5-flash for faster conflict resolution"
-      - "Resolves conflicts using AI analysis"
-      - "Switches back to default model after resolution"
-    benefits:
-      - "Faster conflict resolution with optimized model"
-      - "Cost-effective processing for conflict scenarios"
-      - "Maintains quality while improving speed"
-
-  package_lock_conflict_resolution:
-    name: "Specialized Package Lock Conflict Resolution"
-    description: "Automatically resolves package-lock.json conflicts by regenerating dependency files"
-    behavior:
-      - "Detects conflicts that only affect package-lock.json, yarn.lock, or pnpm-lock.yaml"
-      - "Removes conflicted dependency lock files"
-      - "Runs appropriate package manager (npm install, yarn install) to regenerate lock files"
-      - "Commits and pushes the resolved changes"
-      - "Bypasses AI analysis for faster resolution"
-    benefits:
-      - "Instant resolution of common dependency conflicts"
-      - "No manual intervention required"
-      - "Maintains dependency integrity"
-      - "Faster than AI-based conflict resolution"
-    supported_files:
-      - "package-lock.json"
-      - "yarn.lock"
-      - "pnpm-lock.yaml"
-
-  package_json_dependency_conflict_resolution:
-    name: "package.json Dependency-only Conflict Resolver"
-    description: "When conflicts in package.json affect only dependency sections, automatically merge by preferring newer versions and the side with more dependencies."
-    behavior:
-      - "Detects conflicts limited to package.json where non-dependency fields are identical between sides"
-      - "For dependency sections, merges keys (union)"
-      - "On version mismatch, selects newer semver; if indeterminable or equal, prefers the side with more entries"
-      - "Writes merged package.json, commits, and pushes changes"
-      - "Skips further LLM analysis after successful push"
-      - "When both package.json (deps-only) and lockfiles are conflicted, resolves package.json first and then regenerates lockfiles sequentially"
-    benefits:
-      - "Resolves common dependency bumps without manual intervention"
-      - "Prefers safer, newer dependency versions when possible"
-      - "Consistent and deterministic merging policy"
-    sections:
-      - "dependencies"
-      - "devDependencies"
-      - "peerDependencies"
-      - "optionalDependencies"
-    implementation:
-      - "AutomationEngine._is_package_json_deps_only_conflict"
-      - "AutomationEngine._get_deps_only_conflicted_package_json_paths"
-      - "AutomationEngine._resolve_package_json_dependency_conflicts"
-
-  commit_formatting_auto_fix:
-    name: "Commit auto-fix for dprint formatting"
-    description: "When git commit fails due to dprint pre-commit formatting errors, the tool automatically runs 'npx dprint fmt', stages changes, and retries commit once."
-    behavior:
-      - "Detects dprint-related failures from commit stdout/stderr (e.g., 'Formatting issues detected. Run \'npx dprint fmt\' to fix.')"
-      - "Runs 'npx dprint fmt' and stages files, then retries 'git commit'"
-      - "If formatting still fails, the commit is reported as failed with the original error"
-    implementation:
-      - "git_utils.git_commit_with_retry: Centralized commit helper with automatic dprint retry logic"
-      - "git_utils.git_push: Centralized push helper for consistent error handling"
-      - "All git commit/push operations use these helpers to avoid duplicated logic"
-    tests:
-      - "tests/test_git_utils.py::TestGitCommitWithRetry::test_successful_commit"
-      - "tests/test_git_utils.py::TestGitCommitWithRetry::test_commit_with_dprint_error_and_retry"
-      - "tests/test_git_utils.py::TestGitCommitWithRetry::test_commit_with_dprint_error_fmt_fails"
-      - "tests/test_git_utils.py::TestGitCommitWithRetry::test_commit_with_non_dprint_error"
-      - "tests/test_git_utils.py::TestGitPush::test_successful_push"
-      - "tests/test_git_utils.py::TestGitPush::test_push_with_branch"
-      - "tests/test_git_utils.py::TestGitPush::test_push_failure"
-
-  unpushed_commits_detection_and_push:
-    name: "Unpushed Commits Detection and Auto-Push"
-    description: "Detects and pushes unpushed commits to prevent LLM work from being lost. Ensures all commits are pushed before starting new work and retries push on failure."
-    behavior:
-      - "Checks for unpushed commits at the start of issue/PR processing"
-      - "Automatically pushes unpushed commits if found"
-      - "Retries push once after 2-second delay if first attempt fails"
-      - "Logs critical error if push fails after retry, but continues processing (commit is safe locally)"
-      - "Empty push (no unpushed commits) is silently skipped"
-    implementation:
-      - "git_utils.check_unpushed_commits: Checks if there are unpushed commits in current branch"
-      - "git_utils.ensure_pushed: Ensures all commits are pushed, with automatic detection and push"
-      - "issue_processor._apply_issue_actions_directly: Calls ensure_pushed at start"
-      - "pr_processor._handle_pr_merge: Calls ensure_pushed at start"
-      - "issue_processor._commit_changes: Retries push once on failure"
-      - "pr_processor (multiple locations): Retries push once on failure"
-    tests:
-      - "tests/test_git_utils_push.py::TestGitPushUtils::test_check_unpushed_commits_with_unpushed"
-      - "tests/test_git_utils_push.py::TestGitPushUtils::test_check_unpushed_commits_without_unpushed"
-      - "tests/test_git_utils_push.py::TestGitPushUtils::test_check_unpushed_commits_branch_not_exist"
-      - "tests/test_git_utils_push.py::TestGitPushUtils::test_git_push_success"
-      - "tests/test_git_utils_push.py::TestGitPushUtils::test_git_push_failure"
-      - "tests/test_git_utils_push.py::TestGitPushUtils::test_ensure_pushed_with_unpushed_commits"
-      - "tests/test_git_utils_push.py::TestGitPushUtils::test_ensure_pushed_without_unpushed_commits"
-      - "tests/test_git_utils_push.py::TestGitPushUtils::test_ensure_pushed_push_failure"
-
-  commit_failure_history_and_exit:
-    name: "Commit Failure History and Immediate Exit"
-    description: "When git commit fails, the application saves failure details to a history file and immediately exits to prevent uncommitted changes from being lost."
-    behavior:
-      - "Detects commit failures from git_commit_with_retry"
-      - "Saves failure details (error message, context, timestamp) to JSON file"
-      - "History file location: ~/.auto-coder/{repository}/commit_failure_{timestamp}.json (with repo_name) or .auto-coder/commit_failure_{timestamp}.json (without repo_name)"
-      - "Immediately exits with code 1 after saving history"
-      - "Prevents further processing that could lose uncommitted changes"
-    implementation:
-      - "git_utils.save_commit_failure_history: Saves failure history and exits"
-      - "issue_processor._commit_changes: Calls save_commit_failure_history on commit failure"
-      - "fix_to_pass_tests_runner.fix_to_pass_tests: Calls save_commit_failure_history on commit failure"
-    tests:
-      - "tests/test_git_utils.py::TestSaveCommitFailureHistory::test_save_commit_failure_history_with_repo_name"
-      - "tests/test_git_utils.py::TestSaveCommitFailureHistory::test_save_commit_failure_history_without_repo_name"
-
-  message_backend:
-    name: "Dedicated Message Backend"
-    description: "Allows specifying separate AI backend(s) for message generation (commit messages, PR messages), independent from the main backend used for code analysis and fixes."
-    behavior:
-      - "CLI option --message-backend accepts multiple backends in priority order"
-      - "If not specified, uses the same backends as --backend"
-      - "Supports all backend types: codex, codex-mcp, gemini, qwen, auggie"
-      - "Automatically switches to next backend on usage limit errors"
-      - "Uses dedicated BackendManager instance for message generation"
-    implementation:
-      - "cli_commands_main.py: Added --message-backend option to process-issues and fix-to-pass-tests commands"
-      - "fix_to_pass_tests_runner.generate_commit_message_via_llm: Updated to accept message_backend_manager parameter"
-      - "fix_to_pass_tests_runner.fix_to_pass_tests: Added message_backend_manager parameter"
-      - "automation_engine.AutomationEngine.fix_to_pass_tests: Added message_backend_manager parameter"
-    cli_options:
-      - name: "--message-backend"
-        scope: "process-issues and fix-to-pass-tests commands"
-        description: "AI backend(s) for message generation in priority order (default: same as --backend)"
-        multiple: true
-        choices: ["codex", "codex-mcp", "gemini", "qwen", "auggie"]
-    examples:
-      - command: "auto-coder fix-to-pass-tests --backend codex --message-backend gemini"
-        description: "Use codex for code fixes and gemini for messages"
-      - command: "auto-coder process-issues --repo owner/repo --backend codex --message-backend gemini --message-backend qwen"
-        description: "Use codex for main processing, gemini for messages (with qwen as fallback)"
-
-  llm_invocation_warn_logging:
-    name: "Warn log for LLM invocations"
-    description: "Emit warning logs whenever an LLM backend (Gemini or Codex CLI) is invoked, to keep LLM calls minimized."
-    behavior:
-      - "GeminiClient._run_gemini_cli emits warning before invoking gemini CLI"
-      - "CodexClient._run_gemini_cli emits warning before invoking codex CLI"
-    tests:
-      - "tests/test_gemini_client.py::TestGeminiClient::test_llm_invocation_warn_log"
-      - "tests/test_codex_client.py::TestCodexClient::test_llm_invocation_warn_log"
-
-
-  pr_action_oriented_prompt:
-    name: "PR Action-Oriented Prompt (No Comments)"
-    description: "LLM prompt for PRs forbids posting comments and enforces direct code changes, git add/commit/push, and optional gh pr merge."
-    behavior:
-      - "Prohibits PR comments or narrative outputs from LLM"
-      - "Instructs safe edits to make CI pass"
-      - "Requires git add/commit/push to the PR branch"
-      - "If mergeable and CI passing, performs gh pr merge"
-      - "Standardizes output to a single line starting with ACTION_SUMMARY: or CANNOT_FIX"
-    implementation:
-      - "AutomationEngine._create_pr_analysis_prompt updated to action-oriented style"
-      - "AutomationEngine._apply_pr_actions_directly updated to avoid posting comments and parse ACTION_SUMMARY/CANNOT_FIX"
-    tests:
-      - "tests/test_automation_engine.py::test_create_pr_prompt_is_action_oriented_no_comments"
-      - "tests/test_automation_engine.py::test_apply_pr_actions_directly_does_not_post_comments"
-
-  llm_prompts_yaml_config:
-    name: "YAML-configured LLM prompts"
-    description: "All LLM instruction prompts (PR, issues, conflicts, test fixes, feature suggestions) are read from src/auto_coder/prompts.yaml."
-    behavior:
-      - "Central prompt templates defined in YAML with $placeholders"
-      - "Functions render prompts via prompt_loader.render_prompt"
-      - "Supports cache invalidation and custom prompt paths for tests"
-      - "Fail-fast: If prompts.yaml is missing or invalid, terminate immediately (SystemExit) with a clear error message"
-    implementation:
-      - "prompt_loader.py parses YAML and caches templates; on failure, logs critical and raises SystemExit"
-      - "pr_processor, issue_processor, test_runner, gemini_client, qwen_client, conflict_resolver consume YAML prompts"
-      - "packaging: prompts.yaml included in wheel/sdist via setuptools package-data; verified via pipx install presence in site-packages"
-
-    tests:
-      - "tests/test_prompt_loader.py::test_render_prompt_with_custom_path"
-      - "tests/test_prompt_loader.py::test_get_prompt_template_uses_cache"
-      - "tests/test_prompt_loader.py::test_missing_prompt_file_causes_system_exit"
-      - "tests/test_prompt_loader.py::test_invalid_yaml_causes_system_exit"
-      - "tests/test_e2e_prompt_yaml.py::test_pr_prompt_uses_yaml_template"
-
-      - "AutomationEngine._resolve_merge_conflicts_with_gemini updated to use specialized resolver and sequential handling"
-
-  base_branch_merge_for_conflicts:
-    name: "PR Base Branch Merge for Updates/Conflicts"
-    description: "When updating a PR branch or resolving conflicts, merge the PR's base branch (not necessarily main) into the PR branch."
-    behavior:
-      - "Detect PR base branch from pr_data.base_branch (or base.ref) and use it as merge target"
-      - "Fetch and merge origin/<base_branch> into the PR branch for updates and conflict resolution"
-      - "Prompts and logs refer to the actual base branch dynamically"
-    benefits:
-      - "Handles repositories where default branch is not main (e.g., develop)"
-      - "Reduces unnecessary rebases when PR targets a non-main branch"
-    implementation:
-      - "AutomationEngine._update_with_main_branch (uses base_branch; function name kept for compatibility)"
-      - "AutomationEngine._resolve_pr_merge_conflicts"
-      - "AutomationEngine._resolve_merge_conflicts_with_gemini (prompt mentions base branch)"
-    tests:
-      - "tests/test_automation_engine.py::test_resolve_pr_merge_conflicts_uses_base_branch"
-      - "tests/test_automation_engine.py::test_update_with_main_branch_uses_provided_base_branch"
-
-
-
-  github_actions_fix_commit_push:
-    name: "GitHub Actions Fix with Commit/Push"
-    description: "When applying fixes from GitHub Actions logs, the LLM is instructed to stage, commit, and push changes to the PR branch within the single-run action."
-    behavior:
-      - "_apply_github_actions_fix constructs a prompt that includes explicit git add/commit/push commands"
-      - "The LLM applies fixes and then executes the git commands to update the PR branch"
-      - "The output should summarize changes and include commit/push results for logging"
-    benefits:
-      - "Ensures fixes are not only generated but also persisted to the PR branch"
-      - "Aligns with single-run LLM policy (no analysis-only steps)"
-    implementation:
-      - "AutomationEngine._apply_github_actions_fix updated to include commit/push instructions"
-
-  simple_merge_fallbacks:
-    name: "Simple Non-LLM Merge Fallbacks"
-    description: "When gh pr merge fails after conflict resolution, try non-AI simple strategies"
-    behavior:
-      - "Poll mergeable state briefly via gh pr view --json mergeable"
-      - "Fallback to alternative merge methods allowed by repository settings (--merge/--rebase/--squash)"
-      - "Do not invoke LLM for these fallbacks"
-    benefits:
-      - "Avoids unnecessary LLM calls for operational merge issues"
-      - "Improves success rate by adapting to repo settings"
-      - "Handles delayed mergeability on GitHub side"
-    implementation:
-      - "AutomationEngine._poll_pr_mergeable"
-      - "AutomationEngine._get_allowed_merge_methods"
-
-  pr_checks_fail_skip_main_update:
-    name: "Skip Base Branch Update When PR Checks Fail"
-    description: "Adds a CLI option to skip merging the PR's base branch into PR branches when CI checks are failing; default is to skip."
-    behavior:
-      - "On failing CI checks, the engine skips updating PR branch with the base branch and proceeds directly to GitHub Actions log extraction and fix attempts."
-      - "If --no-skip-main-update is provided, the engine will attempt to merge the base branch into PR branch first (previous behavior)."
-    implementation:
-      - "AutomationConfig.SKIP_MAIN_UPDATE_WHEN_CHECKS_FAIL (default True)"
-      - "AutomationEngine._handle_pr_merge respects the flag and branches logic accordingly"
-      - "CLI flag --skip-main-update/--no-skip-main-update wires to the config"
-      - "CLI and AutomationEngine log the main-update policy explicitly at runtime"
-    tests:
-      - "tests/test_cli_process_issues.py::TestCLIProcessIssues::test_process_issues_no_skip_main_update_flag"
-      - "tests/test_cli_process_issues.py::TestCLIProcessIssues::test_process_issues_success_default_codex (verifies default True)"
-      - "tests/test_automation_engine.py::TestAutomationEngineExtended::test_handle_pr_merge_skips_main_update_when_flag_true"
-
-      - "AutomationEngine._merge_pr updated to use these fallbacks"
-
-  actions_log_fetcher:
-    name: "GitHub Actions URL Log Fetcher"
-    description: "Fetch error logs from a GitHub Actions job URL for debugging"
-    components:
-      - name: "AutomationEngine.get_github_actions_logs_from_url"
-        file: "src/auto_coder/automation_engine.py"
-        description: |
-          Retrieve error logs from a GitHub Actions job URL, focusing on:
-          - Filter to only include failing steps when step metadata is available via `gh api repos/{owner}/{repo}/actions/jobs/{job_id}`
-          - Match step logs by normalized step names against step log filenames and headers
-          - Preserve Playwright/Jest expectation blocks (Expected/Received) verbatim
-          - Strict prelude trimming via _slice_relevant_error_window with triggers including:
-            - Expected substring / Received string / expect(received)
-            - Error headers / .spec.ts / ##[error]
-            - Command failed/Process completed exit code
-            - notice/##[notice] and "error was not a part of any test"
-          - ZIP and text log paths both ensure slicing is applied at the end.
-          - Step snippets include only error-bearing content (e2e .spec.ts/expect/exit code markers), non-error steps are excluded.
-          - Appends a --- Summary --- block when failure summary lines are present.
-      - name: "CLI command get-actions-logs"
-        file: "src/auto_coder/cli.py"
-        description: |
-          CLI command to fetch GitHub Actions job logs for debugging.
-          - Logger output is routed to stderr to avoid polluting stdout (which is intended to be piped to files).
-          - Token source messages are logged (stderr) instead of echoed to stdout.
-    tests:
-      - "tests/test_actions_log_cli_e2e.py::test_get_actions_logs_cli"
-      - "tests/test_github_actions_logs_from_url.py::test_get_github_actions_logs_from_url_fetches_job_zip_and_extracts_errors"
-      - "tests/test_github_actions_logs.py::test_get_github_actions_logs_uses_gh_api_and_extracts_errors"
-      - "tests/test_github_actions_logs_fallback.py::test_get_github_actions_logs_fallback_to_text_when_zip_fails"
-      - "tests/test_actions_log_prelude_strip.py::test_cli_get_actions_logs_strips_prelude_and_is_compact"
-
-testing:
-  unit_tests:
-    description: "Unit tests for individual components"
-    files:
-      - "tests/test_github_client.py"
-      - "tests/test_gemini_client.py"
-      - "tests/test_automation_engine.py"
-      - "tests/test_cli_main.py"
-      - "tests/test_cli_process_issues.py"
-      - "tests/test_cli_create_feature_issues.py"
-      - "tests/test_config.py"
-    coverage: "All public methods and error conditions"
-
-  integration_tests:
-    description: "Integration tests for component interactions"
-    included_in: "tests/test_automation_engine.py"
-    coverage: "GitHub-Gemini integration, CLI-Engine integration"
-
-  e2e_tests:
-    description: "End-to-end tests for complete workflows"
-    files:
-      - "tests/test_e2e.py"
-    coverage: "Complete automation workflows, CLI integration"
-
-deployment:
-  installation:
-    method: "pip install"
-    requirements: "Python 3.9+"
-    dependencies: "Listed in pyproject.toml"
-
-  configuration:
-    environment_variables:
-      required:
-        - "GITHUB_TOKEN"
-        - "GEMINI_API_KEY"
-      optional:
-        - "GITHUB_API_URL"
-        - "GEMINI_MODEL"
-        - "MAX_ISSUES_PER_RUN"
-        - "MAX_PRS_PER_RUN"
-        - "DRY_RUN"
-        - "LOG_LEVEL"
-
-  ci:
-    github_actions_pr_checks:
-      name: "GitHub Actions PR Checks"
-      description: "Run lint, type-check, and tests on every push/PR; gate merges on required checks."
-      workflow_file: ".github/workflows/ci.yml"
-      jobs:
-        - id: "lint"
-          name: "Lint & Type Check"
-          steps:
-            - "actions/checkout@v4"
-            - "actions/setup-python@v5 (python=3.12)"
-            - "pip install -e .[dev]"
-            - "black --check src/ tests/"
-            - "isort --check-only src/ tests/"
-            - "flake8 src/ tests/"
-            - "mypy src/"
-        - id: "tests"
-          name: "Tests (pytest)"
-          matrix: ["3.11", "3.12"]
-          steps:
-            - "actions/checkout@v4"
-            - "actions/setup-python@v5 (python=${{ matrix.python-version }})"
-            - "pip install -e .[dev,test]"
-            - "pytest -v"
-      tests:
-        - "tests/test_ci_workflow.py::test_github_actions_ci_workflow_exists_and_has_required_jobs"
-
-  qwen_integration:
-    name: "Qwen Code Integration"
-    description: "Integration with Qwen Code CLI for single-run direct actions (no analysis-only calls)."
-    migration_plan_phase3:
-      goal: "Eliminate 'gemini' from internal method names in QwenClient while preserving engine compatibility"
-      impacted_components:
-        - "AutomationEngine (calls _run_gemini_cli on client object)"
-        - "QwenClient (private method names)"
-        - "Tests referencing _run_gemini_cli/_run_qwen_cli"
-      strategy:
-        - "Make _run_qwen_cli the primary implementation in QwenClient"
-        - "Keep _run_gemini_cli as a delegating alias during transition"
-        - "Update internal QwenClient calls (e.g., suggest_features) to use _run_qwen_cli"
-        - "Plan a later phase to rename AutomationEngine.gemini and callers to neutral naming before alias removal"
-      deprecation:
-        - "Mark _run_gemini_cli as temporary alias; remove after engine rename and downstream updates"
-
-    migration_plan_phase4:
-      goal: "Neutralize AutomationEngine LLM invocation naming and reduce alias dependencies"
-      impacted_components:
-        - "AutomationEngine (introduce _run_llm_cli helper; progressively replace call sites)"
-        - "GeminiClient/QwenClient/CodexClient/CodexMCPClient (add _run_llm_cli delegating alias)"
-        - "CLI/Docs/Tests (ensure consistency)"
-      strategy:
-        - "Phase 1: Introduce _run_llm_cli in all clients, keep existing methods for compatibility"
-        - "Phase 2: Replace AutomationEngine call sites to use self._run_llm_cli(...) while keeping self.gemini attr"
-        - "Phase 3: Plan removal conditions for QwenClient._run_gemini_cli alias once engine neutralization reaches 100% and downstream usage is gone"
-      deprecation:
-        - "Deprecate QwenClient._run_gemini_cli; remove after a grace period when CI shows zero usages across engine/tests"
-      tests:
-        - "tests/test_llm_cli_neutral.py::test_gemini_client_llm_alias"
-        - "tests/test_llm_cli_neutral.py::test_qwen_client_llm_alias"
-        - "tests/test_llm_cli_neutral.py::test_codex_client_llm_alias"
-
-    provider_fallback:
-      name: "Qwen OAuth usage limit fallback"
-      description: |
-        Prefer configured OpenAI-compatible providers (ModelStudio, OpenRouter, etc.)
-        before falling back to the shared Qwen OAuth pool when usage limits occur.
-      configuration:
-        files:
-          - path: "~/.auto-coder/qwen-providers.toml"
-            description: |
-              TOML file defining fallback providers. Each entry supplies ``name`` and
-              ``api_key``; known providers auto-fill ``base_url``/``model``.
-          - env: "AUTO_CODER_QWEN_CONFIG"
-            description: "Override the exact config file path"
-          - env: "AUTO_CODER_CONFIG_DIR"
-            description: "Override the directory that contains qwen-providers.toml"
-=======
 version: "2025.11.3.52+g04ee944"
 project:
   name: auto-coder
@@ -1825,7 +38,6 @@
         - { name: --log-level, choices: [DEBUG, INFO, WARNING, ERROR, CRITICAL], default: INFO }
         - { name: --log-file, type: path }
         - { name: --verbose, flag: true }
->>>>>>> ce7085d1
       behavior:
         - Initializes GraphRAG when enabled (auto-setup + MCP config check)
         - Resumes work on current non-main branch by detecting an open PR/issue
