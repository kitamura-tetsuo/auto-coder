---
# Auto-Coder Client Features Documentation
# This file documents all features implemented in the Auto-Coder application

application:
  name: "Auto-Coder"
<<<<<<< HEAD
  version: "2025.11.1.3+g09655f7"
=======
  version: "2025.11.1.32+g90dc0c8"
>>>>>>> 6d41ecbe
  description: "Automated application development using AI CLI backends (codex default, switchable to gemini via --backend) and GitHub integration"

features:
  graph_builder:
    name: "Graph Builder for Neo4j"
    description: "TypeScript and Python code analyzer that generates Neo4j graph database data"
    location: "graph-builder/"
    components:
      - name: "TypeScript Scanner"
        file: "graph-builder/src/scanner/typescript.ts"
        description: "Scans TypeScript projects using ts-morph to extract functions, classes, types, imports, and call relationships"
        methods:
          - name: "scanTypeScriptProject"
            description: "Scan TypeScript project and extract graph data"
            parameters: ["tsConfigPath", "limit"]
            returns: "GraphData with nodes and edges"
      - name: "Python Scanner"
        file: "graph-builder/src/scanner/python_scanner.py"
        description: "Scans Python projects using ast module to extract functions, classes, types, imports, and call relationships"
        methods:
          - name: "scan_python_project"
            description: "Scan entire Python project"
            parameters: ["project_path", "limit"]
            returns: "GraphData with nodes and edges"
          - name: "scan_python_file"
            description: "Scan a single Python file"
            parameters: ["file_path", "module_name"]
            returns: "GraphData with nodes and edges"
      - name: "Normalizer"
        file: "graph-builder/src/normalizer.ts"
        description: "Generates fqname, sig, id, short, complexity, tokens_est for code nodes"
        methods:
          - name: "synthesizeShortSummary"
            description: "Generate short summary from JSDoc or function name"
            parameters: ["jsdoc", "name", "params"]
            returns: "Short summary string"
          - name: "normalizeNode"
            description: "Normalize a code node with all required fields"
            parameters: ["partial"]
            returns: "Complete normalized CodeNode"
          - name: "detectTags"
            description: "Detect side-effect tags from code patterns"
            parameters: ["code", "sig"]
            returns: "Array of tags (IO, DB, NETWORK, ASYNC, PURE)"
      - name: "CSV Emitter"
        file: "graph-builder/src/emitter/csv.ts"
        description: "Emits nodes and edges as CSV files for Neo4j bulk import"
        methods:
          - name: "emitCSV"
            description: "Emit CSV files (nodes.csv, rels.csv)"
            parameters: ["data", "outputDir"]
            returns: "void"
      - name: "JSON Emitter"
        file: "graph-builder/src/emitter/json.ts"
        description: "Emits graph data as JSON batch files"
        methods:
          - name: "emitJSON"
            description: "Emit batch JSON file"
            parameters: ["data", "outputDir", "timestamp"]
            returns: "void"
          - name: "emitDiffJSON"
            description: "Emit diff JSON file"
            parameters: ["diff", "outputDir", "commit"]
            returns: "void"
      - name: "CLI"
        file: "graph-builder/src/cli.ts"
        description: "Command-line interface for graph-builder"
        commands:
          - name: "scan"
            description: "Scan project and extract graph data"
            options: ["--project", "--out", "--mode", "--since", "--limit", "--batch-size", "--languages"]
          - name: "emit-csv"
            description: "Emit CSV files for Neo4j import"
            options: ["--out"]
          - name: "emit-json"
            description: "Emit JSON batch file"
            options: ["--out"]
          - name: "diff"
            description: "Generate diff from git changes"
            options: ["--since", "--out"]
    output_schema:
      nodes:
        - id: "Unique identifier (SHA1 hash, 16 chars)"
        - kind: "Node type (File, Module, Function, Method, Class, Interface, Type)"
        - fqname: "Fully qualified name (e.g., src/user/service.ts:UserService.getUserById)"
        - sig: "Type signature (e.g., (string)->Promise<User>)"
        - short: "Summary (30-80 tokens, from JSDoc or auto-generated)"
        - complexity: "Cyclomatic complexity"
        - tokens_est: "Estimated token count"
        - tags: "Side-effect tags (IO, DB, NETWORK, ASYNC, PURE)"
        - file: "Source file path"
        - start_line: "Start line number"
        - end_line: "End line number"
      edges:
        - from: "Source node ID"
        - to: "Target node ID"
        - type: "Edge type (IMPORTS, CALLS, CONTAINS, EXTENDS, IMPLEMENTS)"
        - count: "Number of occurrences"
        - locations: "Array of {file, line} objects"
    usage:
      typescript:
        - "node dist/cli.js scan --project ./my-project --out ./out --languages typescript,python"
        - "node dist/cli.js emit-csv --out ./out"
        - "node dist/cli.js emit-json --out ./out"
        - "node dist/cli.js diff --since HEAD~1 --out ./out"
      python:
        - "python3 src/cli_python.py scan --project ./my-project --out ./out"
        - "python3 src/cli_python.py emit-csv --out ./out"
        - "python3 src/cli_python.py emit-json --out ./out"
        - "python3 src/cli_python.py diff --since HEAD~1 --out ./out"
    tests:
      - file: "graph-builder/src/tests/typescript-scanner.test.ts"
        description: "TypeScript scanner comprehensive tests (21 test cases)"
        status: "✅ All tests passed"
        coverage:
          - "Project scanning"
          - "Node type extraction (File, Function, Class, Interface, Type, Method)"
          - "Node properties validation (id, kind, fqname, sig, short, complexity, tokens_est)"
          - "FQName generation"
          - "Signature generation"
          - "Tag detection (ASYNC, NETWORK, DB)"
          - "Cyclomatic complexity calculation"
          - "Edge extraction (CONTAINS, IMPORTS, CALLS)"
          - "File path and line number tracking"
          - "File limit option"
        test_sample: "graph-builder/test-sample/typescript/"
        results:
          total_tests: 21
          passed: 21
          failed: 0
          nodes_detected: 25
          edges_detected: 34
          files: 2
          functions: 6
          classes: 2
          interfaces: 2
          types: 1
          methods: 12
      - file: "graph-builder/src/tests/scanner.test.ts"
        description: "TypeScript scanner basic tests"
      - file: "graph-builder/src/tests/test_python_scanner.py"
        description: "Python scanner tests"
        status: "✅ All tests passed"
        results:
          nodes_detected: 10
          edges_detected: 12
          functions: 2
          classes: 2
          methods: 5

  github_actions_logs:
    name: "GitHub Actions Logs Extraction"
    description: "Intelligent extraction of GitHub Actions error logs with sufficient context for LLM analysis"
    components:
      - name: "Log Extraction Functions"
        file: "src/auto_coder/pr_processor.py"
        methods:
          - name: "_get_github_actions_logs"
            description: "Get GitHub Actions logs from failed checks, prioritizing details_url from failed_checks"
            parameters: ["repo_name", "pr_data", "failed_checks"]
            returns: "String containing extracted error logs"
            behavior:
              - "Prioritizes details_url from failed_checks for accurate job identification"
              - "Falls back to gh run list only when details_url is not available"
              - "Extracts error context with up to 500 lines of relevant information"
              - "Filters out successful steps, showing only failed steps"
            tests:
              - "tests/test_github_actions_logs_details_url.py::test_get_github_actions_logs_uses_details_url_from_failed_checks"
              - "tests/test_github_actions_logs.py::test_get_github_actions_logs_uses_gh_api_and_extracts_errors"
          - name: "get_github_actions_logs_from_url"
            description: "Extract GitHub Actions logs from a specific URL"
            parameters: ["url"]
            returns: "String containing formatted job logs"
            behavior:
              - "Extracts run_id and job_id from GitHub Actions URL"
              - "Fetches job details and logs via gh api"
              - "Handles both ZIP and plain text log formats"
              - "Filters logs to show only failed steps"
              - "Applies error context extraction for better LLM analysis"
            tests:
              - "tests/test_github_actions_logs_from_url.py::test_get_github_actions_logs_from_url_fetches_job_zip_and_extracts_errors"
              - "tests/test_real_github_actions_log_extraction.py::test_get_github_actions_logs_from_url_with_realistic_zip"
          - name: "_extract_error_context"
            description: "Intelligently extract error-related information from logs"
            parameters: ["content", "max_lines (default: 500)"]
            returns: "String containing extracted error context"
            behavior:
              - "Searches for error-related keywords (error, failed, expect(received), .spec.ts, etc.)"
              - "Includes 10 lines before and after each error line"
              - "Supports up to 500 lines of output (increased from 500 characters)"
              - "Falls back to showing entire content if no error keywords found"
              - "Provides sufficient context for LLM to understand and fix errors"
            error_keywords:
              - "error:"
              - "failed"
              - "failure"
              - "expect(received)"
              - "expected substring:"
              - "received string:"
              - ".spec.ts"
              - "command failed with exit code"
              - "process completed with exit code"
              - "error was not a part of any test"
            tests:
              - "tests/test_extract_error_context.py::test_extract_error_context_with_playwright_error"
              - "tests/test_extract_error_context.py::test_extract_error_context_with_multiple_errors"
              - "tests/test_extract_error_context.py::test_extract_error_context_with_long_log"
              - "tests/test_extract_error_context.py::test_extract_error_context_no_errors"
              - "tests/test_extract_error_context.py::test_extract_error_context_empty_log"
              - "tests/test_extract_error_context.py::test_extract_error_context_preserves_important_context"
              - "tests/test_real_github_actions_log_extraction.py::test_extract_error_context_with_realistic_playwright_log"
      - name: "Utility Functions"
        file: "src/auto_coder/utils.py"
        methods:
          - name: "slice_relevant_error_window"
            description: "Extract relevant error window from logs"
            parameters: ["content", "max_lines (default: 1500)"]
            returns: "String containing relevant error window"
            behavior:
              - "Increased maximum lines from 800 to 1500"
              - "Increased fallback lines from 300 to 500"
              - "Searches for error trigger keywords"
              - "Returns context around error triggers"
    improvements:
      - name: "Correct Job Identification"
        description: "Fixed issue where wrong GitHub Actions run was being fetched"
        before: "Used gh run list to get most recent failed run across entire repository"
        after: "Prioritizes details_url from failed_checks to get the exact job associated with the PR"
        impact: "Ensures LLM receives logs from the correct failed job"
      - name: "Sufficient Error Context"
        description: "Increased log context from 500 characters to 500 lines"
        before: "Logs were truncated to 500 characters, causing 'insufficient logs' errors"
        after: "Intelligently extracts up to 500 lines of error context with surrounding information"
        impact: "LLM receives sufficient information to understand and fix errors"
      - name: "Intelligent Error Extraction"
        description: "New _extract_error_context function for smart error extraction"
        features:
          - "Searches for error-related keywords"
          - "Includes 10 lines before and after each error"
          - "Handles multiple errors in single log"
          - "Preserves important context for debugging"
        impact: "LLM receives focused, relevant error information without noise"

  github_integration:
    name: "GitHub API Integration"
    description: "Integration with GitHub API to fetch and manage issues and pull requests"
    components:
      - name: "GitHubClient"
        file: "src/auto_coder/github_client.py"
        methods:
          - name: "get_repository"
            description: "Retrieve repository object by name"
            parameters: ["repo_name"]
            returns: "Repository object"
          - name: "get_open_issues"
            description: "Fetch open issues from repository, sorted by creation date (oldest first)"
            parameters: ["repo_name", "limit"]
            returns: "List of Issue objects"
          - name: "get_open_pull_requests"
            description: "Fetch open pull requests from repository, sorted by creation date (oldest first)"
            parameters: ["repo_name", "limit"]
            returns: "List of PullRequest objects"
          - name: "get_issue_details"
            description: "Extract detailed information from an issue"
            parameters: ["issue"]
            returns: "Dictionary with issue details"
          - name: "get_pr_details"
            description: "Extract detailed information from a pull request"
            parameters: ["pr"]
            returns: "Dictionary with PR details"
          - name: "get_pr_details_by_number"
            description: "Get PR details by repository name and PR number"
            parameters: ["repo_name", "pr_number"]
            returns: "Dictionary with PR details"
          - name: "get_issue_details_by_number"
            description: "Get Issue details by repository name and issue number"
            parameters: ["repo_name", "issue_number"]
            returns: "Dictionary with Issue details"
          - name: "create_issue"
            description: "Create a new issue in the repository"
            parameters: ["repo_name", "title", "body", "labels"]
            returns: "Issue object"
          - name: "add_comment_to_issue"
            description: "Add a comment to an existing issue"
            parameters: ["repo_name", "issue_number", "comment"]
            returns: "None"
          - name: "close_issue"
            description: "Close an issue with optional comment"
            parameters: ["repo_name", "issue_number", "comment"]
            returns: "None"
          - name: "add_labels_to_issue"
            description: "Add labels to an existing issue (avoids duplicates)"
            parameters: ["repo_name", "issue_number", "labels"]
            returns: "None"
          - name: "remove_labels_from_issue"
            description: "Remove labels from an existing issue"
            parameters: ["repo_name", "issue_number", "labels"]
            returns: "None"
          - name: "has_label"
            description: "Check if an issue has a specific label"
            parameters: ["repo_name", "issue_number", "label"]
            returns: "Boolean indicating if the label exists"
          - name: "try_add_work_in_progress_label"
            description: "Try to add work-in-progress label (@auto-coder) to an issue/PR for exclusive processing"
            parameters: ["repo_name", "issue_number", "label (default: @auto-coder)"]
            returns: "Boolean - True if label was added (not being processed), False if label already exists (being processed)"
            behavior:
              - "Checks if @auto-coder label already exists on the issue/PR"
              - "Returns False if label exists (indicates another instance is processing)"
              - "Adds label and returns True if label doesn't exist"
              - "Provides basic exclusive processing control"
            tests:
              - "tests/test_exclusive_processing_label.py::TestGitHubClientExclusiveLabels::test_try_add_work_in_progress_label_success"
              - "tests/test_exclusive_processing_label.py::TestGitHubClientExclusiveLabels::test_try_add_work_in_progress_label_already_exists"
              - "tests/test_exclusive_processing_label.py::TestGitHubClientExclusiveLabels::test_remove_labels_from_issue"
              - "tests/test_exclusive_processing_label.py::TestGitHubClientExclusiveLabels::test_has_label_true"
              - "tests/test_exclusive_processing_label.py::TestGitHubClientExclusiveLabels::test_has_label_false"
          - name: "get_linked_prs_via_graphql"
            description: "Get linked PRs for an issue using GitHub GraphQL API (Development section)"
            parameters: ["repo_name", "issue_number"]
            returns: "List of PR numbers linked to the issue"
            behavior:
              - "Uses gh CLI to query GraphQL API for ConnectedEvent timeline items"
              - "Returns only OPEN PRs that are linked in the Development section"
              - "Returns empty list on errors (graceful degradation)"
            implementation:
              - "Queries repository.issue.timelineItems with CONNECTED_EVENT filter"
              - "Extracts PR numbers from source.number where state is OPEN"
          - name: "has_linked_pr"
            description: "Check if an issue has a linked pull request (GraphQL + text search fallback)"
            parameters: ["repo_name", "issue_number"]
            returns: "Boolean indicating if a linked PR exists"
            behavior:
              - "First tries GraphQL API to check Development section (most accurate)"
              - "Falls back to searching PR titles/bodies for issue references"
              - "Detects patterns: #123, fixes #123, closes #123, resolves #123, issue #123"
              - "Returns True if any open PR references the issue"
              - "Returns False on exceptions (graceful degradation)"
            tests:
              - "tests/test_github_client.py::TestGitHubClient::test_get_linked_prs_via_graphql_success"
              - "tests/test_github_client.py::TestGitHubClient::test_get_linked_prs_via_graphql_no_linked_prs"
              - "tests/test_github_client.py::TestGitHubClient::test_get_linked_prs_via_graphql_handles_error"
              - "tests/test_github_client.py::TestGitHubClient::test_has_linked_pr_uses_graphql_first"
              - "tests/test_github_client.py::TestGitHubClient::test_has_linked_pr_with_linked_pr"
              - "tests/test_github_client.py::TestGitHubClient::test_has_linked_pr_with_no_linked_pr"
              - "tests/test_github_client.py::TestGitHubClient::test_has_linked_pr_with_multiple_patterns"
              - "tests/test_github_client.py::TestGitHubClient::test_has_linked_pr_handles_exception"
          - name: "get_open_sub_issues"
            description: "Get list of open sub-issues for a given issue using GitHub GraphQL API"
            parameters: ["repo_name", "issue_number"]
            returns: "List of issue numbers that are linked to the issue and are still open"
            behavior:
              - "Uses GitHub GraphQL API to fetch linkedIssues"
              - "Executes 'gh api graphql' command to query linked issues"
              - "Filters linked issues by state (OPEN)"
              - "Returns only open linked issues"
              - "Returns empty list on errors or when no linked issues exist"
            implementation:
              - "Constructs GraphQL query with repository owner, name, and issue number"
              - "Query fetches linkedIssues with number, title, state, and url fields"
              - "Parses JSON response and extracts open issues"
              - "Handles subprocess errors gracefully"
            tests:
              - "tests/test_github_client_sub_issues.py::TestGitHubClientSubIssues::test_get_open_sub_issues_all_open"
              - "tests/test_github_client_sub_issues.py::TestGitHubClientSubIssues::test_get_open_sub_issues_some_closed"
              - "tests/test_github_client_sub_issues.py::TestGitHubClientSubIssues::test_get_open_sub_issues_all_closed"
              - "tests/test_github_client_sub_issues.py::TestGitHubClientSubIssues::test_get_open_sub_issues_no_sub_issues"
              - "tests/test_github_client_sub_issues.py::TestGitHubClientSubIssues::test_get_open_sub_issues_graphql_error"

  gemini_integration:
    name: "Gemini AI Integration"
    description: "Integration with Gemini AI for single-run direct actions (no analysis-only calls)"
    components:
      - name: "GeminiClient"
        file: "src/auto_coder/gemini_client.py"
        methods:
          - name: "suggest_features"
            description: "Suggest new features based on repository analysis"
            parameters: ["repo_context"]
            returns: "List of feature suggestions"
          - name: "switch_to_conflict_model"
            description: "Switch to faster model (gemini-2.5-flash) for conflict resolution"
            parameters: []
            returns: "None"
          - name: "switch_to_default_model"
            description: "Switch back to default model"
            parameters: []
            returns: "None"
          - name: "_escape_prompt"
            description: "Escape @ characters in prompts for safe Gemini CLI usage"
            parameters: ["prompt"]
            returns: "String with escaped @ characters"

  codex_mcp_integration:
    name: "Codex MCP Integration"
    description: "Integration with Codex MCP server maintaining a persistent session during a single PR or a single error-fix flow. Implements minimal JSON-RPC handshake (initialize) and a tools/call echo invocation; falls back to codex exec when unavailable."
    components:
      - name: "CodexMCPClient"
        file: "src/auto_coder/codex_mcp_client.py"
        details: |
          - Spawns persistent MCP subprocess (default: `codex mcp`)
          - Performs JSON-RPC initialize handshake
          - Attempts `tools/call` with an `echo` tool first; if not supported, falls back to `codex exec` with session kept alive
          - Environment overrides for testing:
            - AUTOCODER_CODEX_CLI: overrides CLI check command (default: `codex`)
            - AUTOCODER_MCP_COMMAND: overrides MCP subprocess command (default: `codex mcp`)
            - AUTOCODER_MCP_TIMEOUT / AUTOCODER_MCP_HANDSHAKE_TIMEOUT: configure select-based read timeouts to prevent MCP hangs during handshake and requests
        methods:
          - name: "_run_gemini_cli"
            description: "Prefer MCP tools/call (echo) then fallback to codex exec while MCP session stays alive"
            parameters: ["prompt"]
            returns: "String output"
          - name: "close"
            description: "Terminate the persistent MCP subprocess if running"
            parameters: []
            returns: "None"

  llm_client_mcp:
    name: "LLM Client MCP Configuration"
    description: |
      Abstract MCP configuration interface for all LLM clients with automatic setup capability.

      MCP availability checking strategy:
      - Uses CLI command exclusively (e.g., 'gemini mcp list', 'qwen mcp list', 'codex mcp list', 'auggie mcp list')
      - No fallback to config file parsing

      This ensures accurate detection using the official CLI tools.
    components:
      - name: "LLMClientBase"
        file: "src/auto_coder/llm_client_base.py"
        methods:
          - name: "check_mcp_server_configured"
            description: "Abstract method to check if a specific MCP server is configured"
            parameters: ["server_name"]
            returns: "Boolean indicating if the MCP server is configured"
            behavior:
              - "Must be implemented by all LLM client subclasses"
              - "Uses CLI command exclusively (e.g., 'gemini mcp list')"
              - "No fallback to config file parsing"
          - name: "add_mcp_server_config"
            description: "Abstract method to add MCP server configuration"
            parameters: ["server_name", "command", "args"]
            returns: "Boolean indicating if configuration was added successfully"
            behavior:
              - "Must be implemented by all LLM client subclasses"
              - "Adds MCP server to backend-specific configuration files"
          - name: "ensure_mcp_server_configured"
            description: "Convenience method to ensure MCP server is configured"
            parameters: ["server_name", "command", "args"]
            returns: "Boolean indicating if the MCP server is configured"
            behavior:
              - "Checks if server is configured, adds if not"
              - "Verifies configuration after adding"
              - "Default implementation provided in base class"
      - name: "GeminiClient"
        file: "src/auto_coder/gemini_client.py"
        description: "Gemini CLI client with MCP configuration support"
        config_location: "~/.gemini/config.json"
        config_format: "JSON"
        mcp_check_command: "gemini mcp list"
      - name: "QwenClient"
        file: "src/auto_coder/qwen_client.py"
        description: "Qwen Code CLI client with MCP configuration support"
        config_location: "~/.qwen/config.toml (managed via qwen mcp add command)"
        config_format: "TOML"
        mcp_check_command: "qwen mcp list"
        mcp_add_command: "qwen mcp add --scope user <name> <command> [args...]"
        behavior:
          - "Uses 'qwen mcp add' command to add MCP servers instead of manual file editing"
          - "Automatically adds servers to user scope (--scope user)"
          - "Verifies configuration via 'qwen mcp list' command"
      - name: "ClaudeClient"
        file: "src/auto_coder/claude_client.py"
        description: "Claude CLI client with MCP configuration support"
        config_location: "~/.claude/config.json"
        config_format: "JSON"
        mcp_check_command: "claude mcp"

      - name: "AuggieClient"
        file: "src/auto_coder/auggie_client.py"
        description: "Auggie CLI client with MCP configuration support"
        config_location: "~/.windsurf/settings.json or Claude Desktop config"
        config_format: "JSON"
        mcp_check_command: "auggie mcp list"
      - name: "CodexClient"
        file: "src/auto_coder/codex_client.py"
        description: "Codex CLI client with MCP configuration support"
        config_location: "~/.codex/config.json or ~/.config/codex/config.json"
        config_format: "JSON"
        mcp_check_command: "codex mcp list"
      - name: "CodexMCPClient"
        file: "src/auto_coder/codex_mcp_client.py"
        description: "Codex MCP client with MCP configuration support"
        config_location: "~/.codex/config.json or ~/.config/codex/config.json"
        config_format: "JSON"
        mcp_check_command: "codex mcp list"
      - name: "BackendManager"
        file: "src/auto_coder/backend_manager.py"
        description: "Backend manager with MCP configuration delegation"
        behavior:
          - "Delegates MCP configuration to current backend client"
          - "Supports all MCP operations through active client"
    tests:
      - "tests/test_llm_client_mcp.py::TestGeminiClientMCP::test_check_mcp_server_not_configured"
      - "tests/test_llm_client_mcp.py::TestGeminiClientMCP::test_check_mcp_server_configured"
      - "tests/test_llm_client_mcp.py::TestGeminiClientMCP::test_add_mcp_server_config"
      - "tests/test_llm_client_mcp.py::TestGeminiClientMCP::test_ensure_mcp_server_configured"
      - "tests/test_llm_client_mcp.py::TestQwenClientMCP::test_check_mcp_server_not_configured"
      - "tests/test_llm_client_mcp.py::TestQwenClientMCP::test_add_mcp_server_config"
      - "tests/test_llm_client_mcp.py::TestQwenClientMCP::test_ensure_mcp_server_configured"
      - "tests/test_llm_client_mcp.py::TestAuggieClientMCP::test_check_mcp_server_not_configured"
      - "tests/test_llm_client_mcp.py::TestAuggieClientMCP::test_add_mcp_server_config"
      - "tests/test_llm_client_mcp.py::TestClaudeClientMCP::test_check_mcp_server_not_configured"
      - "tests/test_llm_client_mcp.py::TestClaudeClientMCP::test_check_mcp_server_configured"
      - "tests/test_llm_client_mcp.py::TestClaudeClientMCP::test_add_mcp_server_config"
      - "tests/test_llm_client_mcp.py::TestClaudeClientMCP::test_ensure_mcp_server_configured"

      - "tests/test_llm_client_mcp.py::TestCodexClientMCP::test_check_mcp_server_not_configured"
      - "tests/test_llm_client_mcp.py::TestCodexClientMCP::test_add_mcp_server_config"
      - "tests/test_llm_client_mcp.py::TestCodexMCPClientMCP::test_check_mcp_server_not_configured"
      - "tests/test_llm_client_mcp.py::TestCodexMCPClientMCP::test_add_mcp_server_config"
      - "tests/test_llm_client_mcp.py::TestBackendManagerMCP::test_check_mcp_server_configured"
      - "tests/test_llm_client_mcp.py::TestBackendManagerMCP::test_add_mcp_server_config"

  graphrag_mcp_checker:
    name: "GraphRAG MCP Configuration Checker"
    description: "File-based GraphRAG MCP configuration checker (fallback when client is not available). Guides users to run 'auto-coder graphrag setup-mcp' for automatic setup and configuration."
    components:
      - name: "MCPChecker"
        file: "src/auto_coder/mcp_checker.py"
        methods:
          - name: "check_graphrag_mcp_for_backend"
            description: "Check if graphrag MCP server is configured for a specific backend"
            parameters: ["backend"]
            returns: "Boolean indicating if graphrag MCP is configured"
            behavior:
              - "Reads backend-specific configuration files to check for graphrag MCP server"
              - "Supports gemini, qwen, auggie, codex, and claude backends"

              - "Returns False for unknown backends"
            config_locations:
              - "Gemini: ~/.gemini/config.json"
              - "Qwen: ~/.qwen/config.toml"
              - "Auggie: ~/.windsurf/settings.json or Claude Desktop config"
              - "Codex: ~/.codex/config.json or ~/.config/codex/config.json"
              - "Claude: ~/.claude/config.json"
          - name: "add_graphrag_mcp_config"
            description: "Add graphrag MCP configuration for a specific backend"
            parameters: ["backend"]
            returns: "Boolean indicating if configuration was added successfully"
            behavior:
              - "Creates configuration directory if it doesn't exist"
              - "Adds graphrag MCP server configuration to backend config file"
              - "Preserves existing configuration when adding graphrag MCP"
              - "Returns True on success, False on failure"
          - name: "ensure_graphrag_mcp_configured"
            description: "Ensure graphrag MCP is configured for a backend, automatically setting up MCP server if needed"
            parameters:
              - "backend: Backend name (gemini, qwen, auggie, codex, codex-mcp)"
              - "auto_setup: If True (default), automatically run setup-mcp if MCP server directory doesn't exist"
            returns: "Boolean indicating if graphrag MCP is configured (or was successfully added)"
            behavior:
              - "Checks if ~/graphrag_mcp directory exists"
              - "If directory missing and auto_setup=True, automatically runs setup-mcp"
              - "Checks if graphrag MCP is already configured for the backend"
              - "If not configured, automatically adds the configuration"
              - "Verifies configuration after adding"
              - "Logs success or failure messages"
            new_in_version: "v2025.10.23 - Added auto_setup parameter and automatic MCP server setup"
          - name: "suggest_graphrag_mcp_setup"
            description: "Provide setup instructions for configuring graphrag MCP for a specific backend. Guides users to run 'auto-coder graphrag setup-mcp' for automatic setup and configuration."
            parameters: ["backend"]
            returns: "String containing setup instructions with automatic setup command"
          - name: "check_and_warn_graphrag_mcp"
            description: "Check graphrag MCP configuration and log warning with setup instructions if not found"
            parameters: ["backend"]
            returns: "None"
            behavior:
              - "Calls check_graphrag_mcp_for_backend to verify configuration"
              - "Logs info message if graphrag MCP is configured"
              - "Logs warning with setup instructions if not configured"
      - name: "CLI Integration"
        file: "src/auto_coder/cli_helpers.py"
        methods:
          - name: "initialize_graphrag"
            description: "Initialize GraphRAG integration (always enabled)"
            parameters: ["force_reindex (default: False)"]
            returns: "None"
            behavior:
              - "Called at startup of process-issues, create-feature-issues, and fix-to-pass-tests commands"
              - "Checks if ~/graphrag_mcp directory exists"
              - "If missing, automatically runs run_graphrag_setup_mcp_programmatically with silent=True"
              - "Calls GraphRAGMCPIntegration.ensure_ready() to start Docker containers and update index"
              - "Raises click.ClickException if setup or initialization fails"
            new_in_version: "v2025.10.27 - Added automatic MCP server installation check"
          - name: "check_graphrag_mcp_for_backends"
            description: "Ensure GraphRAG MCP is configured for all selected backends (assumes server is already installed)"
            parameters: ["backends", "client (optional)"]
            returns: "None"
            behavior:
              - "Called after initialize_graphrag during CLI initialization"
              - "Assumes ~/graphrag_mcp directory already exists (installed by initialize_graphrag)"
              - "Iterates through all selected backends and ensures graphrag MCP configuration"
              - "Automatically adds backend configuration if not present (does not run full setup)"
              - "Uses mcp_manager.add_backend_config to add configurations"
            new_in_version: "v2025.10.27 - Changed to only add backend configurations, not full setup"
    tests:
      - "tests/test_mcp_checker.py::TestMCPChecker::test_check_gemini_mcp_not_configured"
      - "tests/test_mcp_checker.py::TestMCPChecker::test_check_gemini_mcp_configured"
      - "tests/test_mcp_checker.py::TestMCPChecker::test_check_gemini_mcp_other_servers_only"
      - "tests/test_mcp_checker.py::TestMCPChecker::test_check_qwen_mcp_not_configured"
      - "tests/test_mcp_checker.py::TestMCPChecker::test_check_qwen_mcp_configured"
      - "tests/test_mcp_checker.py::TestMCPChecker::test_check_auggie_mcp_windsurf_configured"
      - "tests/test_mcp_checker.py::TestMCPChecker::test_check_codex_mcp_configured"
      - "tests/test_mcp_checker.py::TestMCPChecker::test_check_unknown_backend"
      - "tests/test_mcp_checker.py::TestMCPChecker::test_suggest_graphrag_mcp_setup_gemini"
      - "tests/test_mcp_checker.py::TestMCPChecker::test_suggest_graphrag_mcp_setup_qwen"
      - "tests/test_mcp_checker.py::TestMCPChecker::test_suggest_graphrag_mcp_setup_auggie"
      - "tests/test_mcp_checker.py::TestMCPChecker::test_suggest_graphrag_mcp_setup_codex"
      - "tests/test_mcp_checker.py::TestMCPChecker::test_suggest_graphrag_mcp_setup_unknown"
      - "tests/test_mcp_checker.py::TestMCPChecker::test_add_gemini_mcp_config"
      - "tests/test_mcp_checker.py::TestMCPChecker::test_add_qwen_mcp_config"
      - "tests/test_mcp_checker.py::TestMCPChecker::test_add_auggie_mcp_config"
      - "tests/test_mcp_checker.py::TestMCPChecker::test_add_codex_mcp_config"
      - "tests/test_mcp_checker.py::TestMCPChecker::test_ensure_graphrag_mcp_configured_adds_config"
      - "tests/test_mcp_checker.py::TestMCPChecker::test_ensure_graphrag_mcp_configured_already_configured"

  graphrag_mcp_connection:
    name: "GraphRAG MCP Server Connection Testing"
    description: "Tests for verifying connection to graphrag MCP server and basic JSON-RPC operations. Uses real HOME directory and real commands (not mocked)."
    components:
      - name: "GraphRAG MCP Connection Tests"
        file: "tests/test_graphrag_mcp_connection.py"
        notes:
          - "Tests use _use_real_home and _use_real_commands fixtures to bypass conftest.py mocking"
          - "Tests will skip if graphrag_mcp server is not installed"
          - "Install with: auto-coder graphrag setup-mcp"
          - "setup-mcp automatically:"
          - "  - Creates run_server.sh script for proper environment handling"
          - "  - Patches main.py to load .env from script directory (using Path(__file__).parent)"
          - "  - Configures all backends with: uv --directory /path/to/graphrag_mcp run main.py"
          - "  - Qwen: Uses uv --directory option"
          - "  - Gemini: Uses uv --directory option"
          - "  - Auggie (Windsurf/Claude): Uses run_server.sh if available, otherwise uv --directory"
          - "After setup, restart CLI (qwen/gemini/auggie) to connect to graphrag MCP server"
        methods:
          - name: "find_graphrag_mcp_server"
            description: "Find graphrag_mcp server installation path"
            returns: "Path to graphrag_mcp main.py if found, None otherwise"
            behavior:
              - "Checks common installation locations: ~/graphrag_mcp, ~/.local/share/graphrag_mcp, /opt/graphrag_mcp"
              - "Also checks GRAPHRAG_MCP_SERVER_PATH environment variable"
              - "Returns first found path or None"
          - name: "check_graphrag_dependencies"
            description: "Check if graphrag_mcp dependencies (uv) are available"
            returns: "Boolean indicating if dependencies are available"
            behavior:
              - "Checks if 'uv' command is available"
              - "Returns True if uv is available, False otherwise"
          - name: "check_graphrag_env_config"
            description: "Check if graphrag_mcp .env file is properly configured"
            parameters: ["server_path"]
            returns: "Boolean indicating if .env file exists and has required variables"
            behavior:
              - "Checks for .env file in graphrag_mcp directory"
              - "Verifies presence of required variables: NEO4J_URI, NEO4J_USER, NEO4J_PASSWORD, QDRANT_URL"
              - "Returns True if all required variables are present, False otherwise"
          - name: "send_jsonrpc_message"
            description: "Send JSON-RPC message to MCP server and read response"
            parameters: ["process", "message"]
            returns: "JSON-RPC response dictionary"
            behavior:
              - "Sends JSON-RPC message to MCP server via stdin"
              - "Reads response from stdout"
              - "Parses and returns JSON response"
          - name: "test_graphrag_mcp_server_starts"
            description: "Test that graphrag_mcp server starts successfully"
            behavior:
              - "Starts graphrag_mcp server using 'uv run main.py'"
              - "Verifies process is running"
              - "Skips if server not found or dependencies missing"
          - name: "test_graphrag_mcp_initialize"
            description: "Test MCP initialize handshake"
            behavior:
              - "Sends JSON-RPC initialize request with protocol version 2024-11-05"
              - "Verifies response contains result or no error"
              - "Verifies response ID matches request ID"
          - name: "test_graphrag_mcp_list_tools"
            description: "Test listing available MCP tools"
            behavior:
              - "Sends initialize request first"
              - "Sends tools/list request"
              - "Verifies response contains tools list"
              - "Checks that at least one tool is available"
          - name: "test_graphrag_mcp_connection_from_python"
            description: "Test connecting to graphrag_mcp server from Python code"
            behavior:
              - "Simulates actual connection flow without fixtures"
              - "Starts server, sends initialize request, verifies response"
              - "Tests real-world usage pattern"
    tests:
      - "tests/test_graphrag_mcp_connection.py::test_graphrag_mcp_server_starts"
      - "tests/test_graphrag_mcp_connection.py::test_graphrag_mcp_initialize"
      - "tests/test_graphrag_mcp_connection.py::test_graphrag_mcp_list_tools"
      - "tests/test_graphrag_mcp_connection.py::test_graphrag_mcp_connection_from_python"
    notes:
      - "Tests are skipped if graphrag_mcp server is not installed"
      - "Run 'auto-coder graphrag setup-mcp' to install and configure graphrag_mcp server"
      - "Tests verify JSON-RPC protocol compliance and basic MCP operations"

  graphrag_code_analysis_integration:
    name: "GraphRAG Code Analysis Integration"
    description: "Integration of graph-builder code analysis into GraphRAG indexing process"
    components:
      - name: "GraphRAGIndexManager._index_codebase"
        file: "src/auto_coder/graphrag_index_manager.py"
        description: "Enhanced indexing that uses graph-builder to analyze Python and TypeScript code"
        methods:
          - name: "_index_codebase"
            description: "Index codebase using graph-builder for structured code analysis"
            behavior:
              - "Runs graph-builder to extract structured graph data (nodes and edges)"
              - "Stores graph data in Neo4j with proper node and relationship types"
              - "Creates embeddings from node metadata and stores in Qdrant"
              - "Falls back to simple Python indexing if graph-builder is not available"
            workflow:
              - "Step 1: Run graph-builder scan to analyze codebase"
              - "Step 2: Store extracted nodes and edges in Neo4j"
              - "Step 3: Create embeddings from node data and store in Qdrant"
          - name: "_run_graph_builder"
            description: "Execute graph-builder to analyze codebase"
            returns: "Dictionary with 'nodes' and 'edges' keys"
            behavior:
              - "Searches for graph-builder installation in common locations"
              - "Prefers TypeScript version (node dist/cli.js) if available"
              - "Falls back to Python version (python3 src/cli_python.py)"
              - "Runs scan command with --languages typescript,python"
              - "Returns parsed JSON output with graph data"
          - name: "_find_graph_builder"
            description: "Locate graph-builder installation"
            returns: "Path to graph-builder directory or None"
            search_locations:
              - "{repo_path}/graph-builder"
              - "{cwd}/graph-builder"
              - "~/graph-builder"
          - name: "_fallback_python_indexing"
            description: "Simple Python file indexing when graph-builder is unavailable"
            returns: "Dictionary with basic file nodes"
            behavior:
              - "Scans for *.py files in repository"
              - "Creates basic File nodes with content"
              - "No edge extraction or advanced analysis"
          - name: "_store_graph_in_neo4j"
            description: "Store graph data in Neo4j database"
            parameters: ["graph_data", "in_container"]
            behavior:
              - "Connects to Neo4j (bolt://localhost:7687 or container URL)"
              - "Clears existing data for current repository"
              - "Creates CodeNode nodes with all extracted properties"
              - "Creates RELATES relationships with type and count metadata"
              - "Tags all data with repo_path for multi-repository support"
          - name: "_store_embeddings_in_qdrant"
            description: "Create and store embeddings in Qdrant"
            parameters: ["graph_data", "in_container"]
            behavior:
              - "Connects to Qdrant (http://localhost:6333 or container URL)"
              - "Recreates repository-specific collection using hash of repo path"
              - "Creates text representation from node metadata (fqname, sig, short)"
              - "Generates embeddings using sentence-transformers (all-MiniLM-L6-v2)"
              - "Stores embeddings with node metadata as payload"
              - "Batch inserts every 100 nodes for efficiency"
    integration_points:
      - name: "Auto-Coder Commands"
        description: "All auto-coder commands that initialize GraphRAG"
        commands:
          - "process-issues: Calls initialize_graphrag() which ensures MCP server installation and triggers indexing"
          - "create-feature-issues: Calls initialize_graphrag() which ensures MCP server installation and triggers indexing"
          - "fix-to-pass-tests: Calls initialize_graphrag() which ensures MCP server installation and triggers indexing"
      - name: "initialize_graphrag"
        file: "src/auto_coder/cli_helpers.py"
        description: "Ensures GraphRAG MCP server is installed and environment is ready"
        behavior:
          - "Checks if ~/graphrag_mcp directory exists"
          - "If missing, automatically runs run_graphrag_setup_mcp_programmatically with silent=True"
          - "Calls GraphRAGMCPIntegration.ensure_ready() to start Docker containers and update index"
          - "Starts MCP server if configured"
      - name: "GraphRAGMCPIntegration.ensure_ready"
        file: "src/auto_coder/graphrag_mcp_integration.py"
        description: "Ensures index is up to date before starting MCP server"
        behavior:
          - "Calls index_manager.ensure_index_up_to_date()"
          - "Triggers _index_codebase() if codebase has changed"
    data_flow:
      - "1. User runs auto-coder command (process-issues, etc.)"
      - "2. initialize_graphrag() is called"
      - "3. Checks if ~/graphrag_mcp directory exists, installs if missing"
      - "4. GraphRAGMCPIntegration.ensure_ready() checks index status"
      - "5. If outdated, GraphRAGIndexManager.update_index() is called"
      - "6. _index_codebase() runs graph-builder scan"
      - "6. Graph data is stored in Neo4j (nodes and edges)"
      - "7. Embeddings are created and stored in Qdrant"
      - "8. Index state is saved with codebase hash"
      - "9. LLM can now query Neo4j and Qdrant via GraphRAG MCP"
    supported_languages:
      - "Python: Full AST analysis via graph-builder Python scanner"
      - "TypeScript: Full AST analysis via graph-builder TypeScript scanner"
    extracted_data:
      nodes:
        - "File: Source file nodes"
        - "Module: Python module nodes"
        - "Function: Function/method nodes with signatures"
        - "Class: Class nodes with inheritance info"
        - "Interface: TypeScript interface nodes"
        - "Type: Type definition nodes"
      edges:
        - "IMPORTS: Import relationships"
        - "CALLS: Function call relationships"
        - "CONTAINS: Containment relationships (file contains class, etc.)"
        - "EXTENDS: Inheritance relationships"
        - "IMPLEMENTS: Interface implementation relationships"
      metadata:
        - "id: Unique identifier (SHA1 hash)"
        - "kind: Node type"
        - "fqname: Fully qualified name"
        - "sig: Type signature"
        - "short: Summary (from JSDoc or auto-generated)"
        - "complexity: Cyclomatic complexity"
        - "tokens_est: Estimated token count"
        - "tags: Side-effect tags (IO, DB, NETWORK, ASYNC, PURE)"
        - "file: Source file path"
        - "start_line: Start line number"
        - "end_line: End line number"

  graphrag_services_checker:
    name: "GraphRAG Services Verification Script"
    description: "Standalone script to verify Neo4j and Qdrant services are running correctly, with both direct access and GraphRAG MCP integration testing"
    components:
      - name: "GraphRAG Services Checker Script"
        file: "scripts/check_graphrag_services.py"
        description: |
          Comprehensive verification script for Neo4j and Qdrant services.
          Tests both direct database access and GraphRAG MCP integration.
          Provides detailed diagnostics and troubleshooting information.
        usage:
          - "python scripts/check_graphrag_services.py                # All tests (default)"
          - "python scripts/check_graphrag_services.py --direct-only  # Direct access only"
          - "python scripts/check_graphrag_services.py --mcp-only     # MCP tests only"
        methods:
          - name: "check_neo4j_direct"
            description: "Test direct access to Neo4j database via Bolt protocol"
            returns: "Boolean indicating success"
            tests:
              - "Database version verification"
              - "Node count query"
              - "Sample node creation (Person with name and role)"
              - "Node search by property"
              - "Relationship creation (WORKS_ON between Person and Project)"
              - "Path traversal query"
              - "Cleanup of test data"
            connection:
              - "URI: bolt://localhost:7687"
              - "User: neo4j"
              - "Password: password"
          - name: "check_qdrant_direct"
            description: "Test direct access to Qdrant vector database via HTTP API"
            returns: "Boolean indicating success"
            tests:
              - "Health check"
              - "Collection listing"
              - "Test collection creation (4-dimensional vectors, COSINE distance)"
              - "Vector insertion (3 sample documents with metadata)"
              - "Collection info retrieval"
              - "Similarity search (top 3 results)"
              - "Filtered search (by metadata field)"
              - "Cleanup of test collection"
            connection:
              - "URL: http://localhost:6333"
              - "No authentication required"
          - name: "check_graphrag_mcp"
            description: "Test GraphRAG MCP integration and Docker container management"
            returns: "Boolean indicating success"
            tests:
              - "Docker container status check (Neo4j and Qdrant)"
              - "Automatic container startup if not running"
              - "MCP server status verification"
              - "Index state verification"
              - "MCP configuration retrieval"
            behavior:
              - "Automatically starts Docker containers if not running"
              - "Provides setup instructions for MCP server"
              - "Shows indexed repository path information"
        vscode_integration:
          - name: "Check GraphRAG Services (Direct)"
            description: "VS Code debug configuration for direct access tests only"
          - name: "Check GraphRAG Services (with MCP)"
            description: "VS Code debug configuration including MCP tests"
          - name: "Check GraphRAG Services (MCP only)"
            description: "VS Code debug configuration for MCP tests only"
        dependencies:
          - "neo4j>=5.14.0 (Python driver)"
          - "qdrant-client>=1.7.0 (Python client)"
          - "Install with: pip install -e '.[graphrag]'"
        troubleshooting:
          neo4j:
            - "Check container: docker ps | grep neo4j"
            - "View logs: docker logs auto-coder-neo4j"
            - "Test port: nc -zv localhost 7687"
          qdrant:
            - "Check container: docker ps | grep qdrant"
            - "View logs: docker logs auto-coder-qdrant"
            - "Test port: nc -zv localhost 6333"
    documentation:
      - "README.md: GraphRAG 統合（実験的機能）section"
      - "pyproject.toml: [project.optional-dependencies.graphrag]"
      - ".vscode/launch.json: Debug configurations for script execution"

  automation_engine:
    name: "Automation Engine"
    description: "Main orchestration engine that coordinates GitHub and LLM integration"
    components:
      - name: "AutomationEngine"
        file: "src/auto_coder/automation_engine.py"
        methods:
          - name: "run"
            description: "Execute the main automation process for a repository"
            parameters: ["repo_name", "jules_mode (optional)"]
            returns: "Dictionary with automation results including llm_backend and llm_model"
            report_fields:
              - "repository: Repository name"
              - "timestamp: ISO format timestamp"
              - "dry_run: Boolean indicating dry run mode"
              - "jules_mode: Boolean indicating Jules mode"
              - "llm_backend: LLM backend used (e.g., 'codex', 'gemini', 'qwen', 'auggie')"
              - "llm_model: LLM model name used"
              - "issues_processed: List of processed issues (analysis/solution fields removed)"
              - "prs_processed: List of processed PRs"
              - "errors: List of errors encountered"
          - name: "_get_llm_backend_info"
            description: "Get LLM backend and model information from the LLM client"
            parameters: []
            returns: "Dictionary with 'backend' and 'model' keys"
            behavior:
              - "If llm client is None, returns {backend: None, model: None}"
              - "If llm client has get_last_backend_and_model method (BackendManager), uses it"
              - "Otherwise, infers backend from class name and gets model_name attribute"
          - name: "_save_report"
            description: "Save automation report to file. When repo_name is provided, saves to ~/.auto-coder/{repository}/ instead of reports/"
            parameters: ["data", "filename", "repo_name (optional)"]
            returns: "None"
            behavior:
              - "If repo_name is provided, saves to ~/.auto-coder/{repository}/"
              - "If repo_name is not provided, saves to reports/ (legacy behavior)"
              - "Filename format: {filename}_{timestamp}.json"
              - "Repository name is excluded from filename (directory distinguishes repos)"
          - name: "fix_to_pass_tests"
            description: "Run local tests and iteratively request LLM fixes until tests pass; commits are gated and happen only when the test output or the LLM error summary changes by >=10%; at the beginning of each iteration the loop checks for Auto-Coder updates and restarts with the original CLI arguments when an upgrade is applied; errors if LLM makes no edits"
            parameters: ["max_attempts (optional)"]
            returns: "Dictionary with success, attempts, and messages"
          - name: "process_single"
            description: "Process a single issue or PR by number; supports 'auto' detection when number is given"
            parameters: ["repo_name", "target_type ('issue'|'pr'|'auto')", "number", "jules_mode (optional)"]
            returns: "Dictionary with results for the single target"
          - name: "create_feature_issues"
            description: "Analyze repository and create feature enhancement issues"
            parameters: ["repo_name"]
            returns: "List of created issues"
          - name: "_process_issues"
            description: "Process open issues in the repository with sub-issue dependency checking"
            parameters: ["repo_name"]
            returns: "List of processed issues"
            behavior:
              - "Skips issues that have open sub-issues (processes sub-issues first)"
              - "Skips issues that already have @auto-coder label (being processed by another instance)"
              - "Skips issues that already have a linked PR"
              - "Processes issues in order from oldest to newest"
            tests:
              - "tests/test_issue_processor_skip_sub_issues.py::TestIssueProcessorSkipSubIssues::test_process_issues_normal_skips_issue_with_open_sub_issues"
              - "tests/test_issue_processor_skip_sub_issues.py::TestIssueProcessorSkipSubIssues::test_process_issues_normal_processes_issue_without_sub_issues"
              - "tests/test_issue_processor_skip_sub_issues.py::TestIssueProcessorSkipSubIssues::test_process_issues_normal_processes_issue_with_closed_sub_issues"
              - "tests/test_issue_processor_skip_sub_issues.py::TestIssueProcessorSkipSubIssues::test_process_issues_normal_dry_run_skips_label_removal"
          - name: "_process_issues_jules_mode"
            description: "Process open issues in jules mode - only add 'jules' label, with sub-issue dependency checking"
            parameters: ["repo_name"]
            returns: "List of processed issues"
            behavior:
              - "Skips issues that have open sub-issues (processes sub-issues first)"
              - "Skips issues that already have @auto-coder label (being processed by another instance)"
              - "Adds 'jules' label to issues without sub-issues"
              - "Processes issues in order from oldest to newest"
            tests:
              - "tests/test_issue_processor_skip_sub_issues.py::TestIssueProcessorSkipSubIssues::test_process_issues_jules_mode_skips_issue_with_open_sub_issues"
              - "tests/test_issue_processor_skip_sub_issues.py::TestIssueProcessorSkipSubIssues::test_process_issues_jules_mode_processes_issue_without_sub_issues"
          - name: "_process_pull_requests"
            description: "Process open pull requests in the repository with two-loop priority order, checking for Auto-Coder updates at the start of each iteration and restarting with the recorded CLI arguments when an upgrade is applied"
            parameters: ["repo_name"]
            returns: "List of processed PRs"
            details: "First loop merges PRs with passing Actions AND mergeable status, second loop fixes remaining PRs; each pass re-runs the auto-update check before contacting GitHub so upgrades are applied before continuing"
          - name: "_take_issue_actions"
            description: "Take automated actions based on issue analysis"
            parameters: ["repo_name", "issue_data", "analysis", "solution"]
            returns: "List of actions taken"
          - name: "_take_pr_actions"
            description: "Take automated actions based on PR analysis"
            parameters: ["repo_name", "pr_data", "analysis"]
            returns: "List of actions taken"
          - name: "_process_pr_for_merge"
            description: "Process a PR for quick merging when GitHub Actions are passing"
            parameters: ["repo_name", "pr_data"]
            returns: "Dictionary with PR processing results"
          - name: "_process_pr_for_fixes"
            description: "Process a PR for issue resolution when GitHub Actions are failing or pending"
            parameters: ["repo_name", "pr_data"]
            returns: "Dictionary with PR processing results"
          - name: "_fix_pr_issues_with_testing"
            description: "Fix PR issues by applying GitHub Actions log guidance then iterating local tests; every loop iteration begins with an auto-update check that restarts with the saved CLI arguments when an upgrade is detected"
            parameters: ["repo_name", "pr_data", "config", "dry_run", "github_logs"]
            returns: "List of actions taken"
          - name: "_is_package_lock_only_conflict"
            description: "Check if merge conflicts are only in package-lock.json or similar dependency files"
            parameters: ["conflict_info"]
            returns: "Boolean indicating if conflicts are dependency-file only"
          - name: "_resolve_package_lock_conflicts"
            description: "Resolve package-lock.json conflicts by deleting and regenerating dependency files"
            parameters: ["pr_data", "conflict_info"]
            returns: "List of actions taken during resolution"
          - name: "_get_github_actions_logs"
            description: "Use gh api to fetch failed job logs (ZIP) for the latest failed run on the PR branch and extract error snippets. Detect failing steps and extract Playwright-style failure blocks including expectation details. Fallback to gh run view --job --log when ZIP is unavailable."
            parameters: ["repo_name", "pr_data", "failed_checks"]
            returns: "String containing extracted error snippets per failed job (with step headings and expectation details when available)"


  command_execution:
    name: "Command Execution"
    description: "Unified command runner with debugger-friendly streaming mode"
    components:
      - name: "CommandExecutor.run_command"
        file: "src/auto_coder/utils.py"
        description: |
          Executes shell commands with consistent timeout handling and optional streaming.
          Automatically streams stdout/stderr when a debugger is attached or when AUTOCODER_STREAM_COMMANDS=1.
          Recognizes common debug adapters (debugpy, VS Code, PyCharm) via environment markers to ensure streaming during IDE sessions.
          Uses background reader threads plus short-interval polling so debugger pauses land within a few hundred milliseconds even when the command is silent.
          Consumed by Codex/Gemini/Qwen CLI clients for LLM invocations via CommandExecutor.run_command(..., stream_output=True).
          Preserves captured output for downstream processing while logging live updates for active debugging.
        parameters:
          - "cmd: list[str]"
          - "timeout: Optional[int]"
          - "cwd: Optional[str]"
          - "check_success: bool"
          - "stream_output: Optional[bool]"
          - "env: Optional[dict[str, str]]"
        returns: "CommandResult(success, stdout, stderr, returncode)"
        tests:
          - "tests/test_utils_command_executor.py::test_run_command_respects_stream_flag"
          - "tests/test_utils_command_executor.py::test_run_command_streams_output"
          - "tests/test_utils_command_executor.py::test_should_stream_when_debugger_attached"
          - "tests/test_utils_command_executor.py::test_should_stream_when_env_forced"
          - "tests/test_utils_command_executor.py::test_should_stream_for_debugger_markers"
          - "tests/test_llm_cli_neutral.py::test_codex_client_run_llm_cli_delegates"
          - "tests/test_llm_cli_neutral.py::test_gemini_client_run_llm_cli_delegates"
          - "tests/test_llm_cli_neutral.py::test_qwen_client_run_llm_cli_delegates"
  test_runner_utils:
    name: "Test Runner Utilities"
    description: "Utilities to parse test outputs and assist selective re-runs"
    components:
      - name: "extract_first_failed_test"
        file: "src/auto_coder/utils.py"
        description: "Robustly extracts the first failed test file from stdout/stderr across pytest and Playwright formats"
        inputs:
          - "stdout: string"
          - "stderr: string"
        returns: "Relative file path to the first failed test or null"
        supports:
          - "pytest summary lines: 'FAILED tests/test_foo.py::test_bar - ...'"
          - "pytest traceback lines: 'tests/test_foo.py:12: in test_bar'"
          - "Playwright specs: 'e2e/.../name.spec.ts:16:5'"
        tests:
          - "tests/test_utils_extract_first_failed_test.py::test_extract_from_pytest_failed_summary_hyphen"
          - "tests/test_utils_extract_first_failed_test.py::test_extract_from_pytest_traceback_line"
          - "tests/test_utils_extract_first_failed_test.py::test_extract_from_playwright_spec"
      - name: "change_fraction"
        file: "src/auto_coder/utils.py"
        description: "Compute fraction of change using only the tail window (min of last 20 lines or last 1000 chars) for performance; returns 1 - difflib ratio on the selected windows. None is treated as empty, equal strings return 0.0."
        tests:
          - "tests/test_utils_change_fraction.py::test_change_fraction_ignores_large_prefix_when_last_20_lines_identical"
          - "tests/test_utils_change_fraction.py::test_change_fraction_ignores_large_prefix_when_last_1000_chars_identical"
          - "tests/test_utils_change_fraction.py::test_change_fraction_detects_tail_difference"
          - "tests/test_utils_change_fraction.py::test_change_fraction_none_and_equal_cases"

      - name: "run_local_tests"
        file: "src/auto_coder/fix_to_pass_tests_runner.py"
        description: |
          Executes local tests via TEST_SCRIPT_PATH (scripts/test.sh) with no pytest fallback.
          Behavior:
          - When a specific test file is provided, invokes: `bash $TEST_SCRIPT_PATH <file>`
          - When running all tests via script and failures occur, extracts the first failed test and re-runs it via script with the file argument
          - TEST_SCRIPT_PATH is validated once at CLI startup; if missing, the command errors and exits
        tests:
          - "tests/test_run_local_tests_script.py::test_run_local_tests_uses_script_for_single_file"
          - "tests/test_run_local_tests_script.py::test_run_local_tests_uses_script_for_all_tests"
          - "tests/test_run_local_tests_script.py::test_run_local_tests_reruns_first_failed_via_script"


  cli_interface:
    name: "Command Line Interface"
    description: "CLI for interacting with Auto-Coder functionality"
    components:
      - name: "CLI Commands"
        file: "src/auto_coder/cli.py"
        commands:
          - name: "process-issues"
            description: "Process GitHub issues and PRs using AI CLI (codex or gemini)"
            options:
              - "--repo": "GitHub repository (owner/repo)"
              - "--github-token": "GitHub API token"
              - "--backend": "AI backend(s) to use (codex|codex-mcp|gemini|qwen|auggie). Repeat option to set fallbacks; first value becomes the default. Default: codex"
              - "--model-gemini": "Model to use when backend=gemini"
              - "--model-qwen": "Model to use when backend=qwen"
              - "--model-auggie": "Model to use when backend=auggie (defaults to GPT-5)"
              - "--dry-run": "Run in dry-run mode without making changes"
              - "--jules-mode": "Run in jules mode - only add 'jules' label to issues (PRs still use AI analysis)"
              - "--skip-main-update/--no-skip-main-update": "When PR checks fail, skip merging main into PR before attempting fixes (default: skip)"
              - "--ignore-dependabot-prs/--no-ignore-dependabot-prs": "Ignore PRs opened by Dependabot when processing PRs (default: do not ignore)"
              - "--only": "Process only a specific issue/PR by URL or number (e.g., https://github.com/owner/repo/issues/123 or 123)"
              - "--log-level": "Set logging level (DEBUG, INFO, WARNING, ERROR, CRITICAL)"
              - "--log-file": "Log file path (optional)"
          - name: "create-feature-issues"
            description: "Analyze repository and create feature enhancement issues"
            options:
              - "--repo": "GitHub repository (owner/repo)"
              - "--github-token": "GitHub API token"
              - "--backend": "AI backend(s) to use (codex|codex-mcp|gemini|qwen|auggie). Repeat option to set fallbacks; first value becomes the default. Default: codex"
              - "--model-gemini": "Model to use when backend=gemini"
              - "--model-qwen": "Model to use when backend=qwen"
              - "--model-auggie": "Model to use when backend=auggie (defaults to GPT-5)"
              - "--gemini-api-key": "Gemini API key (optional, used when backend=gemini)"
          - name: "fix-to-pass-tests"
            description: "Run tests and request LLM fixes until passing; automatically checks for Auto-Coder updates at the start of each LLM attempt and restarts with the original CLI flags when an upgrade completes; stop with error if LLM made no edits"
            options:
              - "--backend": "AI backend(s) to use (codex|codex-mcp|gemini|qwen|auggie). Repeat option to set fallbacks; first value becomes the default. Default: codex"
              - "--model-gemini": "Model to use when backend=gemini"
              - "--model-qwen": "Model to use when backend=qwen"
              - "--model-auggie": "Model to use when backend=auggie (defaults to GPT-5)"
              - "--gemini-api-key": "Gemini API key (optional, used when backend=gemini)"
              - "--max-attempts": "Maximum fix attempts before giving up (defaults to engine config)"
              - "--dry-run": "Run without making changes"
              - "--log-level": "Set logging level"
              - "--log-file": "Log file path"
          - name: "mcp-pdb"
            description: "Helpers to set up and verify mcp-pdb (Model Context Protocol PDB server)"
            options:
              - "print-config --target [windsurf|claude]": "Print configuration snippet for Windsurf or Claude; optionally write to file"
              - "status": "Check prerequisites (uv availability) and show setup tips"


  configuration:
    name: "Configuration Management"
    description: "Application configuration and settings management"
    components:
      - name: "AutomationConfig"
        file: "src/auto_coder/automation_config.py"
        methods:
          - name: "get_reports_dir"
            description: "Get the reports directory for a specific repository"
            parameters: ["repo_name"]
            returns: "Path to ~/.auto-coder/{repository}/"
            behavior:
              - "Converts repo_name (e.g., 'owner/repo') to safe directory name (e.g., 'owner_repo')"
              - "Returns path: ~/.auto-coder/{safe_repo_name}/"
      - name: "Settings"
        file: "src/auto_coder/config.py"
        settings:
          - name: "github_token"
            description: "GitHub API token"
            env_var: "GITHUB_TOKEN"
            default: null
          - name: "github_api_url"
            description: "GitHub API URL"
            env_var: "GITHUB_API_URL"
            default: "https://api.github.com"
          - name: "gemini_api_key"
            description: "Gemini API key"
            env_var: "GEMINI_API_KEY"
            default: null
          - name: "gemini_model"
            description: "Gemini model to use"
            env_var: "GEMINI_MODEL"
            default: "gemini-pro"
          - name: "max_issues_per_run"
            description: "Maximum issues to process per run"
            env_var: "MAX_ISSUES_PER_RUN"
            default: 10
          - name: "max_prs_per_run"
            description: "Maximum PRs to process per run"
            env_var: "MAX_PRS_PER_RUN"
            default: 5
          - name: "dry_run"
            description: "Enable dry-run mode"
            env_var: "DRY_RUN"
            default: false

workflows:
  issue_processing:
    name: "Issue Processing Workflow"
    description: "Automated workflow for processing GitHub issues (single-run, no analysis phase) with exclusive processing control"
    steps:
      1. "Fetch open issues from repository (oldest first)"
      2. "Try to add @auto-coder label to issue for exclusive processing"
      3. "Skip if @auto-coder label already exists (being processed by another instance)"
      4. "Check if issue has a linked PR (via GraphQL Development section or text search)"
      5. "Skip issues that already have linked PRs to avoid duplicate work"
      6. "Switch to appropriate branch: PR head_branch if present, otherwise default branch"
      7. "Take direct actions via AI CLI in a single run (analysis+implementation combined)"
      8. "Add comments or close issues as appropriate"
      9. "Remove @auto-coder label after processing (success or error)"
      10. "Generate automation report"
    exclusive_processing:
      - "Uses @auto-coder label as work-in-progress flag"
      - "Label is added at start of processing"
      - "Label is removed after processing completes or on error"
      - "Provides basic protection against concurrent processing"
    tests:
      - "tests/test_issue_processor_skip_linked.py::TestIssueProcessorSkipLinked::test_process_issues_normal_skips_issue_with_linked_pr"
      - "tests/test_issue_processor_skip_linked.py::TestIssueProcessorSkipLinked::test_process_issues_normal_processes_all_when_no_linked_prs"
      - "tests/test_issue_processor_skip_linked.py::TestIssueProcessorSkipLinked::test_process_issues_normal_skips_all_when_all_have_linked_prs"
      - "tests/test_issue_processor_skip_linked.py::TestIssueProcessorSkipLinked::test_process_issues_normal_handles_has_linked_pr_exception"
      - "tests/test_exclusive_processing_label.py::TestIssueProcessorExclusiveProcessing::test_process_issues_normal_skips_when_label_exists"
      - "tests/test_exclusive_processing_label.py::TestIssueProcessorExclusiveProcessing::test_process_issues_normal_processes_when_label_added"
      - "tests/test_exclusive_processing_label.py::TestIssueProcessorExclusiveProcessing::test_process_issues_normal_removes_label_on_error"
      - "tests/test_exclusive_processing_label.py::TestIssueProcessorExclusiveProcessing::test_process_issues_jules_mode_skips_when_label_exists"

  pr_processing:
    name: "Pull Request Processing Workflow"
    description: "Automated workflow for processing GitHub pull requests with two-loop priority order and exclusive processing control"
    steps:
      1. "Fetch open pull requests from repository (oldest first)"
      2. "At the beginning of each pass iteration, check for Auto-Coder updates and restart with the original CLI arguments when an upgrade is applied"
      3. "First loop: Try to add @auto-coder label, skip if already exists, check GitHub Actions status AND mergeable status, merge qualifying PRs, remove @auto-coder label"
      4. "Second loop: Try to add @auto-coder label, skip if already exists or already handled, process remaining PRs for issue resolution, remove @auto-coder label"
      5. "Generate automation report"
    exclusive_processing:
      - "Uses @auto-coder label as work-in-progress flag"
      - "Label is added at start of processing in each loop"
      - "Label is removed after processing completes or on error"
      - "Provides basic protection against concurrent processing"
    auto_close_linked_issues:
      name: "Automatic Issue Closing on PR Merge"
      description: "Automatically closes issues referenced in PR body when PR is merged"
      file: "src/auto_coder/pr_processor.py"
      methods:
        - name: "_extract_linked_issues_from_pr_body"
          description: "Extract issue numbers from PR body using GitHub's linking keywords"
          parameters: ["pr_body"]
          returns: "List of issue numbers"
          supported_keywords:
            - "close, closes, closed"
            - "fix, fixes, fixed"
            - "resolve, resolves, resolved"
          supported_formats:
            - "#123 (same repository)"
            - "owner/repo#123 (cross-repository, extracts number only)"
          behavior:
            - "Case-insensitive keyword matching"
            - "Removes duplicate issue numbers"
            - "Preserves order of first occurrence"
        - name: "_close_linked_issues"
          description: "Close issues linked in PR body after successful merge"
          parameters: ["repo_name", "pr_number"]
          returns: "None"
          behavior:
            - "Retrieves PR body via gh pr view --json body"
            - "Extracts linked issue numbers using _extract_linked_issues_from_pr_body"
            - "Closes each linked issue via gh issue close with comment 'Closed by PR #<number>'"
            - "Logs success/failure for each issue"
            - "Gracefully handles errors (no exceptions raised)"
        - name: "_merge_pr"
          description: "Merge PR and automatically close linked issues"
          behavior:
            - "Calls _close_linked_issues after every successful merge"
            - "Works with all merge methods (--squash, --merge, --rebase)"
            - "Works with auto-merge and direct merge"
            - "Works after conflict resolution"
      tests:
        - "tests/test_pr_merge_close_issues.py::TestExtractLinkedIssues::test_extract_closes_keyword"
        - "tests/test_pr_merge_close_issues.py::TestExtractLinkedIssues::test_extract_fixes_keyword"
        - "tests/test_pr_merge_close_issues.py::TestExtractLinkedIssues::test_extract_resolves_keyword"
        - "tests/test_pr_merge_close_issues.py::TestExtractLinkedIssues::test_extract_multiple_keywords"
        - "tests/test_pr_merge_close_issues.py::TestExtractLinkedIssues::test_extract_case_insensitive"
        - "tests/test_pr_merge_close_issues.py::TestExtractLinkedIssues::test_extract_all_keyword_variants"
        - "tests/test_pr_merge_close_issues.py::TestExtractLinkedIssues::test_extract_with_cross_repo_reference"
        - "tests/test_pr_merge_close_issues.py::TestExtractLinkedIssues::test_extract_removes_duplicates"
        - "tests/test_pr_merge_close_issues.py::TestExtractLinkedIssues::test_extract_empty_body"
        - "tests/test_pr_merge_close_issues.py::TestExtractLinkedIssues::test_extract_none_body"
        - "tests/test_pr_merge_close_issues.py::TestExtractLinkedIssues::test_extract_no_keywords"
        - "tests/test_pr_merge_close_issues.py::TestExtractLinkedIssues::test_extract_preserves_order"
        - "tests/test_pr_merge_close_issues.py::TestCloseLinkedIssues::test_close_single_issue"
        - "tests/test_pr_merge_close_issues.py::TestCloseLinkedIssues::test_close_multiple_issues"
        - "tests/test_pr_merge_close_issues.py::TestCloseLinkedIssues::test_no_linked_issues"
        - "tests/test_pr_merge_close_issues.py::TestCloseLinkedIssues::test_pr_view_failure"
        - "tests/test_pr_merge_close_issues.py::TestCloseLinkedIssues::test_issue_close_failure"
        - "tests/test_pr_merge_close_issues.py::TestMergePRWithIssueClosing::test_merge_pr_closes_issues_on_success"
        - "tests/test_pr_merge_close_issues.py::TestMergePRWithIssueClosing::test_merge_pr_does_not_close_issues_on_failure"
        - "tests/test_pr_merge_close_issues.py::TestMergePRWithIssueClosing::test_merge_pr_auto_merge_closes_issues"
    tests:
      - "tests/test_exclusive_processing_label.py::TestPRProcessorExclusiveProcessing::test_process_pull_requests_skips_when_label_exists"

  feature_suggestion:
    name: "Feature Suggestion Workflow"
    description: "Automated workflow for suggesting and creating feature issues"
    steps:
      1. "Analyze repository context"
      2. "Generate feature suggestions using Gemini AI"
      3. "Create feature issues in repository"
      4. "Generate feature suggestions report"

  jules_mode:
    name: "Jules Mode Workflow"
    description: "Jules mode - simple label addition for issues; PRs processed without analysis-only phase, with exclusive processing control"
    steps:
      1. "Fetch open issues from repository (oldest first)"
      2. "Try to add @auto-coder label to issue for exclusive processing"
      3. "Skip if @auto-coder label already exists (being processed by another instance)"
      4. "Check if 'jules' label already exists on each issue"
      5. "Add 'jules' label to issues that don't have it"
      6. "Remove @auto-coder label after processing"
      7. "Process PRs with single-run direct actions (no analysis-only phase)"
      8. "Generate automation report"
    exclusive_processing:
      - "Uses @auto-coder label as work-in-progress flag"
      - "Label is added at start of processing"
      - "Label is removed after processing completes or on error"
      - "Provides basic protection against concurrent processing"

special_features:
  prompt_escaping:
    name: "Gemini Prompt @ Character Escaping"
    description: "Automatically escapes @ characters in prompts to prevent Gemini CLI parsing issues"
    behavior:
      - "Detects @ characters in prompts before sending to Gemini CLI"
      - "Replaces @ with \\@ to prevent CLI argument parsing conflicts"
      - "Ensures safe transmission of user mentions and email addresses in prompts"
    benefits:
      - "Prevents CLI parsing errors with @ characters"
      - "Allows safe inclusion of user mentions and email addresses"
      - "Maintains prompt integrity during Gemini CLI communication"
    implementation:
      - "Applied automatically in _run_gemini_cli method"
      - "Uses simple string replacement: @ → \\@"
      - "No user intervention required"

  enhanced_pr_merge_criteria:
    name: "Enhanced PR Merge Criteria"
    description: "Improved first-loop PR processing with both GitHub Actions success AND mergeable status checks"
    behavior:
      - "First loop only processes PRs that have BOTH passing GitHub Actions AND mergeable status"
      - "PRs with passing Actions but not mergeable are deferred to second loop"
      - "PRs with mergeable status but failing Actions are deferred to second loop"
      - "Only PRs meeting both criteria are processed for immediate merge"
    benefits:
      - "Reduces merge failures by checking mergeable status upfront"
      - "Prevents wasted processing time on unmergeable PRs"
      - "Improves automation reliability and success rate"
    criteria:
      - "GitHub Actions: success = true"
      - "PR mergeable: mergeable = true"
      - "Both conditions must be met for first-loop processing"

  conflict_resolution:
    name: "Automatic Model Switching for Conflicts"
    description: "Automatically switches to faster model (gemini-2.5-flash) when resolving PR merge conflicts"
    behavior:
      - "Detects merge conflicts in PRs"
      - "Switches from default model to gemini-2.5-flash for faster conflict resolution"
      - "Resolves conflicts using AI analysis"
      - "Switches back to default model after resolution"
    benefits:
      - "Faster conflict resolution with optimized model"
      - "Cost-effective processing for conflict scenarios"
      - "Maintains quality while improving speed"

  package_lock_conflict_resolution:
    name: "Specialized Package Lock Conflict Resolution"
    description: "Automatically resolves package-lock.json conflicts by regenerating dependency files"
    behavior:
      - "Detects conflicts that only affect package-lock.json, yarn.lock, or pnpm-lock.yaml"
      - "Removes conflicted dependency lock files"
      - "Runs appropriate package manager (npm install, yarn install) to regenerate lock files"
      - "Commits and pushes the resolved changes"
      - "Bypasses AI analysis for faster resolution"
    benefits:
      - "Instant resolution of common dependency conflicts"
      - "No manual intervention required"
      - "Maintains dependency integrity"
      - "Faster than AI-based conflict resolution"
    supported_files:
      - "package-lock.json"
      - "yarn.lock"
      - "pnpm-lock.yaml"

  package_json_dependency_conflict_resolution:
    name: "package.json Dependency-only Conflict Resolver"
    description: "When conflicts in package.json affect only dependency sections, automatically merge by preferring newer versions and the side with more dependencies."
    behavior:
      - "Detects conflicts limited to package.json where non-dependency fields are identical between sides"
      - "For dependency sections, merges keys (union)"
      - "On version mismatch, selects newer semver; if indeterminable or equal, prefers the side with more entries"
      - "Writes merged package.json, commits, and pushes changes"
      - "Skips further LLM analysis after successful push"
      - "When both package.json (deps-only) and lockfiles are conflicted, resolves package.json first and then regenerates lockfiles sequentially"
    benefits:
      - "Resolves common dependency bumps without manual intervention"
      - "Prefers safer, newer dependency versions when possible"
      - "Consistent and deterministic merging policy"
    sections:
      - "dependencies"
      - "devDependencies"
      - "peerDependencies"
      - "optionalDependencies"
    implementation:
      - "AutomationEngine._is_package_json_deps_only_conflict"
      - "AutomationEngine._get_deps_only_conflicted_package_json_paths"
      - "AutomationEngine._resolve_package_json_dependency_conflicts"

  commit_formatting_auto_fix:
    name: "Commit auto-fix for dprint formatting"
    description: "When git commit fails due to dprint pre-commit formatting errors, the tool automatically runs 'npx dprint fmt', stages changes, and retries commit once."
    behavior:
      - "Detects dprint-related failures from commit stdout/stderr (e.g., 'Formatting issues detected. Run \'npx dprint fmt\' to fix.')"
      - "Runs 'npx dprint fmt' and stages files, then retries 'git commit'"
      - "If formatting still fails, the commit is reported as failed with the original error"
    implementation:
      - "git_utils.git_commit_with_retry: Centralized commit helper with automatic dprint retry logic"
      - "git_utils.git_push: Centralized push helper for consistent error handling"
      - "All git commit/push operations use these helpers to avoid duplicated logic"
    tests:
      - "tests/test_git_utils.py::TestGitCommitWithRetry::test_successful_commit"
      - "tests/test_git_utils.py::TestGitCommitWithRetry::test_commit_with_dprint_error_and_retry"
      - "tests/test_git_utils.py::TestGitCommitWithRetry::test_commit_with_dprint_error_fmt_fails"
      - "tests/test_git_utils.py::TestGitCommitWithRetry::test_commit_with_non_dprint_error"
      - "tests/test_git_utils.py::TestGitPush::test_successful_push"
      - "tests/test_git_utils.py::TestGitPush::test_push_with_branch"
      - "tests/test_git_utils.py::TestGitPush::test_push_failure"

  unpushed_commits_detection_and_push:
    name: "Unpushed Commits Detection and Auto-Push"
    description: "Detects and pushes unpushed commits to prevent LLM work from being lost. Ensures all commits are pushed before starting new work and retries push on failure."
    behavior:
      - "Checks for unpushed commits at the start of issue/PR processing"
      - "Automatically pushes unpushed commits if found"
      - "Retries push once after 2-second delay if first attempt fails"
      - "Logs critical error if push fails after retry, but continues processing (commit is safe locally)"
      - "Empty push (no unpushed commits) is silently skipped"
    implementation:
      - "git_utils.check_unpushed_commits: Checks if there are unpushed commits in current branch"
      - "git_utils.ensure_pushed: Ensures all commits are pushed, with automatic detection and push"
      - "issue_processor._apply_issue_actions_directly: Calls ensure_pushed at start"
      - "pr_processor._handle_pr_merge: Calls ensure_pushed at start"
      - "issue_processor._commit_changes: Retries push once on failure"
      - "pr_processor (multiple locations): Retries push once on failure"
    tests:
      - "tests/test_git_utils_push.py::TestGitPushUtils::test_check_unpushed_commits_with_unpushed"
      - "tests/test_git_utils_push.py::TestGitPushUtils::test_check_unpushed_commits_without_unpushed"
      - "tests/test_git_utils_push.py::TestGitPushUtils::test_check_unpushed_commits_branch_not_exist"
      - "tests/test_git_utils_push.py::TestGitPushUtils::test_git_push_success"
      - "tests/test_git_utils_push.py::TestGitPushUtils::test_git_push_failure"
      - "tests/test_git_utils_push.py::TestGitPushUtils::test_ensure_pushed_with_unpushed_commits"
      - "tests/test_git_utils_push.py::TestGitPushUtils::test_ensure_pushed_without_unpushed_commits"
      - "tests/test_git_utils_push.py::TestGitPushUtils::test_ensure_pushed_push_failure"

  commit_failure_history_and_exit:
    name: "Commit Failure History and Immediate Exit"
    description: "When git commit fails, the application saves failure details to a history file and immediately exits to prevent uncommitted changes from being lost."
    behavior:
      - "Detects commit failures from git_commit_with_retry"
      - "Saves failure details (error message, context, timestamp) to JSON file"
      - "History file location: ~/.auto-coder/{repository}/commit_failure_{timestamp}.json (with repo_name) or .auto-coder/commit_failure_{timestamp}.json (without repo_name)"
      - "Immediately exits with code 1 after saving history"
      - "Prevents further processing that could lose uncommitted changes"
    implementation:
      - "git_utils.save_commit_failure_history: Saves failure history and exits"
      - "issue_processor._commit_changes: Calls save_commit_failure_history on commit failure"
      - "fix_to_pass_tests_runner.fix_to_pass_tests: Calls save_commit_failure_history on commit failure"
    tests:
      - "tests/test_git_utils.py::TestSaveCommitFailureHistory::test_save_commit_failure_history_with_repo_name"
      - "tests/test_git_utils.py::TestSaveCommitFailureHistory::test_save_commit_failure_history_without_repo_name"

  message_backend:
    name: "Dedicated Message Backend"
    description: "Allows specifying separate AI backend(s) for message generation (commit messages, PR messages), independent from the main backend used for code analysis and fixes."
    behavior:
      - "CLI option --message-backend accepts multiple backends in priority order"
      - "If not specified, uses the same backends as --backend"
      - "Supports all backend types: codex, codex-mcp, gemini, qwen, auggie"
      - "Automatically switches to next backend on usage limit errors"
      - "Uses dedicated BackendManager instance for message generation"
    implementation:
      - "cli_commands_main.py: Added --message-backend option to process-issues and fix-to-pass-tests commands"
      - "fix_to_pass_tests_runner.generate_commit_message_via_llm: Updated to accept message_backend_manager parameter"
      - "fix_to_pass_tests_runner.fix_to_pass_tests: Added message_backend_manager parameter"
      - "automation_engine.AutomationEngine.fix_to_pass_tests: Added message_backend_manager parameter"
    cli_options:
      - name: "--message-backend"
        scope: "process-issues and fix-to-pass-tests commands"
        description: "AI backend(s) for message generation in priority order (default: same as --backend)"
        multiple: true
        choices: ["codex", "codex-mcp", "gemini", "qwen", "auggie"]
    examples:
      - command: "auto-coder fix-to-pass-tests --backend codex --message-backend gemini"
        description: "Use codex for code fixes and gemini for messages"
      - command: "auto-coder process-issues --repo owner/repo --backend codex --message-backend gemini --message-backend qwen"
        description: "Use codex for main processing, gemini for messages (with qwen as fallback)"

  llm_invocation_warn_logging:
    name: "Warn log for LLM invocations"
    description: "Emit warning logs whenever an LLM backend (Gemini or Codex CLI) is invoked, to keep LLM calls minimized."
    behavior:
      - "GeminiClient._run_gemini_cli emits warning before invoking gemini CLI"
      - "CodexClient._run_gemini_cli emits warning before invoking codex CLI"
    tests:
      - "tests/test_gemini_client.py::TestGeminiClient::test_llm_invocation_warn_log"
      - "tests/test_codex_client.py::TestCodexClient::test_llm_invocation_warn_log"


  pr_action_oriented_prompt:
    name: "PR Action-Oriented Prompt (No Comments)"
    description: "LLM prompt for PRs forbids posting comments and enforces direct code changes, git add/commit/push, and optional gh pr merge."
    behavior:
      - "Prohibits PR comments or narrative outputs from LLM"
      - "Instructs safe edits to make CI pass"
      - "Requires git add/commit/push to the PR branch"
      - "If mergeable and CI passing, performs gh pr merge"
      - "Standardizes output to a single line starting with ACTION_SUMMARY: or CANNOT_FIX"
    implementation:
      - "AutomationEngine._create_pr_analysis_prompt updated to action-oriented style"
      - "AutomationEngine._apply_pr_actions_directly updated to avoid posting comments and parse ACTION_SUMMARY/CANNOT_FIX"
    tests:
      - "tests/test_automation_engine.py::test_create_pr_prompt_is_action_oriented_no_comments"
      - "tests/test_automation_engine.py::test_apply_pr_actions_directly_does_not_post_comments"

  llm_prompts_yaml_config:
    name: "YAML-configured LLM prompts"
    description: "All LLM instruction prompts (PR, issues, conflicts, test fixes, feature suggestions) are read from src/auto_coder/prompts.yaml."
    behavior:
      - "Central prompt templates defined in YAML with $placeholders"
      - "Functions render prompts via prompt_loader.render_prompt"
      - "Supports cache invalidation and custom prompt paths for tests"
      - "Fail-fast: If prompts.yaml is missing or invalid, terminate immediately (SystemExit) with a clear error message"
    implementation:
      - "prompt_loader.py parses YAML and caches templates; on failure, logs critical and raises SystemExit"
      - "pr_processor, issue_processor, test_runner, gemini_client, qwen_client, conflict_resolver consume YAML prompts"
      - "packaging: prompts.yaml included in wheel/sdist via setuptools package-data; verified via pipx install presence in site-packages"

    tests:
      - "tests/test_prompt_loader.py::test_render_prompt_with_custom_path"
      - "tests/test_prompt_loader.py::test_get_prompt_template_uses_cache"
      - "tests/test_prompt_loader.py::test_missing_prompt_file_causes_system_exit"
      - "tests/test_prompt_loader.py::test_invalid_yaml_causes_system_exit"
      - "tests/test_e2e_prompt_yaml.py::test_pr_prompt_uses_yaml_template"

      - "AutomationEngine._resolve_merge_conflicts_with_gemini updated to use specialized resolver and sequential handling"

  base_branch_merge_for_conflicts:
    name: "PR Base Branch Merge for Updates/Conflicts"
    description: "When updating a PR branch or resolving conflicts, merge the PR's base branch (not necessarily main) into the PR branch."
    behavior:
      - "Detect PR base branch from pr_data.base_branch (or base.ref) and use it as merge target"
      - "Fetch and merge origin/<base_branch> into the PR branch for updates and conflict resolution"
      - "Prompts and logs refer to the actual base branch dynamically"
    benefits:
      - "Handles repositories where default branch is not main (e.g., develop)"
      - "Reduces unnecessary rebases when PR targets a non-main branch"
    implementation:
      - "AutomationEngine._update_with_main_branch (uses base_branch; function name kept for compatibility)"
      - "AutomationEngine._resolve_pr_merge_conflicts"
      - "AutomationEngine._resolve_merge_conflicts_with_gemini (prompt mentions base branch)"
    tests:
      - "tests/test_automation_engine.py::test_resolve_pr_merge_conflicts_uses_base_branch"
      - "tests/test_automation_engine.py::test_update_with_main_branch_uses_provided_base_branch"



  github_actions_fix_commit_push:
    name: "GitHub Actions Fix with Commit/Push"
    description: "When applying fixes from GitHub Actions logs, the LLM is instructed to stage, commit, and push changes to the PR branch within the single-run action."
    behavior:
      - "_apply_github_actions_fix constructs a prompt that includes explicit git add/commit/push commands"
      - "The LLM applies fixes and then executes the git commands to update the PR branch"
      - "The output should summarize changes and include commit/push results for logging"
    benefits:
      - "Ensures fixes are not only generated but also persisted to the PR branch"
      - "Aligns with single-run LLM policy (no analysis-only steps)"
    implementation:
      - "AutomationEngine._apply_github_actions_fix updated to include commit/push instructions"

  simple_merge_fallbacks:
    name: "Simple Non-LLM Merge Fallbacks"
    description: "When gh pr merge fails after conflict resolution, try non-AI simple strategies"
    behavior:
      - "Poll mergeable state briefly via gh pr view --json mergeable"
      - "Fallback to alternative merge methods allowed by repository settings (--merge/--rebase/--squash)"
      - "Do not invoke LLM for these fallbacks"
    benefits:
      - "Avoids unnecessary LLM calls for operational merge issues"
      - "Improves success rate by adapting to repo settings"
      - "Handles delayed mergeability on GitHub side"
    implementation:
      - "AutomationEngine._poll_pr_mergeable"
      - "AutomationEngine._get_allowed_merge_methods"

  pr_checks_fail_skip_main_update:
    name: "Skip Base Branch Update When PR Checks Fail"
    description: "Adds a CLI option to skip merging the PR's base branch into PR branches when CI checks are failing; default is to skip."
    behavior:
      - "On failing CI checks, the engine skips updating PR branch with the base branch and proceeds directly to GitHub Actions log extraction and fix attempts."
      - "If --no-skip-main-update is provided, the engine will attempt to merge the base branch into PR branch first (previous behavior)."
    implementation:
      - "AutomationConfig.SKIP_MAIN_UPDATE_WHEN_CHECKS_FAIL (default True)"
      - "AutomationEngine._handle_pr_merge respects the flag and branches logic accordingly"
      - "CLI flag --skip-main-update/--no-skip-main-update wires to the config"
      - "CLI and AutomationEngine log the main-update policy explicitly at runtime"
    tests:
      - "tests/test_cli_process_issues.py::TestCLIProcessIssues::test_process_issues_no_skip_main_update_flag"
      - "tests/test_cli_process_issues.py::TestCLIProcessIssues::test_process_issues_success_default_codex (verifies default True)"
      - "tests/test_automation_engine.py::TestAutomationEngineExtended::test_handle_pr_merge_skips_main_update_when_flag_true"

      - "AutomationEngine._merge_pr updated to use these fallbacks"

  actions_log_fetcher:
    name: "GitHub Actions URL Log Fetcher"
    description: "Fetch error logs from a GitHub Actions job URL for debugging"
    components:
      - name: "AutomationEngine.get_github_actions_logs_from_url"
        file: "src/auto_coder/automation_engine.py"
        description: |
          Retrieve error logs from a GitHub Actions job URL, focusing on:
          - Filter to only include failing steps when step metadata is available via `gh api repos/{owner}/{repo}/actions/jobs/{job_id}`
          - Match step logs by normalized step names against step log filenames and headers
          - Preserve Playwright/Jest expectation blocks (Expected/Received) verbatim
          - Strict prelude trimming via _slice_relevant_error_window with triggers including:
            - Expected substring / Received string / expect(received)
            - Error headers / .spec.ts / ##[error]
            - Command failed/Process completed exit code
            - notice/##[notice] and "error was not a part of any test"
          - ZIP and text log paths both ensure slicing is applied at the end.
          - Step snippets include only error-bearing content (e2e .spec.ts/expect/exit code markers), non-error steps are excluded.
          - Appends a --- Summary --- block when failure summary lines are present.
      - name: "CLI command get-actions-logs"
        file: "src/auto_coder/cli.py"
        description: |
          CLI command to fetch GitHub Actions job logs for debugging.
          - Logger output is routed to stderr to avoid polluting stdout (which is intended to be piped to files).
          - Token source messages are logged (stderr) instead of echoed to stdout.
    tests:
      - "tests/test_actions_log_cli_e2e.py::test_get_actions_logs_cli"
      - "tests/test_github_actions_logs_from_url.py::test_get_github_actions_logs_from_url_fetches_job_zip_and_extracts_errors"
      - "tests/test_github_actions_logs.py::test_get_github_actions_logs_uses_gh_api_and_extracts_errors"
      - "tests/test_github_actions_logs_fallback.py::test_get_github_actions_logs_fallback_to_text_when_zip_fails"
      - "tests/test_actions_log_prelude_strip.py::test_cli_get_actions_logs_strips_prelude_and_is_compact"

testing:
  unit_tests:
    description: "Unit tests for individual components"
    files:
      - "tests/test_github_client.py"
      - "tests/test_gemini_client.py"
      - "tests/test_automation_engine.py"
      - "tests/test_cli_main.py"
      - "tests/test_cli_process_issues.py"
      - "tests/test_cli_create_feature_issues.py"
      - "tests/test_config.py"
    coverage: "All public methods and error conditions"

  integration_tests:
    description: "Integration tests for component interactions"
    included_in: "tests/test_automation_engine.py"
    coverage: "GitHub-Gemini integration, CLI-Engine integration"

  e2e_tests:
    description: "End-to-end tests for complete workflows"
    files:
      - "tests/test_e2e.py"
    coverage: "Complete automation workflows, CLI integration"

deployment:
  installation:
    method: "pip install"
    requirements: "Python 3.9+"
    dependencies: "Listed in pyproject.toml"

  configuration:
    environment_variables:
      required:
        - "GITHUB_TOKEN"
        - "GEMINI_API_KEY"
      optional:
        - "GITHUB_API_URL"
        - "GEMINI_MODEL"
        - "MAX_ISSUES_PER_RUN"
        - "MAX_PRS_PER_RUN"
        - "DRY_RUN"
        - "LOG_LEVEL"

  ci:
    github_actions_pr_checks:
      name: "GitHub Actions PR Checks"
      description: "Run lint, type-check, and tests on every push/PR; gate merges on required checks."
      workflow_file: ".github/workflows/ci.yml"
      jobs:
        - id: "lint"
          name: "Lint & Type Check"
          steps:
            - "actions/checkout@v4"
            - "actions/setup-python@v5 (python=3.12)"
            - "pip install -e .[dev]"
            - "black --check src/ tests/"
            - "isort --check-only src/ tests/"
            - "flake8 src/ tests/"
            - "mypy src/"
        - id: "tests"
          name: "Tests (pytest)"
          matrix: ["3.11", "3.12"]
          steps:
            - "actions/checkout@v4"
            - "actions/setup-python@v5 (python=${{ matrix.python-version }})"
            - "pip install -e .[dev,test]"
            - "pytest -v"
      tests:
        - "tests/test_ci_workflow.py::test_github_actions_ci_workflow_exists_and_has_required_jobs"

  qwen_integration:
    name: "Qwen Code Integration"
    description: "Integration with Qwen Code CLI for single-run direct actions (no analysis-only calls)."
    migration_plan_phase3:
      goal: "Eliminate 'gemini' from internal method names in QwenClient while preserving engine compatibility"
      impacted_components:
        - "AutomationEngine (calls _run_gemini_cli on client object)"
        - "QwenClient (private method names)"
        - "Tests referencing _run_gemini_cli/_run_qwen_cli"
      strategy:
        - "Make _run_qwen_cli the primary implementation in QwenClient"
        - "Keep _run_gemini_cli as a delegating alias during transition"
        - "Update internal QwenClient calls (e.g., suggest_features) to use _run_qwen_cli"
        - "Plan a later phase to rename AutomationEngine.gemini and callers to neutral naming before alias removal"
      deprecation:
        - "Mark _run_gemini_cli as temporary alias; remove after engine rename and downstream updates"

    migration_plan_phase4:
      goal: "Neutralize AutomationEngine LLM invocation naming and reduce alias dependencies"
      impacted_components:
        - "AutomationEngine (introduce _run_llm_cli helper; progressively replace call sites)"
        - "GeminiClient/QwenClient/CodexClient/CodexMCPClient (add _run_llm_cli delegating alias)"
        - "CLI/Docs/Tests (ensure consistency)"
      strategy:
        - "Phase 1: Introduce _run_llm_cli in all clients, keep existing methods for compatibility"
        - "Phase 2: Replace AutomationEngine call sites to use self._run_llm_cli(...) while keeping self.gemini attr"
        - "Phase 3: Plan removal conditions for QwenClient._run_gemini_cli alias once engine neutralization reaches 100% and downstream usage is gone"
      deprecation:
        - "Deprecate QwenClient._run_gemini_cli; remove after a grace period when CI shows zero usages across engine/tests"
      tests:
        - "tests/test_llm_cli_neutral.py::test_gemini_client_llm_alias"
        - "tests/test_llm_cli_neutral.py::test_qwen_client_llm_alias"
        - "tests/test_llm_cli_neutral.py::test_codex_client_llm_alias"

    provider_fallback:
      name: "Qwen OAuth usage limit fallback"
      description: |
        Prefer configured OpenAI-compatible providers (ModelStudio, OpenRouter, etc.)
        before falling back to the shared Qwen OAuth pool when usage limits occur.
      configuration:
        files:
          - path: "~/.auto-coder/qwen-providers.toml"
            description: |
              TOML file defining fallback providers. Each entry supplies ``name`` and
              ``api_key``; known providers auto-fill ``base_url``/``model``.
          - env: "AUTO_CODER_QWEN_CONFIG"
            description: "Override the exact config file path"
          - env: "AUTO_CODER_CONFIG_DIR"
            description: "Override the directory that contains qwen-providers.toml"
      behavior:
        - "Providers are attempted in file order before OAuth"
        - "OPENAI_API_KEY/OPENAI_BASE_URL/OPENAI_MODEL are injected per provider"
        - "Successful provider becomes the active default for subsequent calls"
        - "Aggregates AutoCoderUsageLimitError details if all providers are exhausted"
      implementation:
        - "src/auto_coder/qwen_client.py"
        - "src/auto_coder/qwen_provider_config.py"
      tests:
        - "tests/test_qwen_provider_config.py::test_load_qwen_provider_configs_defaults"
        - "tests/test_qwen_provider_config.py::test_load_qwen_provider_configs_skips_missing_key"
        - "tests/test_qwen_client_fallback.py::test_qwen_client_prefers_configured_api_keys_before_oauth"
        - "tests/test_qwen_client_fallback.py::test_qwen_client_fallback_to_openrouter"
        - "tests/test_qwen_client_fallback.py::test_qwen_client_fallbacks_to_oauth_after_api_keys"
        - "tests/test_qwen_client_fallback.py::test_qwen_client_all_limits_raise"

    backend_manager:
      name: "Cyclic Multi-Backend Manager"
      description: "Manages multiple AI backends and switches cyclically on usage limits or repeated failures."
      behavior:
        - "Detects AutoCoderUsageLimitError from clients and rotates to the next backend; tries each backend at most once per prompt"
        - "apply_workspace_test_fix: when the same model receives the same prompt 3 times consecutively, rotate to the next backend before executing the 3rd call"
        - "When a different prompt arrives, revert to the default backend"
        - "Order is cyclic among: codex -> codex-mcp -> gemini -> qwen -> auggie (starting from selected default)"
      implementation:
        - file: "src/auto_coder/backend_manager.py"
        - methods:
          - "_run_llm_cli(prompt)"
          - "run_test_fix_prompt(prompt)"
          - "switch_to_next_backend() / switch_to_default_backend()"
      client_side_limit_detection:
        - "Clients raise AutoCoderUsageLimitError on rate/quota limit detection in CLI outputs"
        - files:
          - "src/auto_coder/gemini_client.py"
          - "src/auto_coder/qwen_client.py"
          - "src/auto_coder/codex_client.py"
      cli_wiring:
        - "CLI constructs the selected backend immediately (preserving tests that assert constructor args) and wraps it with BackendManager that lazily instantiates alternates"
        - files:
          - "src/auto_coder/cli.py"
      tests:
        - "tests/test_backend_manager.py::test_manager_switches_on_usage_limit"
        - "tests/test_backend_manager.py::test_run_test_fix_prompt_switch_after_three_same_prompts"
        - "tests/test_apply_workspace_test_fix_switch.py::test_apply_workspace_test_fix_switch_after_three_same_prompts"
      hardening_2025_09:
        description: "Hardened usage limit detection for Gemini streaming errors to ensure BackendManager rotation on quota exhaustion."
        recognizes:
          - "rate limit"
          - "quota"
          - "429"
          - "RESOURCE_EXHAUSTED"
          - "Too Many Requests"
        tests:
          - "tests/test_usage_limit_detection.py::test_gemini_raises_usage_limit_on_zero_with_429_only"
          - "tests/test_usage_limit_detection.py::test_gemini_raises_usage_limit_on_zero_with_resource_exhausted"
      hardening_2025_09_codex:
        description: "Detect Codex CLI upgrade banner that signals usage/quota exhaustion."
        recognizes:
          - "usage limit"
          - "Upgrade to Pro"
        sample_error: "[2025-09-24T07:13:47] ERROR: You've hit your usage limit. Upgrade to Pro (...)"
        tests:
          - "tests/test_usage_limit_detection.py::test_codex_raises_usage_limit_on_upgrade_to_pro_message"
          - "tests/test_cli_codex_usage_limit_e2e.py::test_codex_cli_usage_limit_detection_e2e"

    components:
      - name: "QwenClient"
        file: "src/auto_coder/qwen_client.py"
        methods:
          - name: "suggest_features"
            description: "Suggest new features based on repository analysis via Qwen Code"
            parameters: ["repo_context"]
            returns: "List of feature suggestions"
          - name: "switch_to_conflict_model"
            description: "No-op switch for conflict resolution (same model by default)"
            parameters: []
            returns: "None"
          - name: "switch_to_default_model"
            description: "No-op switch back to default model"
            parameters: []
            returns: "None"
          - name: "_run_qwen_cli"
            description: "Primary method: run qwen CLI non-interactively (-p/--prompt); prefers -m/--model; sets OPENAI_MODEL and applies OPENAI_API_KEY/OPENAI_BASE_URL env when provided; streams output"
            parameters: ["prompt"]
            returns: "Aggregated CLI output text"

          - name: "_run_gemini_cli"
            description: "Temporary alias delegating to _run_qwen_cli (for AutomationEngine compatibility)"
            parameters: ["prompt"]
            returns: "Aggregated CLI output text"

          - name: "_run_llm_cli"
            description: "Neutral method delegating to _run_qwen_cli; preferred by AutomationEngine during migration"
            parameters: ["prompt"]
            returns: "Aggregated CLI output text"


        probes:
          - name: "qwen_help_has_flags"
            file: "src/auto_coder/cli_helpers.py"
            description: "Lightweight probe executing 'qwen --help' to verify required flags; tolerates short/long forms (-p/--prompt, -m/--model) and normalizes ANSI/whitespace/dashes; fully mocked in CI"
            tests:
              - "tests/test_qwen_help_probe.py::test_qwen_help_probe_detects_required_flags"
              - "tests/test_qwen_help_probe.py::test_qwen_help_probe_missing_flag_returns_false"
              - "tests/test_qwen_help_probe.py::test_qwen_help_probe_accepts_long_form_for_short_flags"
              - "tests/test_qwen_help_probe.py::test_qwen_help_probe_accepts_short_form_for_long_flags"
              - "tests/test_qwen_help_probe_extra.py::test_qwen_help_probe_handles_trailing_space_and_text"
              - "tests/test_qwen_help_probe_extra.py::test_qwen_help_probe_handles_table_style"

        cli_options:
          - name: "--openai-api-key"
            scope: "backend=qwen only"
            envvar: "OPENAI_API_KEY"
            description: "OpenAI-style API key forwarded to QwenClient and exported to env for qwen CLI invocations"
          - name: "--openai-base-url"
            scope: "backend=qwen only"
            envvar: "OPENAI_BASE_URL"
            description: "OpenAI-style Base URL forwarded to QwenClient and exported to env for qwen CLI invocations"

  auggie_integration:
    name: "Auggie CLI Integration"
    description: "Integration with Auggie CLI for non-interactive execution. Defaults to the GPT-5 model when the user does not override --model. Enforces a daily call ceiling to prevent accidental overuse."
    components:
      - name: "AuggieClient"
        file: "src/auto_coder/auggie_client.py"
        methods:
          - name: "_run_auggie_cli"
            description: "Invoke `auggie --print --model <model> "<prompt>"` and stream output via logger; raises AutoCoderUsageLimitError on rate-limit phrases."
            parameters: ["prompt"]
            returns: "Aggregated CLI output text"
          - name: "switch_to_conflict_model"
            description: "Compatibility no-op; Auggie uses the same model for conflict handling."
            parameters: []
            returns: "None"
          - name: "switch_to_default_model"
            description: "Compatibility no-op; Auggie sticks to the configured model."
            parameters: []
            returns: "None"
          - name: "_check_and_increment_usage"
            description: "Persisted counter that caps Auggie invocations at 20 per day and raises AutoCoderUsageLimitError before exceeding the quota."
            parameters: []
            returns: "None"

    cli_support:
      defaults:
        model: "GPT-5 (default)"
      checks:
        - "cli.check_auggie_cli_or_fail performs `auggie --version` probe and instructs installation via npm"
      tests:
        - "tests/test_cli_auggie.py::test_process_issues_backend_auggie_defaults_to_gpt5"
        - "tests/test_cli_auggie.py::test_process_issues_backend_auggie_respects_model_override"
        - "tests/test_cli_auggie.py::test_create_feature_issues_backend_auggie"
        - "tests/test_cli_auggie.py::test_fix_to_pass_tests_backend_auggie_default_model"
        - "tests/test_auggie_client_daily_limit.py::test_auggie_usage_limit_blocks_21st_call"
        - "tests/test_cli_auggie_usage_limit_e2e.py::test_process_issues_rotates_when_auggie_daily_limit_reached"

  graphrag_integration:
    name: "GraphRAG Integration"
    description: "Integration with GraphRAG MCP server for enhanced code context using Neo4j (graph database) and Qdrant (vector database). GraphRAG is always enabled and automatically initialized at startup for all commands (process-issues, create-feature-issues, fix-to-pass-tests). All commands support --force-reindex flag to force reindexing even if index is up to date."
    components:
      - name: "GraphRAGDockerManager"
        file: "src/auto_coder/graphrag_docker_manager.py"
        description: "Manages Neo4j and Qdrant Docker containers. Automatically detects and uses either 'docker compose' (newer) or 'docker-compose' (legacy) command. Automatically retries with sudo on permission errors."
        methods:
          - name: "_detect_docker_compose_command"
            description: "Detect which docker compose command is available"
            parameters: []
            returns: "List of command parts (either ['docker', 'compose'] or ['docker-compose'])"
            raises: "RuntimeError if neither command is available"
          - name: "_is_permission_error"
            description: "Check if error message indicates a permission error"
            parameters: ["stderr"]
            returns: "Boolean indicating if error is a permission error"
          - name: "_run_docker_compose"
            description: "Run docker-compose command with automatic sudo retry on permission errors"
            parameters: ["args", "timeout", "retry_with_sudo"]
            returns: "CommandResult with execution results"
          - name: "start"
            description: "Start Neo4j and Qdrant containers"
            parameters: ["wait_for_health", "timeout"]
            returns: "Boolean indicating success"
          - name: "stop"
            description: "Stop Neo4j and Qdrant containers"
            parameters: ["timeout"]
            returns: "Boolean indicating success"
          - name: "is_running"
            description: "Check if containers are running"
            parameters: []
            returns: "Boolean indicating if both containers are running"
          - name: "get_status"
            description: "Get health status of containers"
            parameters: []
            returns: "Dictionary with container names and health status"
          - name: "wait_for_health"
            description: "Wait for containers to be healthy"
            parameters: ["timeout", "check_interval"]
            returns: "Boolean indicating if containers are healthy"
        tests:
          - "tests/test_graphrag_docker_manager.py::test_init_default_compose_file"
          - "tests/test_graphrag_docker_manager.py::test_init_custom_compose_file"
          - "tests/test_graphrag_docker_manager.py::test_detect_docker_compose_command_docker_compose"
          - "tests/test_graphrag_docker_manager.py::test_detect_docker_compose_command_docker_compose_legacy"
          - "tests/test_graphrag_docker_manager.py::test_detect_docker_compose_command_not_found"
          - "tests/test_graphrag_docker_manager.py::test_is_permission_error"
          - "tests/test_graphrag_docker_manager.py::test_run_docker_compose_with_sudo_retry"
          - "tests/test_graphrag_docker_manager.py::test_run_docker_compose_no_retry_on_other_errors"
          - "tests/test_graphrag_docker_manager.py::test_run_docker_compose_no_retry_when_disabled"
          - "tests/test_graphrag_docker_manager.py::test_start_success"
          - "tests/test_graphrag_docker_manager.py::test_start_failure"
          - "tests/test_graphrag_docker_manager.py::test_stop_success"
          - "tests/test_graphrag_docker_manager.py::test_stop_failure"
          - "tests/test_graphrag_docker_manager.py::test_is_running_true"
          - "tests/test_graphrag_docker_manager.py::test_is_running_false"
          - "tests/test_graphrag_docker_manager.py::test_wait_for_health_success"
          - "tests/test_graphrag_docker_manager.py::test_wait_for_health_timeout"
          - "tests/test_graphrag_docker_manager.py::test_get_status"
          - "tests/test_graphrag_docker_manager.py::test_check_neo4j_health_success"
          - "tests/test_graphrag_docker_manager.py::test_check_neo4j_health_failure"
          - "tests/test_graphrag_docker_manager.py::test_check_qdrant_health_success"
          - "tests/test_graphrag_docker_manager.py::test_check_qdrant_health_failure"
          - "tests/test_graphrag_docker_manager.py::test_restart_success"
          - "tests/test_graphrag_docker_manager.py::test_restart_stop_failure"
          - "tests/test_graphrag_docker_manager.py::test_restart_start_failure"
      - name: "GraphRAGIndexManager"
        file: "src/auto_coder/graphrag_index_manager.py"
        description: "Manages indexing of codebase into Neo4j and Qdrant"
        methods:
          - name: "is_index_up_to_date"
            description: "Check if index is up to date with codebase"
            parameters: []
            returns: "Boolean indicating if index is up to date"
          - name: "update_index"
            description: "Update index if needed"
            parameters: ["force"]
            returns: "Boolean indicating success"
          - name: "ensure_index_up_to_date"
            description: "Ensure index is up to date, updating if necessary"
            parameters: []
            returns: "Boolean indicating success"
        tests:
          - "tests/test_graphrag_index_manager.py"
      - name: "GraphRAGMCPIntegration"
        file: "src/auto_coder/graphrag_mcp_integration.py"
        description: "Integrates graphrag_mcp server with LLM clients"
        methods:
          - name: "ensure_ready"
            description: "Ensure GraphRAG environment is ready (Docker containers, index, MCP server)"
            parameters: ["max_retries (default: 2)", "force_reindex (default: False)"]
            returns: "Boolean indicating if environment is ready"
            notes: "force_reindex parameter forces reindexing even if index is up to date"
          - name: "start_mcp_server"
            description: "Start graphrag_mcp server"
            parameters: []
            returns: "Boolean indicating success"
          - name: "stop_mcp_server"
            description: "Stop graphrag_mcp server"
            parameters: []
            returns: "Boolean indicating success"
          - name: "is_mcp_server_running"
            description: "Check if MCP server is running"
            parameters: []
            returns: "Boolean indicating if server is running"
          - name: "get_mcp_config_for_llm"
            description: "Get MCP configuration to pass to LLM client"
            parameters: []
            returns: "Dictionary with MCP configuration or None"
        tests:
          - "tests/test_graphrag_mcp_integration.py"
      - name: "MCPServerManager"
        file: "src/auto_coder/mcp_manager.py"
        description: "Unified manager for multiple MCP servers (graphrag, test-watcher, etc.)"
        methods:
          - name: "register_server"
            description: "Register an MCP server configuration"
            parameters: ["config: MCPServerConfig"]
            returns: "None"
          - name: "get_server_config"
            description: "Get server configuration by name"
            parameters: ["name: str"]
            returns: "MCPServerConfig or None"
          - name: "setup_server"
            description: "Setup an MCP server (copy files, install dependencies, configure backends)"
            parameters: ["name: str", "install_dir: Optional[Path]", "env_vars: Optional[Dict]", "backends: Optional[List[str]]", "silent: bool"]
            returns: "Boolean indicating success"
          - name: "add_backend_config"
            description: "Add MCP server configuration to a backend"
            parameters: ["server_name: str", "backend: str", "install_path: Path"]
            returns: "Boolean indicating success"
          - name: "is_server_installed"
            description: "Check if an MCP server is installed"
            parameters: ["name: str"]
            returns: "Boolean indicating if server is installed"
          - name: "get_server_path"
            description: "Get the installation path of an MCP server"
            parameters: ["name: str"]
            returns: "Path or None"
        tests:
          - "tests/test_mcp_manager.py"
      - name: "TestWatcherIntegration"
        file: "src/auto_coder/test_watcher_integration.py"
        description: "Integrates test_watcher MCP server with LLM clients"
        methods:
          - name: "ensure_ready"
            description: "Ensure Test Watcher environment is ready (check installation, start server)"
            parameters: []
            returns: "Boolean indicating if environment is ready"
          - name: "start_mcp_server"
            description: "Start test_watcher MCP server"
            parameters: []
            returns: "Boolean indicating success"
          - name: "stop_mcp_server"
            description: "Stop test_watcher MCP server"
            parameters: []
            returns: "None"
          - name: "is_mcp_server_running"
            description: "Check if MCP server is running"
            parameters: []
            returns: "Boolean indicating if server is running"
          - name: "is_mcp_server_installed"
            description: "Check if MCP server is installed"
            parameters: []
            returns: "Boolean indicating if server is installed"
          - name: "get_mcp_config_for_llm"
            description: "Get MCP configuration to pass to LLM client"
            parameters: []
            returns: "Dictionary with MCP configuration or None"
        tests:
          - "tests/test_test_watcher_integration.py"
      - name: "CLI Force Reindex Option"
        description: "All CLI commands (process-issues, create-feature-issues, fix-to-pass-tests) support --force-reindex flag to force GraphRAG reindexing even if index is up to date"
        file: "src/auto_coder/cli_commands_main.py"
        option: "--force-reindex"
        default: "false"
        behavior:
          - "When --force-reindex is specified, initialize_graphrag is called with force_reindex=True"
          - "GraphRAGMCPIntegration.ensure_ready receives force_reindex parameter and calls index_manager.update_index(force=True)"
          - "Index is updated regardless of whether it is up to date"
        tests:
          - "tests/test_cli_process_issues.py::TestCLIProcessIssues::test_process_issues_force_reindex_flag"
          - "tests/test_cli_process_issues.py::TestCLIProcessIssues::test_process_issues_default_no_force_reindex"
          - "tests/test_cli_create_feature_issues.py::TestCLICreateFeatureIssues::test_create_feature_issues_force_reindex_flag"
          - "tests/test_cli_create_feature_issues.py::TestCLICreateFeatureIssues::test_create_feature_issues_default_no_force_reindex"
          - "tests/test_fix_to_pass_tests.py::test_cli_fix_to_pass_tests_force_reindex_flag"
          - "tests/test_fix_to_pass_tests.py::test_cli_fix_to_pass_tests_default_no_force_reindex"
    cli_commands:
      - command: "auto-coder graphrag setup-mcp"
        description: "Automatically setup GraphRAG MCP server (clone, install dependencies, configure all backends)"
        options:
          - "--install-dir: Installation directory (default: ~/graphrag_mcp)"
          - "--neo4j-uri: Neo4j connection URI (default: bolt://localhost:7687)"
          - "--neo4j-user: Neo4j username (default: neo4j)"
          - "--neo4j-password: Neo4j password (default: password)"
          - "--qdrant-url: Qdrant connection URL (default: http://localhost:6333)"
          - "--skip-clone: Use existing directory (skip cloning)"
          - "--backends: Specify backends to configure (choices: codex, gemini, qwen, windsurf; default: all)"
        behavior:
          - "Clones https://github.com/rileylemm/graphrag_mcp to specified directory"
          - "Installs dependencies using uv sync"
          - "Creates .env file with Neo4j and Qdrant configuration"
          - "Creates run_server.sh script for proper environment handling"
          - "Patches main.py to load .env from script directory (using Path(__file__).parent)"
          - "Automatically updates configuration files for all supported backends (Codex, Gemini, Qwen, Windsurf/Claude)"
          - "Codex: Updates ~/.codex/config.json or ~/.config/codex/config.json"
          - "Gemini: Updates ~/.gemini/config.json with uv --directory option"
          - "Qwen: Updates ~/.qwen/settings.json with uv --directory option"
          - "Windsurf/Claude: Updates ~/.windsurf/settings.json or ~/Library/Application Support/Claude/claude_desktop_config.json with run_server.sh"
          - "After setup, restart CLI (qwen/gemini/auggie) to connect to graphrag MCP server"
        automatic_setup:
          description: "GraphRAG MCP is automatically set up when not configured or when MCP server directory is missing"
          trigger:
            - "When initialize_graphrag detects missing ~/graphrag_mcp directory (during CLI startup)"
            - "When check_graphrag_mcp_for_backends detects missing configuration"
            - "When ensure_graphrag_mcp_configured detects missing ~/graphrag_mcp directory"
          implementation:
            - "cli_helpers.py::initialize_graphrag checks for ~/graphrag_mcp directory at startup"
            - "If directory missing, automatically runs run_graphrag_setup_mcp_programmatically with silent=True"
            - "cli_helpers.py::check_graphrag_mcp_for_backends adds backend configurations (assumes server is already installed)"
            - "mcp_checker.py::ensure_graphrag_mcp_configured checks for ~/graphrag_mcp directory"
            - "If directory missing and auto_setup=True, automatically runs setup-mcp"
            - "Automatically runs setup with default parameters (silent=True for auto-setup)"
            - "Configures all backends by default, or specific backend if called from backend-specific check"
            - "No user confirmation required for automatic setup (uses existing directory if present)"
          files:
            - "src/auto_coder/cli_helpers.py: initialize_graphrag function (primary auto-setup trigger)"
            - "src/auto_coder/cli_helpers.py: check_graphrag_mcp_for_backends function (backend configuration)"
            - "src/auto_coder/mcp_checker.py: ensure_graphrag_mcp_configured function (fallback)"
          tests:
            - "tests/test_mcp_auto_setup.py: Comprehensive tests for automatic MCP setup"
            - "src/auto_coder/cli_commands_graphrag.py: run_graphrag_setup_mcp_programmatically function"
      - command: "auto-coder graphrag start"
        description: "Start Neo4j and Qdrant Docker containers"
        options:
          - "--wait/--no-wait: Wait for containers to be healthy (default: True)"
          - "--timeout: Health check timeout in seconds (default: 120)"
      - command: "auto-coder graphrag stop"
        description: "Stop Neo4j and Qdrant Docker containers"
        options:
          - "--timeout: Command timeout in seconds (default: 60)"
      - command: "auto-coder graphrag status"
        description: "Check status of Neo4j and Qdrant Docker containers"
      - command: "auto-coder graphrag update-index"
        description: "Update codebase index in Neo4j and Qdrant"
        options:
          - "--force: Force update even if index is up to date"
          - "--repo-path: Path to repository to index (default: current directory)"
      - command: "auto-coder mcp list"
        description: "List all available MCP servers and their installation status"
      - command: "auto-coder mcp setup <server_name>"
        description: "Setup an MCP server (copy files, install dependencies, configure backends)"
        arguments:
          - "server_name: Name of the MCP server (e.g., 'test-watcher', 'graphrag')"
        options:
          - "--install-dir: Installation directory (default: ~/mcp_servers/{server_name})"
          - "--backend/-b: Backend(s) to configure (choices: codex, gemini, qwen, auggie, all; default: all)"
          - "--env/-e: Environment variables in KEY=VALUE format (can be specified multiple times)"
          - "--silent: Suppress user prompts and run automatically"
        behavior:
          - "Copies bundled MCP server files to installation directory"
          - "Installs dependencies using uv sync"
          - "Creates .env file with environment variables"
          - "Makes run_server.sh executable"
          - "Automatically updates configuration files for specified backends"
        examples:
          - "auto-coder mcp setup test-watcher"
          - "auto-coder mcp setup test-watcher --install-dir ~/my-mcp-servers/test-watcher"
          - "auto-coder mcp setup test-watcher -b codex -b gemini"
          - "auto-coder mcp setup test-watcher -e TEST_WATCHER_PROJECT_ROOT=/path/to/project"
      - command: "auto-coder mcp status <server_name>"
        description: "Show status of an MCP server"
        arguments:
          - "server_name: Name of the MCP server"
      - command: "auto-coder mcp test <server_name>"
        description: "Test an MCP server by running it briefly"
        arguments:
          - "server_name: Name of the MCP server"
    integration:
      - name: "CodexMCPClient GraphRAG Support"
        description: "CodexMCPClient always uses GraphRAG integration (always enabled)"
        file: "src/auto_coder/codex_mcp_client.py"
        parameters:
          - "enable_graphrag: Enable GraphRAG integration (always True)"
        behavior:
          - "GraphRAG is always enabled and initialized at startup"
          - "Automatically starts Docker containers if not running"
          - "Updates index if outdated (failure is fatal)"
          - "Starts MCP server if configured (failure is fatal)"
          - "All GraphRAG initialization failures will terminate the process"
        tests:
          - "tests/test_codex_mcp_client_graphrag.py"
    external_dependencies:
      - name: "graphrag_mcp (CUSTOMIZED FORK - BUNDLED)"
        original_url: "https://github.com/rileylemm/graphrag_mcp"
        bundled_location: "src/auto_coder/mcp_servers/graphrag_mcp/"
        development_location: "mcp/graphrag_mcp/"
        description: "Customized MCP server for TypeScript/JavaScript code analysis using ts-morph indexed graph structure"
        note: "Tool definitions are provided dynamically by the MCP server via MCP protocol. This fork is bundled with auto-coder package."
        installation: "Run 'auto-coder graphrag setup-mcp' to copy bundled MCP server to ~/graphrag_mcp"
        customizations:
          - "Specialized for code analysis (not generic documentation)"
          - "Adapted to ts-morph graph schema (File, Symbol nodes with code relationships)"
          - "Added code-specific tools (find_symbol, get_call_graph, impact_analysis, etc.)"
          - "Enhanced self-description with code analysis domain knowledge"
        tools:
          - name: "find_symbol"
            description: "Find a code symbol by fully qualified name"
            parameters:
              - "fqname: str - Fully qualified name (e.g., 'src/utils.ts::calculateHash')"
            returns: "Symbol details (id, kind, signature, complexity, location, etc.)"
          - name: "get_call_graph"
            description: "Analyze function/method call relationships"
            parameters:
              - "symbol_id: str - Symbol ID (from find_symbol)"
              - "direction: str - 'callers' | 'callees' | 'both' (default: 'both')"
              - "depth: int - Traversal depth 1-3 (default: 1)"
            returns: "Call graph with nodes (related symbols) and edges (call relationships)"
          - name: "get_dependencies"
            description: "Analyze file import relationships"
            parameters:
              - "file_path: str - File path (e.g., 'src/utils.ts')"
            returns: "Dependency info (imports and imported_by lists)"
          - name: "impact_analysis"
            description: "Analyze impact of changing symbols across codebase"
            parameters:
              - "symbol_ids: list[str] - List of symbol IDs to analyze"
              - "max_depth: int - Maximum traversal depth 1-3 (default: 2)"
            returns: "Impact analysis (affected_symbols, affected_files, impact_summary)"
          - name: "semantic_code_search"
            description: "Search code using natural language semantic similarity"
            parameters:
              - "query: str - Natural language description"
              - "limit: int - Maximum results (default: 10)"
              - "kind_filter: list[str] | None - Filter by symbol kinds (e.g., ['Function', 'Class'])"
            returns: "Semantically similar symbols with scores"
        resources:
          - "https://graphrag.db/schema/neo4j: Neo4j graph schema (node labels, relationships, properties)"
          - "https://graphrag.db/collection/qdrant: Qdrant collection info (vector count, size, distance function)"
      - name: "Neo4j"
        description: "Graph database for storing code relationships"
        default_port: 7687
      - name: "Qdrant"
        description: "Vector database for storing code embeddings"
        default_port: 6333
      - name: "test_watcher_mcp"
        bundled_location: "src/auto_coder/mcp_servers/test_watcher/"
        description: "MCP server for continuous test monitoring with automatic file watching"
        note: "Standalone MCP server that monitors file changes (respecting .gitignore) and automatically runs Playwright tests"
        installation: "Create virtual environment in test_watcher directory and install dependencies (watchdog, pathspec)"
        features:
          - "File watching with .gitignore support (using watchdog and pathspec)"
          - "Automatic Playwright test execution on file changes"
          - "Smart test running with --last-failed support"
          - "Full test suite execution after all failed tests pass"
          - "Process management (terminates running tests before starting new ones)"
          - "JSON report parsing for detailed test results"
          - "Flaky test detection and reporting"
          - "Independent operation from coding agents"
        tools:
          - name: "start_watching"
            description: "Start file watching and automatic test execution"
            parameters: []
            returns: "Status of the watcher startup (status, message, project_root)"
          - name: "stop_watching"
            description: "Stop file watching"
            parameters: []
            returns: "Status of the watcher shutdown (status, message)"
          - name: "query_test_results"
            description: "Query test results for specific test type"
            parameters:
              - "test_type: str - Type of tests to query (unit/integration/e2e/all, default: all)"
            returns: "Test results (status, summary with passed/failed/flaky/skipped counts, failed_tests list, first_failed_test, flaky_tests list, first_flaky_test)"
            behavior:
              - "Returns 'running' status if tests are currently executing"
              - "Returns 'completed' status with detailed results when tests are done"
              - "Returns 'idle' status if no tests have been run yet"
              - "Aggregates results from all test types when test_type='all'"
          - name: "get_status"
            description: "Get overall status of the test watcher"
            parameters: []
            returns: "Status information (file_watcher_running, playwright_running, project_root, test_results summary)"
        resources:
          - "test-watcher://status: Overall status and test results"
          - "test-watcher://help: Help information about the Test Watcher MCP server"
        environment_variables:
          - "TEST_WATCHER_PROJECT_ROOT: Root directory of the project to watch (default: current directory)"
        requirements:
          - "Node.js and npm (for Playwright)"
          - "Playwright installed: npm install -D @playwright/test"
          - "Python packages: watchdog>=6.0.0, pathspec>=0.12.0"
        tests:
          - "tests/test_mcp_test_watcher.py"
        integration:
          - name: "TestWatcherClient"
            file: "src/auto_coder/test_watcher_client.py"
            description: "Client for querying test_watcher MCP server"
            methods:
              - "start_server(): Start the MCP server"
              - "stop_server(): Stop the MCP server"
              - "start_watching(): Start file watching"
              - "stop_watching(): Stop file watching"
              - "query_test_results(test_type): Query test results"
              - "get_status(): Get overall status"
          - name: "run_local_tests Integration"
            file: "src/auto_coder/fix_to_pass_tests_runner.py"
            description: "Automatically queries test_watcher MCP if enabled and available"
            environment_variable: "USE_TEST_WATCHER_MCP (default: true)"
            behavior:
              - "Checks if USE_TEST_WATCHER_MCP=true and TEST_WATCHER_MCP_SERVER_PATH is set"
              - "Queries test_watcher MCP for test results instead of running tests directly"
              - "Falls back to normal test execution if MCP query fails or tests are running"
              - "Converts MCP results to expected format for compatibility"

  usage:
    examples:
      # Note: GraphRAG is always enabled for all commands. Containers are automatically started if not running.
      - command: "auto-coder process-issues --repo owner/repo"
        description: "Process issues and PRs with codex backend (default); jules mode and GraphRAG are ON by default"
      - command: "auto-coder process-issues --repo owner/repo --force-reindex"
        description: "Process issues and PRs with forced GraphRAG reindexing even if index is up to date"
      - command: "auto-coder process-issues --repo owner/repo --backend gemini --model-gemini gemini-2.5-pro"
        description: "Process issues and PRs using Gemini backend with GraphRAG (you can override the model via --model-gemini)"
      - command: "auto-coder process-issues --repo owner/repo --backend qwen --model-qwen qwen3-coder-plus"
        description: "Process issues and PRs using Qwen Code backend with GraphRAG (you can override the model via --model-qwen)"
      - command: "auto-coder process-issues --repo owner/repo --backend auggie"
        description: "Process issues and PRs using Auggie backend with GraphRAG (defaults to GPT-5; override with --model-auggie)"
      - command: "auto-coder process-issues --repo owner/repo --backend codex --backend gemini"
        description: "Process issues with codex as the default backend and fall back to Gemini if limits are hit (GraphRAG enabled)"
      - command: "auto-coder create-feature-issues --repo owner/repo --backend qwen --model qwen3-coder-plus"
        description: "Create feature enhancement issues using Qwen Code backend with GraphRAG"
      - command: "auto-coder create-feature-issues --repo owner/repo --force-reindex"
        description: "Create feature enhancement issues with forced GraphRAG reindexing"
      - command: "auto-coder create-feature-issues --repo owner/repo --backend auggie"
        description: "Create feature enhancement issues using Auggie backend with GraphRAG (defaults to GPT-5)"
      - command: "auto-coder create-feature-issues --repo owner/repo --backend codex --backend gemini"
        description: "Create feature issues with codex default and Gemini fallback order (GraphRAG enabled)"
      - command: "auto-coder fix-to-pass-tests --backend qwen --model qwen3-coder-plus"
        description: "Run local tests and request fixes using Qwen Code backend with GraphRAG"
      - command: "auto-coder fix-to-pass-tests --force-reindex"
        description: "Run local tests and request fixes with forced GraphRAG reindexing"
      - command: "auto-coder fix-to-pass-tests --backend auggie"
        description: "Run local tests and request fixes using Auggie backend with GraphRAG (defaults to GPT-5)"
      - command: "auto-coder fix-to-pass-tests --backend codex --backend gemini"
        description: "Run fix-to-pass-tests with codex by default and Gemini as a secondary option (GraphRAG enabled)"

      - command: "auto-coder process-issues --repo owner/repo --no-jules-mode"
        description: "Disable jules mode and process issues with AI analysis"
      - command: "auto-coder process-issues --repo owner/repo --backend codex-mcp"
        description: "Process issues and PRs using Codex MCP backend (persistent session for a single PR or a single error-fix)"
      - command: "auto-coder create-feature-issues --repo owner/repo --backend codex-mcp"
        description: "Create feature enhancement issues using Codex MCP backend (persistent session)"
      - command: "auto-coder fix-to-pass-tests --backend codex-mcp"
        description: "Run local tests and request fixes using Codex MCP backend (session maintained); --model is ignored"

      - command: "auto-coder process-issues --repo owner/repo --jules-mode --dry-run"
        description: "Run jules mode in dry-run mode"
      - command: "auto-coder process-issues --repo owner/repo --only 123"
        description: "Process only issue/PR #123"
      - command: "auto-coder process-issues --repo owner/repo --only https://github.com/owner/repo/pull/456"
        description: "Process only PR #456 by URL"
      - command: "auto-coder create-feature-issues --repo owner/repo"
        description: "Create feature enhancement issues"

      # GraphRAG Integration Examples
      # Note: GraphRAG is always enabled. Containers are automatically started if not running.
      - command: "auto-coder graphrag setup-mcp"
        description: "Automatically setup GraphRAG MCP server (clone, install, configure all backends)"
      - command: "auto-coder graphrag setup-mcp --install-dir /custom/path"
        description: "Setup GraphRAG MCP server in a custom directory"
      - command: "auto-coder graphrag setup-mcp --backends codex --backends gemini"
        description: "Setup GraphRAG MCP server and configure only Codex and Gemini backends"
      - command: "auto-coder graphrag start"
        description: "Manually start Neo4j and Qdrant Docker containers for GraphRAG"
      - command: "auto-coder graphrag stop"
        description: "Stop GraphRAG Docker containers"
      - command: "auto-coder graphrag status"
        description: "Check status of GraphRAG Docker containers"
      - command: "auto-coder graphrag update-index"
        description: "Update codebase index in Neo4j and Qdrant"
      - command: "auto-coder graphrag update-index --force"
        description: "Force update index even if it's up to date"
      - command: "auto-coder process-issues --repo owner/repo"
        description: "Process issues with GraphRAG integration (always enabled, containers auto-started if needed)"

      # MCP Server Management Examples
      - command: "auto-coder mcp list"
        description: "List all available MCP servers and their installation status"
      - command: "auto-coder mcp setup test-watcher"
        description: "Setup Test Watcher MCP server with default settings (auto-configure all backends)"
      - command: "auto-coder mcp setup test-watcher --install-dir ~/my-mcp-servers/test-watcher"
        description: "Setup Test Watcher MCP server in a custom directory"
      - command: "auto-coder mcp setup test-watcher -b codex -b gemini"
        description: "Setup Test Watcher MCP server and configure only Codex and Gemini backends"
      - command: "auto-coder mcp setup test-watcher -e TEST_WATCHER_PROJECT_ROOT=/path/to/project"
        description: "Setup Test Watcher MCP server with custom environment variables"
      - command: "auto-coder mcp status test-watcher"
        description: "Check installation status of Test Watcher MCP server"
      - command: "auto-coder mcp test test-watcher"
        description: "Test Test Watcher MCP server by running it briefly"<|MERGE_RESOLUTION|>--- conflicted
+++ resolved
@@ -4,11 +4,7 @@
 
 application:
   name: "Auto-Coder"
-<<<<<<< HEAD
-  version: "2025.11.1.3+g09655f7"
-=======
   version: "2025.11.1.32+g90dc0c8"
->>>>>>> 6d41ecbe
   description: "Automated application development using AI CLI backends (codex default, switchable to gemini via --backend) and GitHub integration"
 
 features:
