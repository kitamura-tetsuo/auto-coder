--- conflicted
+++ resolved
@@ -3,24 +3,14 @@
 Test script to verify that when processing a single PR/issue that gets closed,
 the system switches to main branch and exits.
 """
-<<<<<<< HEAD
-import os
-import sys
-from unittest.mock import MagicMock, Mock, patch
-=======
 import sys
 from unittest.mock import Mock, patch
->>>>>>> ce7085d1
 
 # Add src to path
-sys.path.insert(0, "/home/node/src/auto-coder/src")
+sys.path.insert(0, '/home/node/src/auto-coder/src')
 
+from auto_coder.issue_processor import process_single
 from auto_coder.automation_config import AutomationConfig
-<<<<<<< HEAD
-from auto_coder.git_utils import git_checkout_branch
-from auto_coder.issue_processor import process_single
-=======
->>>>>>> ce7085d1
 
 
 def test_process_closed_issue():
@@ -36,16 +26,13 @@
         "title": "Test Issue",
         "body": "Test body",
         "state": "open",
-        "labels": [],
+        "labels": []
     }
 
     # Mock that after processing, the issue becomes closed
     github_client.get_issue_details_by_number.side_effect = [
         issue_data,  # First call during processing
-        {
-            **issue_data,
-            "state": "closed",
-        },  # Second call after processing (to check final state)
+        {**issue_data, "state": "closed"}  # Second call after processing (to check final state)
     ]
 
     # Mock git_checkout_branch to succeed
@@ -65,47 +52,6 @@
     cmd.run_command.return_value = pull_result
 
     # Patch the necessary functions
-<<<<<<< HEAD
-    with patch(
-        "auto_coder.issue_processor.git_checkout_branch", return_value=checkout_result
-    ):
-        with patch("auto_coder.issue_processor.cmd", cmd):
-            with patch("auto_coder.issue_processor.ProgressStage"):
-                # Call process_single with dry_run=False (to trigger the exit logic)
-                # But we need to mock sys.exit to avoid actually exiting
-                with patch("auto_coder.issue_processor.sys.exit") as mock_exit:
-                    result = process_single(
-                        github_client=github_client,
-                        config=config,
-                        dry_run=False,
-                        repo_name="test/repo",
-                        target_type="issue",
-                        number=123,
-                        jules_mode=False,
-                        llm_client=None,
-                        message_backend_manager=None,
-                    )
-
-                    # Verify that sys.exit was called with code 0
-                    mock_exit.assert_called_once_with(0)
-
-                    # Verify that git_checkout_branch was called with main branch
-                    # Note: This might be called multiple times, but at least once with 'main'
-                    calls = (
-                        git_checkout_branch.call_args_list
-                        if hasattr(git_checkout_branch, "call_args_list")
-                        else []
-                    )
-                    print(f"git_checkout_branch was called {len(calls)} times")
-
-                    # Verify git pull was called
-                    assert cmd.run_command.called, "git pull should have been called"
-                    pull_call = cmd.run_command.call_args
-                    assert pull_call[0][0] == [
-                        "git",
-                        "pull",
-                    ], f"Expected ['git', 'pull'], got {pull_call[0][0]}"
-=======
     with patch('auto_coder.issue_processor.git_checkout_branch', return_value=checkout_result):
         with patch('auto_coder.issue_processor.switch_to_branch', return_value=switch_result):
             with patch('auto_coder.issue_processor.cmd', cmd):
@@ -127,7 +73,6 @@
 
                         # Verify that sys.exit was called with code 0
                         mock_exit.assert_called_once_with(0)
->>>>>>> ce7085d1
 
                     print("✅ Test passed! The system correctly:")
                     print("   1. Detected that the issue was closed after processing")
@@ -149,7 +94,7 @@
         "title": "Test Open Issue",
         "body": "Test body",
         "state": "open",
-        "labels": [],
+        "labels": []
     }
 
     github_client.get_issue_details_by_number.return_value = issue_data
@@ -163,27 +108,6 @@
     switch_result.success = True
 
     # Patch the necessary functions
-<<<<<<< HEAD
-    with patch("auto_coder.issue_processor.git_checkout_branch"):
-        with patch("auto_coder.issue_processor.cmd", cmd):
-            with patch("auto_coder.issue_processor.ProgressStage"):
-                # Call process_single
-                with patch("auto_coder.issue_processor.sys.exit") as mock_exit:
-                    result = process_single(
-                        github_client=github_client,
-                        config=config,
-                        dry_run=False,
-                        repo_name="test/repo",
-                        target_type="issue",
-                        number=456,
-                        jules_mode=False,
-                        llm_client=None,
-                        message_backend_manager=None,
-                    )
-
-                    # Verify that sys.exit was NOT called
-                    mock_exit.assert_not_called()
-=======
     with patch('auto_coder.issue_processor.git_checkout_branch'):
         with patch('auto_coder.issue_processor.switch_to_branch', return_value=switch_result):
             with patch('auto_coder.issue_processor.cmd', cmd):
@@ -204,7 +128,6 @@
 
                         # Verify that sys.exit was NOT called
                         mock_exit.assert_not_called()
->>>>>>> ce7085d1
 
                     # Note: git pull may be called during issue processing (e.g., when switching branches)
                     # The key thing is that sys.exit was NOT called
@@ -225,6 +148,5 @@
     except Exception as e:
         print(f"\n❌ Test failed: {e}")
         import traceback
-
         traceback.print_exc()
         sys.exit(1)